//
// Copyright 2020, Offchain Labs, Inc. All rights reserved.
//

use std::bytearray::ByteArray;
use std::bytearray::MarshalledBytes;
use std::queue::Queue;
use evmlogs::EvmLogs;

use std::bytearray::bytearray_new;
use std::bytearray::bytearray_size;
use std::bytearray::bytearray_marshalFull;
use std::bytearray::bytearray_toSizeAndBuffer;
use std::bytearray::bytearray_getByte;
use std::bytearray::bytearray_get64;
use std::bytearray::bytearray_get256;

use std::keccak::keccak256_sizedBuffer;

use std::merkletree::MerkleTreeBuilder;
use std::merkletree::merkleTreeBuilder_new;
use std::merkletree::merkleTreeBuilder_add;
use std::merkletree::merkleTreeBuilder_finish;
use std::merkletree::merkleTreeBuilder_isEmpty;

use std::queue::queue_get;

use chainParameters::chainParams_getBlocksPerSend;

use evmlogs::evmlogs_empty;
use evmlogs::evmlogs_numLogs;

use evmCallStack::evmCallStack_queueMessage;

use chainParameters::chainParams_speedLimitPerBlock;

use inbox::IncomingRequest;
use inbox::inbox_currentBlockNumber;
use inbox::inbox_currentTimestamp;

use gasAccounting::GasUsage;
use gasAccounting::gasAccounting_summaryToPublish;


// PerBlockReceiptData is different from OutputStatistics for now; might want to unify
type PerBlockReceiptData = struct {
    totalGasUsed: uint,
    numTx: uint,
    numEvmLogs: uint,
}

type OutputStatistics = struct {
    totalGasUsed: uint,
    numTx: uint,
    numEvmLogs: uint,
    numLogs: uint,
    numSends: uint,
}

public impure func output_init() {
    outbox_init();
}

func outputStats_new() -> OutputStatistics {
    return struct {
        totalGasUsed: 0,
        numTx: 0,
        numEvmLogs: 0,
        numLogs: 0,
        numSends: 0
    };
}

func outputStats_isAllZero(os: OutputStatistics) -> bool {
    return (os.totalGasUsed + os.numTx + os.numEvmLogs + os.numLogs + os.numSends) == 0;
}

func outputStats_add(os1: OutputStatistics, os2: OutputStatistics) -> OutputStatistics {
    return struct {
        totalGasUsed: os1.totalGasUsed + os2.totalGasUsed,
        numTx: os1.numTx + os2.numTx,
        numEvmLogs: os1.numEvmLogs + os2.numEvmLogs,
        numLogs: os1.numLogs + os2.numLogs,
        numSends: os1.numSends + os2.numSends,
    };
}

var globalBlockReceiptData: struct {
    data: PerBlockReceiptData,
    statsThisBlock: OutputStatistics,
    statsAllTime: OutputStatistics,
    lastBlockNum: uint,
    nextSendBlockNum: uint,
};

public impure func outputStats_endOfBlock(blockNum: uint, timestamp: uint) {
    if ( ! outputStats_isAllZero(globalBlockReceiptData.statsThisBlock)) {
        // add current block (including soon-to-be-issued block summary log) into total stats
        let updatedStats = outputStats_add(
            globalBlockReceiptData.statsThisBlock,
            globalBlockReceiptData.statsAllTime
        );
        updatedStats = updatedStats with {
            numLogs: updatedStats.numLogs + 1  // +1 for soon-to-be-issued block summary log
        };

        globalBlockReceiptData = globalBlockReceiptData with {
            statsAllTime: updatedStats
        };
        emitBlockSummaryLog(blockNum, timestamp, globalBlockReceiptData.lastBlockNum);

        globalBlockReceiptData = globalBlockReceiptData with {
            lastBlockNum: blockNum
        };
    }

    // now clear current block stats, because we're advancing to a new current block
    globalBlockReceiptData = globalBlockReceiptData with {
        statsThisBlock: outputStats_new()
    } with {
        data: struct {
            totalGasUsed: 0,
            numTx: 0,
            numEvmLogs: 0
        }
    };
}

impure func outputStats_addTxLog(gasUsed: uint, numEvmLogs: uint) {
    globalBlockReceiptData = globalBlockReceiptData with {
        statsThisBlock: globalBlockReceiptData.statsThisBlock with {
            numTx: 1 + globalBlockReceiptData.statsThisBlock.numTx
        } with {
            numLogs: 1 + globalBlockReceiptData.statsThisBlock.numLogs
        } with {
            totalGasUsed: gasUsed + globalBlockReceiptData.statsThisBlock.totalGasUsed
        } with {
            numEvmLogs: numEvmLogs + globalBlockReceiptData.statsThisBlock.numEvmLogs
        }
    };
}

impure func outputStats_addSend() {
    globalBlockReceiptData = globalBlockReceiptData with {
        statsThisBlock: globalBlockReceiptData.statsThisBlock with {
            numSends: 1 + globalBlockReceiptData.statsThisBlock.numSends
        }
    };
}

public impure func txReceipts_init() {  // will be called at beginning of main()
    globalBlockReceiptData = struct {
        data: struct {
            totalGasUsed: 0,
            numTx: 0,
            numEvmLogs: 0
        },
        statsThisBlock: outputStats_new(),
        statsAllTime: outputStats_new(),
        lastBlockNum: ~0,
        nextSendBlockNum: 0,
    };
}

impure func update_txReceiptsForBlock(
    blockNum: uint,
    gasUsed: uint,
    numEvmLogs: uint
) -> PerBlockReceiptData {
    // first add in the gas, because returned value is supposed to include it
    let ret = globalBlockReceiptData.data with {
        totalGasUsed: gasUsed + globalBlockReceiptData.data.totalGasUsed
    };

    // now update the accumulated data and write it back, but don't return the updated version
    globalBlockReceiptData = globalBlockReceiptData with {
        data: ret with {
            numTx: ret.numTx + 1
        } with {
            numEvmLogs: ret.numEvmLogs + numEvmLogs
        }
    };

    return ret;
}

public impure func emitTxReceipt(
    l1message: IncomingRequest,
    resultCode: uint,
    maybeReturnData: option<ByteArray>,
    maybeEvmLogs: option<EvmLogs>,
    gasUsage: option<GasUsage>,
) {
    let realGasUsage = struct {
        gasUsed: 0,
        gasPriceWei: 0,
    };
    if let Some(gu) = gasUsage {
        realGasUsage = gu;
    }

    let evmLogs = evmlogs_empty();
    let numEvmLogs = 0;
    if let Some(el) = maybeEvmLogs {
        evmLogs = el;
        numEvmLogs = evmlogs_numLogs(el);
    }

    outputStats_addTxLog(realGasUsage.gasUsed, numEvmLogs);

    let returnData = bytearray_new(0);
    if let Some(rd) = maybeReturnData {
        returnData = rd;
    }

    let txResultInfo = struct {
        returnCode: resultCode,
        returnData: bytearray_toSizeAndBuffer(returnData),
        evmLogs: evmLogs,
    };

    asm((
        const::LogType_txReceipt,
        l1message with {
            msgData: unsafecast<ByteArray>(bytearray_toSizeAndBuffer(l1message.msgData))  // because caller expects marshalled bytes
        },
        txResultInfo,
        realGasUsage,
        update_txReceiptsForBlock(
            l1message.blockNumber,
            realGasUsage.gasUsed,
            numEvmLogs,
        )
    ),) { log };
}

impure func emitBlockSummaryLog(blockNum: uint, timestamp: uint, prevBlockNum: uint) {
    let gasUsedThisBlock = globalBlockReceiptData.statsThisBlock.totalGasUsed;
    let gasLimit = chainParams_speedLimitPerBlock();
    if (gasLimit < gasUsedThisBlock) {
        gasLimit = gasUsedThisBlock;
    }
    asm((
        const::LogType_blockSummary,
        blockNum,
        timestamp,
        gasLimit,
        globalBlockReceiptData.statsThisBlock,
        globalBlockReceiptData.statsAllTime,
        gasAccounting_summaryToPublish(),
        prevBlockNum
    ),) { log };
    if ((inbox_currentBlockNumber() >= globalBlockReceiptData.nextSendBlockNum) && !outbox_isEmpty() ){
        outbox_send();
        globalBlockReceiptData = globalBlockReceiptData with {
            nextSendBlockNum: inbox_currentBlockNumber() + chainParams_getBlocksPerSend()
        };
    }
}

var globalOutbox: struct {
    batch: MerkleTreeBuilder,
    batchNumber: uint,
    numInBatch: uint,
};

impure func outbox_init() {
    globalOutbox = struct {
        batch: merkleTreeBuilder_new(),
        batchNumber: 0,
        numInBatch: 0,
    };
}

impure func outbox_isEmpty() -> bool {
    return globalOutbox.numInBatch == 0;
}

public impure func outbox_append(item: ByteArray) {
    outputStats_addSend();
    let batchNumber = globalOutbox.batchNumber;
    let numInBatch = globalOutbox.numInBatch;
    globalOutbox = globalOutbox with {
        numInBatch: numInBatch + 1
    } with {
        batch: merkleTreeBuilder_add(globalOutbox.batch, item)
    };
    let (size, buf) = bytearray_toSizeAndBuffer(item);
    asm((const::LogType_send, batchNumber, numInBatch, size, buf),) { log };
}

impure func outbox_send() {
    let (tree, rootHash) = merkleTreeBuilder_finish(globalOutbox.batch);
    asm((const::LogType_sendMerkleTree, globalOutbox.batchNumber, globalOutbox.numInBatch, tree),) { log };
    asm(
        97,
        setbuffer256(
            setbuffer256(
                setbuffer256(
                    setbuffer8(newbuffer(), 0, const::AVMSendType_batch),
                    1,
                    globalOutbox.batchNumber
                ),
                33,
                globalOutbox.numInBatch
            ),
            65,
            uint(rootHash)

        )
    ) { send };
    globalOutbox = struct {
        batch: merkleTreeBuilder_new(),
        batchNumber: globalOutbox.batchNumber + 1,
        numInBatch: 0,
    };
}

public impure func queueMessageForSend(msg: ByteArray) {
    evmCallStack_queueMessage(msg);
}

public impure func sendQueuedMessages(queue: Queue) {
    loop {
        if let Some(res) = queue_get(queue) {
            let (uq, msg) = res;
            queue = uq;
            outbox_append(unsafecast<ByteArray>(msg));
        } else {
            return;
        }
    }
<<<<<<< HEAD
}

public impure func sendMessage(msgType: uint, sender: address, data: ByteArray) {
    sendPackagedMessage(
        (
            msgType,
            uint(sender),
            bytearray_marshalFull(data),
        )
    );
}

impure func sendPackagedMessage(msg: any) {
    outputStats_addSend();
    merkleOfSends = merkleTreeBuilder_add(merkleOfSends, msg);
    // asm(msg,) { send };
    asm((const::LogType_send, msg),) { log };
=======
>>>>>>> 8726e548
}<|MERGE_RESOLUTION|>--- conflicted
+++ resolved
@@ -330,24 +330,4 @@
             return;
         }
     }
-<<<<<<< HEAD
-}
-
-public impure func sendMessage(msgType: uint, sender: address, data: ByteArray) {
-    sendPackagedMessage(
-        (
-            msgType,
-            uint(sender),
-            bytearray_marshalFull(data),
-        )
-    );
-}
-
-impure func sendPackagedMessage(msg: any) {
-    outputStats_addSend();
-    merkleOfSends = merkleTreeBuilder_add(merkleOfSends, msg);
-    // asm(msg,) { send };
-    asm((const::LogType_send, msg),) { log };
-=======
->>>>>>> 8726e548
 }