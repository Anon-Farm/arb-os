--- conflicted
+++ resolved
@@ -12,10 +12,6 @@
 use std::queue::queuestack_push;
 use std::queue::queuestack_get;
 
-<<<<<<< HEAD
-use accounts::safeGetGlobalAccountStore;
-use accounts::safeSetGlobalAccountStore;
-=======
 use std::addressSet::AddressPairSet;
 use std::addressSet::addressPairSet_new;
 use std::addressSet::addressPairSet_lookup_options;
@@ -23,9 +19,10 @@
 use std::addressSet::addressPairSet_set;
 use std::addressSet::addressPairSet_serialize;
 
+use accounts::safeGetGlobalAccountStore;
+use accounts::safeSetGlobalAccountStore;
 use accounts::getGlobalAccountStore;
 use accounts::setGlobalAccountStore;
->>>>>>> 72ea5d7a
 use accounts::accountStore_get;
 use accounts::accountStore_set;
 use accounts::account_addToEthBalance;
@@ -318,27 +315,61 @@
     );
 }
 
-<<<<<<< HEAD
 public view write func mainRunLoop() {
     loop {
         if let Some(res) = txRequestQueue_get(globalInputQueue.txQ) {   // consume from txQ first
-=======
-public impure func inbox_getNextUnpackedRequest() -> TxRequestData {
-    return xloop {
-        if let Some(res) = txRequestQueue_get(globalInputQueue.txQ) {
->>>>>>> 72ea5d7a
             let (newQ, tx) = res;
             globalInputQueue = globalInputQueue with {
                 txQ: newQ
             };
-<<<<<<< HEAD
             handleArrivingTx(unsafecast<TxRequestData>(tx));
         } else {
             let msg = xif let Some(res) = incomingRequestQueueStack_get(globalInputQueue.batchQ) {  // consume from batchQ second
                 let (newQ, umsg) = res;
                 globalInputQueue = globalInputQueue with {
                     batchQ: newQ
-=======
+                };
+                umsg
+            } else {
+                inbox_get()   // the queues are empty, so get the next message from the inbox
+            };
+            if let Some(batch) = messageBatch_tryNew(msg) {
+                // it's a batch message, so unpack all of its component requests and put them in the batchQ
+                let moreToDo = true;
+                let queue = incomingRequestQueue_new();
+                while (moreToDo) {
+                    if let Some(res) = messageBatch_get(batch) {
+                        let (newMsg, *batch) = res;
+                        queue = incomingRequestQueue_put(queue, newMsg);
+                    } else {
+                        moreToDo = false;
+                    }
+                }
+                set globalInputQueue.batchQ = incomingRequestQueueStack_push(globalInputQueue.batchQ, queue);
+            } elseif (    (msg.kind == const::L1MessageType_L2 || msg.kind == const::L1MessageType_L2ForGasEstimation)
+                       && (bytearray_getByte(msg.msgData, 0) == const::L2MessageType_blsBatch) ) {
+               if let Some(updatedQ) = decompressAndVerifyBLSSignedTxBatch(
+                    msg.msgData,
+                    msg,
+                    unsafecast<Queue>(globalInputQueue.txQ)
+                ) {
+                    set globalInputQueue.txQ = unsafecast<TxRequestQueue>(updatedQ);
+                }
+                // else BLS batch was bad, so ignore it
+            } else {
+                handleUnpackedMessage(msg);
+            }
+        }
+    }
+}
+
+public impure func inbox_getNextUnpackedRequest() -> TxRequestData {
+    return xloop {
+        if let Some(res) = txRequestQueue_get(globalInputQueue.txQ) {
+            let (newQ, tx) = res;
+            globalInputQueue = globalInputQueue with {
+                txQ: newQ
+            };
             return unsafecast<TxRequestData>(tx);
         }
         let msg = xif let Some(res) = incomingRequestQueueStack_get(globalInputQueue.batchQ) {
@@ -445,32 +476,6 @@
                     arbBlockNum: globalInbox.arbBlockNum + 1
                 };
             } elseif (msg.kind == const::L1MessageType_L2 || msg.kind == const::L1MessageType_L2ForGasEstimation) {
-                // record the calldata usage, so it can be reported in tx receipt
-                msg = msg with {
-                    aggregator: Some(struct {
-                        aggregator: xif let Some(aggInfo) = msg.aggregator { aggInfo.aggregator } else { None<address> },
-                        calldataUnits: bytearray_getCalldataUnits(msg.msgData),
-                    })
->>>>>>> 72ea5d7a
-                };
-                umsg
-            } else {
-                inbox_get()   // the queues are empty, so get the next message from the inbox
-            };
-
-<<<<<<< HEAD
-            if let Some(batch) = messageBatch_tryNew(msg) {
-                // it's a batch message, so unpack all of its component requests and put them in the batchQ
-                let moreToDo = true;
-                let queue = incomingRequestQueue_new();
-                while (moreToDo) {
-                    if let Some(res) = messageBatch_get(batch) {
-                        let (newMsg, *batch) = res;
-                        queue = incomingRequestQueue_put(queue, newMsg);
-                    } else {
-                        moreToDo = false;
-                    }
-=======
                 // it's an L2 message, so switch based on the L2 type
                 let firstByte = bytearray_getByte(msg.msgData, 0);
                 if (firstByte == const::L2MessageType_heartbeat) {
@@ -497,7 +502,6 @@
                         return txRequest;
                     }
                     // else request was malformatted, ignore it and execute loop again to get another
->>>>>>> 72ea5d7a
                 }
                 set globalInputQueue.batchQ = incomingRequestQueueStack_push(globalInputQueue.batchQ, queue);
             } elseif (    (msg.kind == const::L1MessageType_L2 || msg.kind == const::L1MessageType_L2ForGasEstimation)
@@ -749,10 +753,7 @@
 func txRequestQueue_get(q: TxRequestQueue) -> option<(TxRequestQueue, TxRequestData)> {
     let (uq, item) = queue_get(q.q)?;
     return Some((struct{ q: uq }, unsafecast<TxRequestData>(item)));
-<<<<<<< HEAD
-=======
-}
-
+}
 
 var addressRemapExceptions: AddressPairSet;
 
@@ -780,5 +781,4 @@
 
 public impure func serializeAllRemapExceptions() -> ByteArray {
     return addressPairSet_serialize(addressRemapExceptions);
->>>>>>> 72ea5d7a
 }