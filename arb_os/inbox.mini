//
// Copyright 2020, Offchain Labs, Inc. All rights reserved.
//

use std::queue::Queue;
use std::queue::queue_new;
use std::queue::queue_isEmpty;
use std::queue::queue_get;
use std::queue::queue_put;
use std::queue::QueueStack;
use std::queue::queuestack_new;
use std::queue::queuestack_push;
use std::queue::queuestack_get;

use accounts::getGlobalAccountStore;
use accounts::setGlobalAccountStore;
use accounts::accountStore_get;
use accounts::accountStore_set;
use accounts::account_addToEthBalance;
use accounts::account_checkAndIncrSeqNum;

use blockhash::blockhash_submitHash;

use chainParameters::chainParams_gotParamsMessage;
use chainParameters::chainParams_chainId;

use evmlogs::EvmLogs;

use gasAccounting::GasUsage;
use gasAccounting::allowedSenders_contains;
use gasAccounting::gasAccounting_prepareTx;
use gasAccounting::updateL1GasPriceEstimate;
use gasAccounting::txFeeStats_zero;

use messages::TxRequestData;
use messages::processL2Request;

use messageBatch::messageBatch_tryNew;
use messageBatch::messageBatch_get;

use output::outputStats_endOfBlock;
use output::emitTxReceipt;

use retrybuffer::RetryableTx;
use retrybuffer::processRetryableTx;

use std::bytearray::ByteArray;
use std::bytearray::bytearray_size;
use std::bytearray::bytearray_fromSizeAndBuffer;
use std::bytearray::bytearray_getByte;
use std::bytearray::bytearray_get256;
use std::bytearray::bytearray_getCalldataUnits;

use std::bytestream::bytestream_new;
use std::bytestream::bytestream_getByte;
use std::bytestream::bytestream_get256;
use std::bytestream::bytestream_getRemainingBytes;

use std::keccak::keccak256;

use decompression::decompressAndVerifyEcdsaSignedTx;
use decompression::decompressAndVerifyBLSSignedTxBatch;


type Inbox = struct {
    queue: IncomingRequestQueue,    // queue of requests that haven't yet been retrieved from the inbox
    arbBlockNum: uint,              // highest Arbitrum blocknum of messages that we have retrieved from the inbox
    ethBlockNum: uint,              // highest L1 blocknum of messages that we have retrieved from the inbox
    timestamp: uint,                // highest timestamp of messages that we have retrieved from the inbox
    atStartOfBlock: bool,           // true iff we should start a new block when the next message arrives
    inboxHashAccumulator: bytes32,  // hash accumulator covering all inbox messages so far
    pendingMessage: option<IncomingRequest>,
}

var globalInbox: Inbox;
var globalInputQueue: struct {
    txQ: TxRequestQueue,
    batchQ: IncomingRequestQueueStack,
};

public impure func inbox_init() {
    globalInbox = struct {
        queue: incomingRequestQueue_new(),
        arbBlockNum: 0,
        ethBlockNum: 0,
        timestamp: 0,
        atStartOfBlock: true,
        inboxHashAccumulator: bytes32(0),
        pendingMessage: None<IncomingRequest>,
    };
    globalInputQueue = struct {
        txQ: txRequestQueue_new(),
        batchQ: incomingRequestQueueStack_new()
    };
}

public impure func emitGenesisBlockReceipt() {
    outputStats_endOfBlock(globalInbox.arbBlockNum, globalInbox.ethBlockNum, globalInbox.timestamp);
    blockhash_submitHash(globalInbox.ethBlockNum, globalInbox.inboxHashAccumulator);
    globalInbox = globalInbox with { arbBlockNum: globalInbox.arbBlockNum + 1 };
}

public impure func inbox_get() -> IncomingRequest {
    // Get the next message, in order of arrival.
    // If no messages have arrived, this will block until one arrives.
    // This is a loop because some events don't generate a message that we can return,
    //       so we keep trying until we find something we can return.

    return xloop {
        while (incomingRequestQueue_isEmpty(globalInbox.queue)) {
            globalInbox = getFromL1Inbox(globalInbox);
        }

        let (updatedQ, rawMsg,) = incomingRequestQueue_getOrDie(globalInbox.queue);
        globalInbox = globalInbox with { queue: updatedQ };
        let ebMsg = unsafecast<IncomingRequest>(rawMsg);

        let ebMsgHash = hashIncomingRequest(ebMsg);
        globalInbox = globalInbox with {
            inboxHashAccumulator: hash(globalInbox.inboxHashAccumulator, ebMsgHash)
        };

        if (ebMsg.kind == const::L1MessageType_setChainParameters) {
            if (ebMsg.sender == address(0)) {
                chainParams_gotParamsMessage(ebMsg.msgData);
            }   // ignore this message if it didn't come from chain owner
        } else {
            return ebMsg with {
                requestId: uint(hash(bytes32(chainParams_chainId()), bytes32(ebMsg.requestId)))
            };
        }
    };
}

impure func incomingRequestFromRaw(newMsgRaw: IncomingRequestFromInbox, fromSideload: bool) -> IncomingRequest {
    if (! fromSideload) {
        updateL1GasPriceEstimate(newMsgRaw.sender, newMsgRaw.gasPriceL1);
    }

    if (newMsgRaw.ethBlockNumber < globalInbox.ethBlockNum) {
        newMsgRaw = newMsgRaw with { ethBlockNumber: globalInbox.ethBlockNum };
    }
    if (newMsgRaw.timestamp < globalInbox.timestamp) {
        newMsgRaw = newMsgRaw with { timestamp: globalInbox.timestamp };
    }

    return struct {
        kind: newMsgRaw.kind,
        arbBlockNumber: globalInbox.arbBlockNum,
        ethBlockNumber: newMsgRaw.ethBlockNumber,
        timestamp: newMsgRaw.timestamp,
        sender: newMsgRaw.sender,
        requestId: newMsgRaw.requestId,
        msgData: bytearray_fromSizeAndBuffer(newMsgRaw.msgSize, newMsgRaw.msgData),
        provenance: struct {
            l1SeqNum: newMsgRaw.requestId,
            parentRequestId: 0,
            indexInParent: ~0,
        },
        aggregator: None<AggregatorInfo>,
        adminMode: fromSideload && (newMsgRaw.kind != const::L1MessageType_L2ForGasEstimation),
        gasEstimationParams: None<GasEstimationParams>,
    };
}

#[noinline, ] impure func getFromL1Inbox(inbox: Inbox) -> Inbox {
    // Get a message from the L1 inbox, and append it to the inbox.
    // Automatically generate an end-of-block message if that is needed.
    // If there are no messages available in the L1 inbox, this blocks until one is available

    if let Some(pendingMsg) = inbox.pendingMessage {
        let rawSideloadMsg = asm(inbox.arbBlockNum,) any { sideload };
        if (rawSideloadMsg != ()) {
            let newMsg = incomingRequestFromRaw(unsafecast<IncomingRequestFromInbox>(rawSideloadMsg), true);
            return inbox with {
                queue: incomingRequestQueue_put(inbox.queue, newMsg)
            };
        }

        // do end of block processing
        outputStats_endOfBlock(inbox.arbBlockNum, inbox.ethBlockNum, inbox.timestamp);
        blockhash_submitHash(inbox.ethBlockNum, inbox.inboxHashAccumulator);

        inbox = inbox with {
            pendingMessage: None<IncomingRequest>
        } with {
            arbBlockNum: inbox.arbBlockNum + 1
        } with {
            ethBlockNum: pendingMsg.ethBlockNumber
        } with {
            timestamp: pendingMsg.timestamp
        };

        return xif (pendingMsg.kind != const::L1MessageType_endOfBlock) {
            inbox with {
                queue: incomingRequestQueue_put(
                    inbox.queue,
                    pendingMsg with { arbBlockNumber: pendingMsg.arbBlockNumber + 1 },
                )
            }
        } else {
            inbox with {
                atStartOfBlock: true
            }
        };
    }

    let newMsg = incomingRequestFromRaw(asm() IncomingRequestFromInbox { inbox }, false);
    if ( (!inbox.atStartOfBlock) && ((newMsg.ethBlockNumber > inbox.ethBlockNum) || (newMsg.timestamp > inbox.timestamp)) ){
        return inbox with {
            pendingMessage: Some(newMsg)
        };
    } elseif (newMsg.kind == const::L1MessageType_endOfBlock) {
        return xif (inbox.atStartOfBlock) {
            inbox
        } else {
            inbox with {
                pendingMessage: Some(newMsg)
            }
        };
    }

    return inbox with {
        queue: incomingRequestQueue_put(inbox.queue, newMsg)
    } with {
        ethBlockNum: newMsg.ethBlockNumber
    } with {
        arbBlockNum: newMsg.arbBlockNumber
    } with {
        timestamp: newMsg.timestamp
    } with {
        atStartOfBlock: false
    };
}

public impure func inbox_currentTimestamp() -> uint {
    return globalInbox.timestamp;
}

public impure func inbox_currentArbBlockNumber() -> uint {
    return globalInbox.arbBlockNum;
}

public impure func inbox_currentEthBlockNumber() -> uint {
    return globalInbox.ethBlockNum;
}

type IncomingRequestFromInbox = struct {
    kind: uint,               // type of message
    ethBlockNumber: uint,     // block number of the L1 block
    timestamp: uint,          // timestamp of the L1 block
    sender: address,          // address of the sender
    requestId: uint,
    gasPriceL1: uint,         // L1 gas price paid by this tx
    msgSize: uint,
    msgData: buffer,
}

type IncomingRequest = struct {
    kind: uint,               // type of message
    arbBlockNumber: uint,     // Arbitrum block number
    ethBlockNumber: uint,     // block number of the L1 block
    timestamp: uint,          // timestamp of the L1 block
    sender: address,          // address of the sender
    requestId: uint,
    msgData: ByteArray,       // kind-specific data
    provenance: RequestProvenance,
    aggregator: option<AggregatorInfo>,
    adminMode: bool,
    gasEstimationParams: option<GasEstimationParams>,
}

type GasEstimationParams = struct {
    computeGasLimit: uint,
    ignoreGasPrice: bool,
    ignoreMaxGas: bool,
}

type RequestProvenance = struct {
    l1SeqNum: uint,
    parentRequestId: uint,
    indexInParent: uint,
}

type AggregatorInfo = struct {
    aggregator: option<address>,
    calldataUnits: uint,
}

func hashIncomingRequest(req: IncomingRequest) -> bytes32 {
    return hash(
        bytes32(req.kind),
        hash(
            bytes32(req.arbBlockNumber),
            hash(
                bytes32(req.ethBlockNumber),
                hash(
                    bytes32(req.timestamp),
                    hash(
                        bytes32(req.sender),
                        hash(
                            bytes32(req.requestId),
                            keccak256(req.msgData, 0, bytearray_size(req.msgData)),
                        )
                    )
                )
            )
        )
    );
}

public impure func mainRunLoop() {
    loop {
        if let Some(res) = txRequestQueue_get(globalInputQueue.txQ) {
            let (newQ, tx) = res;
            globalInputQueue = globalInputQueue with {
                txQ: newQ
            };
            handleArrivingTx(unsafecast<TxRequestData>(tx));
        } else {
            let msg = xif let Some(res) = incomingRequestQueueStack_get(globalInputQueue.batchQ) {
                let (newQ, umsg) = res;
                globalInputQueue = globalInputQueue with {
                    batchQ: newQ
                };
                umsg
            } else {
                inbox_get()
            };

            if let Some(batch) = messageBatch_tryNew(msg) {
                // it's a batch message, so unpack its components and queue them
                let moreToDo = true;
                let queue = incomingRequestQueue_new();
                while (moreToDo) {
                    if let Some(res) = messageBatch_get(batch) {
                        let (newMsg, restOfBatch) = res;
                        queue = incomingRequestQueue_put(queue, newMsg);
                        batch = restOfBatch;
                    } else {
                        moreToDo = false;
                    }
                }
                globalInputQueue = globalInputQueue with {
                    batchQ: incomingRequestQueueStack_push(globalInputQueue.batchQ, queue)
                };
            } elseif (    (msg.kind == const::L1MessageType_L2 || msg.kind == const::L1MessageType_L2ForGasEstimation)
                       && (bytearray_getByte(msg.msgData, 0) == const::L2MessageType_blsBatch) ) {
               if let Some(updatedQ) = decompressAndVerifyBLSSignedTxBatch(
                    msg.msgData,
                    msg,
                    unsafecast<Queue>(globalInputQueue.txQ)
                ) {
                    globalInputQueue = globalInputQueue with { txQ: unsafecast<TxRequestQueue>(updatedQ) };
                }
                // else BLS batch was bad, so ignore it
            } else {
                handleUnpackedMessage(msg);
            }
        }
    }
}

impure func handleUnpackedMessage(msg: IncomingRequest) {
    if (msg.kind == const::L1MessageType_L2FundedByL1) {
        // record the calldata usage, so it can be reported in tx receipt
        msg = msg with {
            aggregator: Some(struct {
                aggregator: None<address>,
                calldataUnits: bytearray_getCalldataUnits(msg.msgData),
            })
        };

        // the message carries an ETH deposit
        // verify the validity of the message, process the deposit, then process the tx
        let firstByte = bytearray_getByte(msg.msgData, 0);
        if (firstByte == const::L2MessageType_unsignedEOATx) {
            let callvalue = bytearray_get256(msg.msgData, 1+4*32);
            let gAcctStore = getGlobalAccountStore();
            setGlobalAccountStore(
                accountStore_set(
                    gAcctStore,
                    msg.sender,
                    account_addToEthBalance(accountStore_get(gAcctStore, msg.sender), callvalue)
                )
            );
            if let Some(txRequest) = translateUnsignedTx(msg) {
                handleArrivingTx(txRequest);
            }
            // else request was malformatted, ignore it but don't undo the deposit
        } elseif (firstByte == const::L2MessageType_unsignedContractTx) {
            let callvalue = bytearray_get256(msg.msgData, 1+3*32);
            let gAcctStore = getGlobalAccountStore();
            setGlobalAccountStore(
                accountStore_set(
                    gAcctStore,
                    msg.sender,
                    account_addToEthBalance(accountStore_get(gAcctStore, msg.sender), callvalue)
                )
            );
            if let Some(txRequest) = translateUnsignedTx(msg) {
                handleArrivingTx(txRequest);
            }
            // else request was malformatted, ignore it but don't undo the deposit
        }
        // else L2 msg type is invalid in ETH deposit message, ignore msg
        //      note that deposit doesn't happen in this case
    } elseif (msg.kind == const::L1MessageType_endOfBlock) {
        // it's an end-of-block message, so just trigger end-of-block processing
        outputStats_endOfBlock(msg.arbBlockNumber, msg.ethBlockNumber, msg.timestamp);
        blockhash_submitHash(msg.ethBlockNumber, globalInbox.inboxHashAccumulator);
        globalInbox = globalInbox with {
            arbBlockNum: globalInbox.arbBlockNum + 1
        };
    } elseif (msg.kind == const::L1MessageType_L2 || msg.kind == const::L1MessageType_L2ForGasEstimation) {
        // record the calldata usage, so it can be reported in tx receipt
        msg = msg with {
            aggregator: Some(struct {
                aggregator: xif let Some(aggInfo) = msg.aggregator { aggInfo.aggregator } else { None<address> },
                calldataUnits: bytearray_getCalldataUnits(msg.msgData),
            })
        };

        // it's an L2 message, so switch based on the L2 type
        let firstByte = bytearray_getByte(msg.msgData, 0);
        if (firstByte == const::L2MessageType_heartbeat) {
            // it's a heartbeat message, don't do anything
        } elseif (firstByte == const::L2MessageType_signedCompressedTx) {
            // it's a single message with compressed headers
            if let Some(txRequest) = decompressAndVerifyEcdsaSignedTx(msg.msgData, msg) {
                handleArrivingTx(txRequest);
            }
            // else signature was invalid, ignore msg
        } else {
            // subtype must be unsigned EOA, unsigned contract, or nonmutating
            if let Some(txRequest) = translateUnsignedTx(msg) {
                handleArrivingTx(txRequest);
            }
            // else request was malformatted, ignore it
        }
    } elseif (msg.kind == const::L1MessageType_rollupProtocolEvent) {
        // ignore this message type
    } elseif (msg.kind == const::L1MessageType_submitRetryableTx) {
        if let Some(txRequest) = processRetryableTx(msg) {
            handleArrivingTx(txRequest);
        }
        // submission failed, or no immediate tx included; either way, ignore the messge
    } else {
        // invalid message type -- ignore it
    }
}

impure func handleArrivingTx(tx: TxRequestData) {
    let (resultCode, request) = xif (allowedSenders_contains(tx.caller) || tx.incomingRequest.adminMode) {
        gasAccounting_prepareTx(tx)
    } else {
        (const::TxResultCode_senderNotPermitted, tx)
    };

    if (resultCode == const::TxResultCode_success) {
        if (processL2Request(request) == None<()>) {
            // reject for message format error
            emitTxReceipt(
                request.incomingRequest,
                const::TxResultCode_formatError,
                None<ByteArray>,
                None<EvmLogs>,
                None<GasUsage>,
                request.feeStats,
                false,      // don't emit tracing info because the tx was bogus
            );
        }
    } else {
        // before emitting a failure receipt, try to increment caller's sequence number
        if ((resultCode != const::TxResultCode_sequenceNumberTooLow) && (resultCode != const::TxResultCode_sequenceNumberTooHigh)) {
            if let Some(seqNum) = request.seqNum {
                let gAcctStore = getGlobalAccountStore();
                if let Some(acct) = account_checkAndIncrSeqNum(accountStore_get(gAcctStore, request.caller), seqNum) {
                    setGlobalAccountStore(accountStore_set(gAcctStore, request.caller, acct));
                }
            }
        }

        emitTxReceipt(
            request.incomingRequest,
            resultCode,
            None<ByteArray>,
            None<EvmLogs>,
            None<GasUsage>,
            request.feeStats,
            true,
        );
    }
}

impure func translateUnsignedTx(request: IncomingRequest) -> option<TxRequestData> {
    let inStream = bytestream_new(request.msgData);
    let (us, subtype) = bytestream_getByte(inStream)?;
    inStream = us;

    let (us, maxGas) = bytestream_get256(inStream)?;
    inStream = us;

    let (us, gasPrice) = bytestream_get256(inStream)?;
    inStream = us;

    let seqNum = None<uint>;
    if (subtype == const::L2MessageType_unsignedEOATx) {
        let (us, sn) = bytestream_get256(inStream)?;
        inStream = us;
        seqNum = Some(sn);
    }

    let (us, destAddrAsUint) = bytestream_get256(inStream)?;
    inStream = us;

    let (us, value) = bytestream_get256(inStream)?;
    inStream = us;

    let calldata = bytestream_getRemainingBytes(inStream);

    if (subtype == const::L2MessageType_unsignedEOATx) {
        request = request with {
            requestId: uint(hash(
                bytes32(request.sender),
                hash(bytes32(chainParams_chainId()), keccak256(request.msgData, 0, bytearray_size(request.msgData))),
            ))
        };
    }
    return Some(
        struct {
            maxGas: maxGas,
            gasPrice: gasPrice,
            seqNum: seqNum,
            caller: request.sender,
            calleeAddr: address(destAddrAsUint),
            gasPayer: request.sender,
            value: value,
            calldata: calldata,
            nonMutating: (subtype == const::L2MessageType_nonmutatingCall),
            isConstructor: (destAddrAsUint == 0),
            incomingRequest: request,
            feeStats: txFeeStats_zero(),
            fromRetryable: None<RetryableTx>,
        }
    );
}

// below are specialized queue and queuestack types, to facilitate typechecking in the code above
// we can eliminate these if/when the Mini language supports generics

type IncomingRequestQueue = struct {
    q: Queue,
}

func incomingRequestQueue_new() -> IncomingRequestQueue {
    return struct { q: queue_new() };
}

func incomingRequestQueue_isEmpty(q: IncomingRequestQueue) -> bool {
    return queue_isEmpty(q.q);
}

func incomingRequestQueue_get(q: IncomingRequestQueue) -> option<(IncomingRequestQueue, IncomingRequest)> {
    let (uq, item) = queue_get(q.q)?;
    return Some((struct{ q: uq }, unsafecast<IncomingRequest>(item)));
}

func incomingRequestQueue_getOrDie(q: IncomingRequestQueue) -> (IncomingRequestQueue, IncomingRequest) {
    return xif let Some(res) = incomingRequestQueue_get(q) {
        res
    } else {
        error
    };
}

func incomingRequestQueue_put(q: IncomingRequestQueue, req: IncomingRequest) -> IncomingRequestQueue {
    return struct { q: queue_put(q.q, req) };
}

type IncomingRequestQueueStack = struct {
    qs: QueueStack,
}

func incomingRequestQueueStack_new() -> IncomingRequestQueueStack {
    return struct { qs: queuestack_new() };
}

func incomingRequestQueueStack_get(qs: IncomingRequestQueueStack) -> option<(IncomingRequestQueueStack, IncomingRequest)> {
    let (uqs, rawMsg) = queuestack_get(qs.qs)?;
    return Some((struct { qs: uqs }, unsafecast<IncomingRequest>(rawMsg)));
}

func incomingRequestQueueStack_push(qs: IncomingRequestQueueStack, q: IncomingRequestQueue) -> IncomingRequestQueueStack {
    return struct { qs: queuestack_push(qs.qs, q.q) };
}


type TxRequestQueue = struct {
    q: Queue,
}

func txRequestQueue_new() -> TxRequestQueue {
    return struct { q: queue_new() };
}

func txRequestQueue_get(q: TxRequestQueue) -> option<(TxRequestQueue, TxRequestData)> {
    let (uq, item) = queue_get(q.q)?;
    return Some((struct{ q: uq }, unsafecast<TxRequestData>(item)));
}

<<<<<<< HEAD
func txRequestQueue_getOrDie(q: TxRequestQueue) -> (TxRequestQueue, TxRequestData) {
    return xif let Some(res) = txRequestQueue_get(q) {
        res
    } else {
        error
    };
}

func txRequestQueue_put(q: TxRequestQueue, req: TxRequestData) -> TxRequestQueue {
    return struct { q: queue_put(q.q, req) };
}

type TxRequestQueueStack = struct {
    qs: QueueStack,
}
=======
>>>>>>> 844e40ed


<|MERGE_RESOLUTION|>--- conflicted
+++ resolved
@@ -607,25 +607,4 @@
 func txRequestQueue_get(q: TxRequestQueue) -> option<(TxRequestQueue, TxRequestData)> {
     let (uq, item) = queue_get(q.q)?;
     return Some((struct{ q: uq }, unsafecast<TxRequestData>(item)));
-}
-
-<<<<<<< HEAD
-func txRequestQueue_getOrDie(q: TxRequestQueue) -> (TxRequestQueue, TxRequestData) {
-    return xif let Some(res) = txRequestQueue_get(q) {
-        res
-    } else {
-        error
-    };
-}
-
-func txRequestQueue_put(q: TxRequestQueue, req: TxRequestData) -> TxRequestQueue {
-    return struct { q: queue_put(q.q, req) };
-}
-
-type TxRequestQueueStack = struct {
-    qs: QueueStack,
-}
-=======
->>>>>>> 844e40ed
-
-
+}