--- conflicted
+++ resolved
@@ -91,13 +91,9 @@
     }
 }
 
-<<<<<<< HEAD
 // function setPreferredAggregator(address prefAgg) external;
 view write func arbaggregator_setPreferredAggregator(topFrame: EvmCallFrame, calldata: ByteArray) {
-=======
-impure func arbaggregator_setPreferredAggregator(topFrame: EvmCallFrame, calldata: ByteArray) { // (address)
     evmOp_revertIfStatic();
->>>>>>> 72ea5d7a
     if (bytearray_size(calldata) != 36) {
         evmOp_revert_knownPc(20, 0, 0);
     }
@@ -131,13 +127,9 @@
     }
 }
 
-<<<<<<< HEAD
 // function setDefaultAggregator(address newDefault) external;
 view write func arbaggregator_setDefaultAggregator(topFrame: EvmCallFrame, calldata: ByteArray) { // (address)
-=======
-impure func arbaggregator_setDefaultAggregator(topFrame: EvmCallFrame, calldata: ByteArray) { // (address)
     evmOp_revertIfStatic();
->>>>>>> 72ea5d7a
     let caller = evmCallFrame_getCaller(topFrame);
     if (bytearray_size(calldata) != 36) {
         evmOp_revert_knownPc(40, 0, 0);
@@ -165,13 +157,9 @@
     }
 }
 
-<<<<<<< HEAD
 // function setFeeCollector(address aggregator, address newFeeCollector) external;
-view write func arbaggregator_setFeeCollector(topFrame: EvmCallFrame, calldata: ByteArray) { // (address, address)
-=======
-impure func arbaggregator_setFeeCollector(topFrame: EvmCallFrame, calldata: ByteArray) { // (address, address)
+view write func arbaggregator_setFeeCollector(topFrame: EvmCallFrame, calldata: ByteArray) {
     evmOp_revertIfStatic();
->>>>>>> 72ea5d7a
     let caller = evmCallFrame_getCaller(topFrame);
     if (bytearray_size(calldata) != 68) {
         evmOp_revert_knownPc(60, 0, 0);
