//
// Copyright 2021, Offchain Labs, Inc. All rights reserved.
//

use bridge_arbos_versions::GlobalsBeforeUpgrade;
<<<<<<< HEAD
use bridge_arbos_versions::before__accounts_Account;

use accounts::Account;
use accounts::AccountStore;
use accounts::AggregatorInfo;
use accounts::accountStore_forall;
=======
>>>>>>> adbb2671


<<<<<<< HEAD
use gasAccounting::GasAccountingInfo;

use tracing::EvmTracer;
use tracing::evmTracer_new;

use std::avmcodebuilder::AvmCodePoint;

use std::merkletree::MerkleTreeBuilder;

use gasAccounting::TxGasState;
use gasAccounting::FeeConfig;
use gasAccounting::GasPrices;
use gasAccounting::CongestionState;
use gasAccounting::PricingParameters;
use gasAccounting::RetryablePrices;

use std::addressSet::SetOfAddresses;
use std::addressSet::setOfAddresses_all;
use evmCallStack::EvmCallFrame;
use messages::TxRequestData;

use core::kvs::Kvs;
use core::kvs::builtin_kvsForall;


public func set_globalCallStack_onUpgrade(_input_globals: GlobalsBeforeUpgrade) -> option<EvmCallFrame> {
    return None<EvmCallFrame>;
}

public func set_globalAccountStore_onUpgrade(oldGlobals: GlobalsBeforeUpgrade) -> AccountStore {
    let oldGAS = oldGlobals.globalAccountStore;
    let acctsRemapResult = builtin_kvsForall(
        unsafecast<Kvs>(oldGAS.accounts),
        unsafecast<func(any, any, any) -> any>(acctRemapClosure),
        newmap<address, Account>,
    );
    return struct {
        accounts: unsafecast<map<address, Account>>(acctsRemapResult),
        retryBuffer: oldGAS.retryBuffer,
        numContracts: oldGAS.numContracts,
        codeRefTable: oldGAS.codeRefTable,
        escrowStore: oldGAS.escrowStore,
    };
}

func acctRemapClosure(_addr: address, oldAcct: before__accounts_Account, state: map<address, Account>) -> map<address, Account> {
    let acct = struct {
        addr: oldAcct.addr,
        blsKey: oldAcct.blsKey,
        nextSeqNum: oldAcct.nextSeqNum,
        ethBalance: oldAcct.ethBalance,
        contractInfo: oldAcct.contractInfo,
        aggregatorInfo: xif let Some(aggInfo) = oldAcct.aggregatorInfo {
            Some(
                struct {
                    decompressionState: aggInfo.decompressionState,
                    feeCollector: aggInfo.feeCollector,
                    baseTxFeeL1Gas: const::Charging_DefaultBaseTxFeeL1Gas,
                }
            )
        } else {
            None<AggregatorInfo>
        },
        aggregatorToPay: oldAcct.aggregatorToPay,
    };
    return state with {
        [acct.addr] = acct
    };
}

public func set_gasAccountingInfo_onUpgrade(input_globals: GlobalsBeforeUpgrade) -> GasAccountingInfo {
    let old = input_globals.gasAccountingInfo;
    let l1GasPrice = input_globals.globalL1GasPriceEstimator.estimateWei;
    return struct {
        txState: old.txState,
        feeConfig: old.feeConfig,
        currentPrices: struct {
            perL1CalldataUnit: old.pricingParams.l1GasPerL2Tx * l1GasPrice,
            perStorageCell: old.pricingParams.l1GasPerStorage * l1GasPrice,
            perArbGasBase: l1GasPrice / old.pricingParams.arbGasDivisor,
            perArbGasCongestion: old.congestionState.congestionPriceWei,
            perArbGasTotal: (l1GasPrice / old.pricingParams.arbGasDivisor) + old.congestionState.congestionPriceWei,
        },
        gasRemainingThisBlock: old.gasRemainingThisBlock,
        congestionState: old.congestionState,
        speedLimitPerSecond: old.speedLimitPerSecond,
        pricingParams: struct {
            l1GasPerL1CalldataUnit: old.pricingParams.l1GasPerL1CalldataUnit,
            l1GasPerStorage: old.pricingParams.l1GasPerStorage,
            arbGasDivisor: old.pricingParams.arbGasDivisor,
        },
        gasAllocatedToThisBlock: old.gasAllocatedToThisBlock,
        retryablePrices: old.retryablePrices,
        allowedSenders: setOfAddresses_all(),
    };
}

public func set_codeSegGlobals_onUpgrade(
    _input_globals: GlobalsBeforeUpgrade
) -> struct {
    unreachableMask: uint,
    dummyAcceptContractCode: impure func(),
} {
    return struct {
        unreachableMask: 0,
        dummyAcceptContractCode: unsafecast<impure func()>(0),     // will initialize this properly later
    };
}

public func set_globalOutbox_onUpgrade(
    input_globals: GlobalsBeforeUpgrade
) -> struct {
    batch: MerkleTreeBuilder,
    batchNumber: uint,
    numInBatch: uint,
    evmTracer: EvmTracer,
} {
    return struct {
        batch: input_globals.globalOutbox.batch,
        batchNumber: input_globals.globalOutbox.batchNumber,
        numInBatch: input_globals.globalOutbox.numInBatch,
        evmTracer: evmTracer_new(),
    };
=======
func _dummy() -> uint {
    return 0;
>>>>>>> adbb2671
}
<|MERGE_RESOLUTION|>--- conflicted
+++ resolved
@@ -3,18 +3,13 @@
 //
 
 use bridge_arbos_versions::GlobalsBeforeUpgrade;
-<<<<<<< HEAD
 use bridge_arbos_versions::before__accounts_Account;
 
 use accounts::Account;
 use accounts::AccountStore;
 use accounts::AggregatorInfo;
 use accounts::accountStore_forall;
-=======
->>>>>>> adbb2671
 
-
-<<<<<<< HEAD
 use gasAccounting::GasAccountingInfo;
 
 use tracing::EvmTracer;
@@ -138,8 +133,4 @@
         numInBatch: input_globals.globalOutbox.numInBatch,
         evmTracer: evmTracer_new(),
     };
-=======
-func _dummy() -> uint {
-    return 0;
->>>>>>> adbb2671
 }
