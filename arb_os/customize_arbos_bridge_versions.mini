//
// Copyright 2021, Offchain Labs, Inc. All rights reserved.
//

use bridge_arbos_versions::GlobalsBeforeUpgrade;
<<<<<<< HEAD

use gasAccounting::GasAccountingInfo;
=======
use bridge_arbos_versions::before__accounts_Account;

use accounts::Account;
use accounts::AccountStore;
use accounts::AggregatorInfo;
use accounts::accountStore_forall;

use gasAccounting::GasAccountingInfo;

use tracing::EvmTracer;
use tracing::evmTracer_new;

use std::avmcodebuilder::AvmCodePoint;

use std::merkletree::MerkleTreeBuilder;
>>>>>>> 1362904c


<<<<<<< HEAD
public func set_gasAccountingInfo_onUpgrade(oldGlobals: GlobalsBeforeUpgrade) -> GasAccountingInfo {
    let oldInfo = oldGlobals.gasAccountingInfo;
    let oldPP = oldInfo.pricingParams;
    return struct {
        txState: oldInfo.txState,
        feeConfig: oldInfo.feeConfig,
        currentPrices: oldInfo.currentPrices,
        gasRemainingThisBlock: oldInfo.gasRemainingThisBlock,
        congestionState: oldInfo.congestionState,
        speedLimitPerSecond: oldInfo.speedLimitPerSecond,
        pricingParams: struct {
            l1GasPerL2Tx: oldPP.l1GasPerL2Tx,
            l1GasPerL1CalldataUnit: oldPP.l1GasPerL1CalldataUnit,
            l1GasPerStorage: oldPP.l1GasPerStorage,
            arbGasDivisor: oldPP.arbGasDivisor,
        },
        gasAllocatedToThisBlock: oldInfo.gasAllocatedToThisBlock,
        retryablePrices: oldInfo.retryablePrices,
        allowedSenders: oldInfo.allowedSenders,
    };
}

public func set_globalChainParameters_onUpgrade(oldGlobals: GlobalsBeforeUpgrade) -> map<uint, uint> {
    let oldChainParams = xif let Some(cp) = oldGlobals.globalChainParams {
        cp
    } else {
        struct {
            chainId: const::Default_Param_ChainID,
            gracePeriodBlocks: const::Default_Param_ChallengePeriodEthBlocks,
            arbGasSpeedLimitPerSecond: const::Default_Param_SpeedLimitPerSecond,
            maxExecutionSteps: 1000000000000,  // never used
            baseStake: 5000000000,             // never used
            stakingToken: address(0),          // ETH
            owner: address(0),
            secondsPerSend: None<uint>,
            defaultAggregator: address(const::Default_Param_DefaultAggregator),
        }
    };

    return newmap<uint, uint>
        with { [const::Atom_Param_SecondsPerBlockNumerator] = const::Default_Param_SecondsPerBlockNumerator }
        with { [const::Atom_Param_SecondsPerBlockDenominator] = const::Default_Param_SecondsPerBlockDenominator }
        with { [const::Atom_Param_FeesEnabled] = xif (oldGlobals.gasAccountingInfo.feeConfig.enabled) { 1 } else { 0 } }
        with { [const::Atom_Param_NetworkFeeRecipient] = uint(oldGlobals.gasAccountingInfo.feeConfig.forNetwork) }
        with { [const::Atom_Param_CongestionFeeRecipient] = uint(oldGlobals.gasAccountingInfo.feeConfig.forCongestion) }
        with { [const::Atom_Param_DefaultAggregator] = uint(oldChainParams.defaultAggregator) }
        with { [const::Atom_Param_ChainID] = oldChainParams.chainId }
        with { [const::Atom_Param_ChallengePeriodEthBlocks] = oldChainParams.gracePeriodBlocks }
        with { [const::Atom_Param_SpeedLimitPerSecond] = oldGlobals.gasAccountingParams.SpeedLimitPerSecond }
        with {
            [const::Atom_Param_SecondsPerSend] = xif let Some(sps) = oldChainParams.secondsPerSend {
                sps
            } else {
                const::Default_Param_SecondsPerSend
            }
        }
        with { [const::Atom_Param_ChainOwner] = uint(oldChainParams.owner) }
        with { [const::Atom_Param_L1GasPerL1CalldataUnit] = oldGlobals.gasAccountingInfo.pricingParams.l1GasPerL1CalldataUnit }
        with { [const::Atom_Param_L1GasPerStorage] = oldGlobals.gasAccountingInfo.pricingParams.l1GasPerStorage }
        with { [const::Atom_Param_ArbGasDivisor] = oldGlobals.gasAccountingInfo.pricingParams.arbGasDivisor }
        with {
            [const::Atom_Param_NetworkFeeShareNumerator] = {
                let bfm = oldGlobals.gasAccountingInfo.feeConfig.baseFeeMultiplier;
                bfm.val - bfm.shiftFactor
            }
        }
        with { [const::Atom_Param_NetworkFeeShareDenominator] = oldGlobals.gasAccountingInfo.feeConfig.baseFeeMultiplier.shiftFactor }
        with { [const::Atom_Param_GasPoolMax] = oldGlobals.gasAccountingParams.GasPoolMax }
        with { [const::Atom_Param_TxGasLimit] = oldGlobals.gasAccountingParams.TxGasLimit }
        with { [const::Atom_Param_RetryablePriceBase] = const::Default_Param_RetryablePriceBase }
        with { [const::Atom_Param_RetryablePricePerByteNumerator] = const::Default_Param_RetryablePricePerByteNumerator }
        with { [const::Atom_Param_RetryablePricePerByteDenominator] = const::Default_Param_RetryablePricePerByteDenominator }
        with { [const::Atom_Param_RetryableTxRepriceIntervalSeconds] = const::Default_Param_RetryableTxRepriceIntervalSeconds }
        with { [const::Atom_Param_L1GasPriceEstimateWeightNumerator] = const::Default_Param_L1GasPriceEstimateWeightNumerator }
        with { [const::Atom_Param_L1GasPriceEstimateWeightDenominator] = const::Default_Param_L1GasPriceEstimateWeightDenominator }
        with { [const::Atom_Param_RetryableTxLifetimeSeconds] = const::Default_Param_RetryableTxLifetimeSeconds }
        with { [const::Atom_Param_ArbitrumNonZeroBalanceCallStipend] = const::Default_Param_ArbitrumNonZeroBalanceCallStipend }
    ;
}
=======
use std::addressSet::SetOfAddresses;
use std::addressSet::setOfAddresses_all;
use evmCallStack::EvmCallFrame;
use messages::TxRequestData;

use core::kvs::Kvs;
use core::kvs::builtin_kvsForall;


public func set_globalCallStack_onUpgrade(_input_globals: GlobalsBeforeUpgrade) -> option<EvmCallFrame> {
    return None<EvmCallFrame>;
}

public func set_globalAccountStore_onUpgrade(oldGlobals: GlobalsBeforeUpgrade) -> AccountStore {
    let oldGAS = oldGlobals.globalAccountStore;
    let acctsRemapResult = builtin_kvsForall(
        unsafecast<Kvs>(oldGAS.accounts),
        unsafecast<func(any, any, any) -> any>(acctRemapClosure),
        newmap<address, Account>,
    );
    return struct {
        accounts: unsafecast<map<address, Account>>(acctsRemapResult),
        retryBuffer: oldGAS.retryBuffer,
        numContracts: oldGAS.numContracts,
        codeRefTable: oldGAS.codeRefTable,
        escrowStore: oldGAS.escrowStore,
    };
}

func acctRemapClosure(_addr: address, oldAcct: before__accounts_Account, state: map<address, Account>) -> map<address, Account> {
    let acct = struct {
        addr: oldAcct.addr,
        blsKey: oldAcct.blsKey,
        nextSeqNum: oldAcct.nextSeqNum,
        ethBalance: oldAcct.ethBalance,
        contractInfo: oldAcct.contractInfo,
        aggregatorInfo: xif let Some(aggInfo) = oldAcct.aggregatorInfo {
            Some(
                struct {
                    decompressionState: aggInfo.decompressionState,
                    feeCollector: aggInfo.feeCollector,
                    baseTxFeeL1Gas: const::Charging_DefaultBaseTxFeeL1Gas,
                }
            )
        } else {
            None<AggregatorInfo>
        },
        aggregatorToPay: oldAcct.aggregatorToPay,
    };
    return state with {
        [acct.addr] = acct
    };
}

public func set_gasAccountingInfo_onUpgrade(input_globals: GlobalsBeforeUpgrade) -> GasAccountingInfo {
    let old = input_globals.gasAccountingInfo;
    let l1GasPrice = input_globals.globalL1GasPriceEstimator.estimateWei;
    return struct {
        txState: old.txState,
        feeConfig: old.feeConfig,
        currentPrices: struct {
            perL1CalldataUnit: old.pricingParams.l1GasPerL2Tx * l1GasPrice,
            perStorageCell: old.pricingParams.l1GasPerStorage * l1GasPrice,
            perArbGasBase: l1GasPrice / old.pricingParams.arbGasDivisor,
            perArbGasCongestion: old.congestionState.congestionPriceWei,
            perArbGasTotal: (l1GasPrice / old.pricingParams.arbGasDivisor) + old.congestionState.congestionPriceWei,
        },
        gasRemainingThisBlock: old.gasRemainingThisBlock,
        congestionState: old.congestionState,
        speedLimitPerSecond: old.speedLimitPerSecond,
        pricingParams: struct {
            l1GasPerL1CalldataUnit: old.pricingParams.l1GasPerL1CalldataUnit,
            l1GasPerStorage: old.pricingParams.l1GasPerStorage,
            arbGasDivisor: old.pricingParams.arbGasDivisor,
        },
        gasAllocatedToThisBlock: old.gasAllocatedToThisBlock,
        retryablePrices: old.retryablePrices,
        allowedSenders: setOfAddresses_all(),
    };
}

public func set_codeSegGlobals_onUpgrade(
    _input_globals: GlobalsBeforeUpgrade
) -> struct {
    unreachableMask: uint,
    dummyAcceptContractCode: impure func(),
} {
    return struct {
        unreachableMask: 0,
        dummyAcceptContractCode: unsafecast<impure func()>(0),     // will initialize this properly later
    };
}

public func set_globalOutbox_onUpgrade(
    input_globals: GlobalsBeforeUpgrade
) -> struct {
    batch: MerkleTreeBuilder,
    batchNumber: uint,
    numInBatch: uint,
    evmTracer: EvmTracer,
} {
    return struct {
        batch: input_globals.globalOutbox.batch,
        batchNumber: input_globals.globalOutbox.batchNumber,
        numInBatch: input_globals.globalOutbox.numInBatch,
        evmTracer: evmTracer_new(),
    };
}
>>>>>>> 1362904c
<|MERGE_RESOLUTION|>--- conflicted
+++ resolved
@@ -3,10 +3,8 @@
 //
 
 use bridge_arbos_versions::GlobalsBeforeUpgrade;
-<<<<<<< HEAD
 
 use gasAccounting::GasAccountingInfo;
-=======
 use bridge_arbos_versions::before__accounts_Account;
 
 use accounts::Account;
@@ -22,10 +20,16 @@
 use std::avmcodebuilder::AvmCodePoint;
 
 use std::merkletree::MerkleTreeBuilder;
->>>>>>> 1362904c
-
-
-<<<<<<< HEAD
+
+use std::addressSet::SetOfAddresses;
+use std::addressSet::setOfAddresses_all;
+use evmCallStack::EvmCallFrame;
+use messages::TxRequestData;
+
+use core::kvs::Kvs;
+use core::kvs::builtin_kvsForall;
+
+
 public func set_gasAccountingInfo_onUpgrade(oldGlobals: GlobalsBeforeUpgrade) -> GasAccountingInfo {
     let oldInfo = oldGlobals.gasAccountingInfo;
     let oldPP = oldInfo.pricingParams;
@@ -105,19 +109,6 @@
         with { [const::Atom_Param_ArbitrumNonZeroBalanceCallStipend] = const::Default_Param_ArbitrumNonZeroBalanceCallStipend }
     ;
 }
-=======
-use std::addressSet::SetOfAddresses;
-use std::addressSet::setOfAddresses_all;
-use evmCallStack::EvmCallFrame;
-use messages::TxRequestData;
-
-use core::kvs::Kvs;
-use core::kvs::builtin_kvsForall;
-
-
-public func set_globalCallStack_onUpgrade(_input_globals: GlobalsBeforeUpgrade) -> option<EvmCallFrame> {
-    return None<EvmCallFrame>;
-}
 
 public func set_globalAccountStore_onUpgrade(oldGlobals: GlobalsBeforeUpgrade) -> AccountStore {
     let oldGAS = oldGlobals.globalAccountStore;
@@ -214,4 +205,3 @@
         evmTracer: evmTracer_new(),
     };
 }
->>>>>>> 1362904c
