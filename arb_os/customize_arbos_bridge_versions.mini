//
// Copyright 2021, Offchain Labs, Inc. All rights reserved.
//

use bridge_arbos_versions::GlobalsBeforeUpgrade;
use accounts::AccountStore;

<<<<<<< HEAD
use gasAccounting::TxGasState;
use gasAccounting::FeeConfig;
use gasAccounting::GasPrices;
use gasAccounting::CongestionState;
use gasAccounting::PricingParameters;
use gasAccounting::RetryablePrices;

use std::addressSet::SetOfAddresses;
use std::addressSet::setOfAddresses_all;
=======
use evmCallStack::EvmCallFrame;
use messages::TxRequestData;
>>>>>>> 9ac02b2d


public func set_globalAccountStore_onUpgrade(input_globals: GlobalsBeforeUpgrade) -> AccountStore {
    return unsafecast<AccountStore>(input_globals.globalAccountStore);
}

<<<<<<< HEAD
public func set_gasAccountingInfo_onUpgrade(
    input_globals: GlobalsBeforeUpgrade
) -> struct {
    txState: option<TxGasState>,       // status of currently active tx (if there is one)
    feeConfig: FeeConfig,              // fee configuration
    currentPrices: GasPrices,          // current prices for resources
    gasRemainingThisBlock: uint,       // amount of gas remaining for this Arbitrum block
    congestionState: CongestionState,  // state of congestion pricing algorithm
    speedLimitPerSecond: uint,         // nominal ArbGas available for computation per second
    pricingParams: PricingParameters,  // parameters that affect pricing
    gasAllocatedToThisBlock: uint,     // total amount of gas allocated to the current Arbitrum block
    retryablePrices: RetryablePrices,  // prices of retryable txs
    allowedSenders: SetOfAddresses,    // who is allowed to send txs
} {
    return struct {
        txState: input_globals.gasAccountingInfo.txState,
        feeConfig: input_globals.gasAccountingInfo.feeConfig,
        currentPrices: input_globals.gasAccountingInfo.currentPrices,
        gasRemainingThisBlock: input_globals.gasAccountingInfo.gasRemainingThisBlock,
        congestionState: input_globals.gasAccountingInfo.congestionState,
        speedLimitPerSecond: input_globals.gasAccountingInfo.speedLimitPerSecond,
        pricingParams: input_globals.gasAccountingInfo.pricingParams,
        gasAllocatedToThisBlock: input_globals.gasAccountingInfo.gasAllocatedToThisBlock,
        retryablePrices: input_globals.gasAccountingInfo.retryablePrices,
        allowedSenders: setOfAddresses_all(),
    };
=======
public func set_evmOpJumpTable_onUpgrade(input_globals: GlobalsBeforeUpgrade) -> [48]impure func() {
    return unsafecast<[48]impure func()>(input_globals.evmOpJumpTable);
}

public func set_globalCallStack_onUpgrade(_input_globals: GlobalsBeforeUpgrade) -> option<EvmCallFrame> {
    return None<EvmCallFrame>;
}

public func set_globalCurrentTxRequest_onUpgrade(input_globals: GlobalsBeforeUpgrade) -> TxRequestData {
    return unsafecast<TxRequestData>(input_globals.globalCurrentTxRequest);
>>>>>>> 9ac02b2d
}<|MERGE_RESOLUTION|>--- conflicted
+++ resolved
@@ -5,7 +5,6 @@
 use bridge_arbos_versions::GlobalsBeforeUpgrade;
 use accounts::AccountStore;
 
-<<<<<<< HEAD
 use gasAccounting::TxGasState;
 use gasAccounting::FeeConfig;
 use gasAccounting::GasPrices;
@@ -15,17 +14,14 @@
 
 use std::addressSet::SetOfAddresses;
 use std::addressSet::setOfAddresses_all;
-=======
 use evmCallStack::EvmCallFrame;
 use messages::TxRequestData;
->>>>>>> 9ac02b2d
 
 
 public func set_globalAccountStore_onUpgrade(input_globals: GlobalsBeforeUpgrade) -> AccountStore {
     return unsafecast<AccountStore>(input_globals.globalAccountStore);
 }
 
-<<<<<<< HEAD
 public func set_gasAccountingInfo_onUpgrade(
     input_globals: GlobalsBeforeUpgrade
 ) -> struct {
@@ -52,7 +48,8 @@
         retryablePrices: input_globals.gasAccountingInfo.retryablePrices,
         allowedSenders: setOfAddresses_all(),
     };
-=======
+}
+
 public func set_evmOpJumpTable_onUpgrade(input_globals: GlobalsBeforeUpgrade) -> [48]impure func() {
     return unsafecast<[48]impure func()>(input_globals.evmOpJumpTable);
 }
@@ -63,5 +60,4 @@
 
 public func set_globalCurrentTxRequest_onUpgrade(input_globals: GlobalsBeforeUpgrade) -> TxRequestData {
     return unsafecast<TxRequestData>(input_globals.globalCurrentTxRequest);
->>>>>>> 9ac02b2d
 }