--- conflicted
+++ resolved
@@ -189,35 +189,4 @@
         retryablePrices: old.retryablePrices,
         allowedSenders: setOfAddresses_all(),
     };
-<<<<<<< HEAD
 }
-
-public func set_codeSegGlobals_onUpgrade(
-    _input_globals: GlobalsBeforeUpgrade
-) -> struct {
-    unreachableMask: uint,
-    dummyAcceptContractCode: impure func(),
-} {
-    return struct {
-        unreachableMask: 0,
-        dummyAcceptContractCode: unsafecast<impure func()>(0),     // will initialize this properly later
-    };
-}
-
-public func set_globalOutbox_onUpgrade(
-    input_globals: GlobalsBeforeUpgrade
-) -> struct {
-    batch: MerkleTreeBuilder,
-    batchNumber: uint,
-    numInBatch: uint,
-    evmTracer: EvmTracer,
-} {
-    return struct {
-        batch: input_globals.globalOutbox.batch,
-        batchNumber: input_globals.globalOutbox.batchNumber,
-        numInBatch: input_globals.globalOutbox.numInBatch,
-        evmTracer: evmTracer_new(),
-    };
-=======
->>>>>>> d8bfd71c
-}