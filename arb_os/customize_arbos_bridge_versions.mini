//
// Copyright 2021, Offchain Labs, Inc. All rights reserved.
//

<<<<<<< HEAD
use bridge_arbos_versions::GlobalsBeforeUpgrade;
=======
use bridge_arbos_versions::GlobalsBeforeUpgrade;


func _dummy() -> uint {
    return 0;
}
>>>>>>> 40dfa4aa
<|MERGE_RESOLUTION|>--- conflicted
+++ resolved
@@ -2,13 +2,9 @@
 // Copyright 2021, Offchain Labs, Inc. All rights reserved.
 //
 
-<<<<<<< HEAD
-use bridge_arbos_versions::GlobalsBeforeUpgrade;
-=======
 use bridge_arbos_versions::GlobalsBeforeUpgrade;
 
 
 func _dummy() -> uint {
     return 0;
 }
->>>>>>> 40dfa4aa
