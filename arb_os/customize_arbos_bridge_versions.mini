--- conflicted
+++ resolved
@@ -6,75 +6,8 @@
 
 public func set_globalChainParameters_onUpgrade(oldGlobals: GlobalsBeforeUpgrade) -> map<uint, uint> {
     return oldGlobals.globalChainParameters;
-<<<<<<< HEAD
 }
 
 public func set_returnFromCallNestingDepth_onUpgrade(_oldGlobals: GlobalsBeforeUpgrade) -> uint {
     return 0;
-}
-
-public func set_globalCallStack_onUpgrade(_oldGlobals: GlobalsBeforeUpgrade) -> option<EvmCallFrame> {
-    return None<EvmCallFrame>;
-}
-
-public func set_gasAccountingInfo_onUpgrade(oldGlobals: GlobalsBeforeUpgrade) -> GasAccountingInfo {
-    let old = oldGlobals.gasAccountingInfo;
-    return struct {
-        txState: None<TxGasState>,
-        feeConfig: old.feeConfig,
-        currentPrices: old.currentPrices,
-        gasRemainingThisBlock: old.gasRemainingThisBlock,
-        congestionState: old.congestionState,
-        speedLimitPerSecond: old.speedLimitPerSecond,
-        pricingParams: old.pricingParams,
-        gasAllocatedToThisBlock: old.gasAllocatedToThisBlock,
-        retryablePrices: old.retryablePrices,
-        allowedSenders: old.allowedSenders,
-    };
-}
-
-public func set_globalAccountStore_onUpgrade(oldGlobals: GlobalsBeforeUpgrade) -> AccountStore {
-    let old = oldGlobals.globalAccountStore;
-    return struct {
-        accounts: {
-            let oldKvs = unsafecast<Kvs>(old.accounts);
-            unsafecast<map<address, Account> >(
-                builtin_kvsForall(
-                    oldKvs,
-                    closure(rawKey: any, rawValue: any, rawState: any) -> any {
-                        let key = unsafecast<address>(rawKey);
-                        let value = unsafecast<before__accounts_Account>(rawValue);
-                        let state = unsafecast<map<address, Account> >(rawState);
-                        set state[key] = struct {
-                            addr: value.addr,
-                            blsKey: value.blsKey,
-                            nextSeqNum: value.nextSeqNum,
-                            ethBalance: value.ethBalance,
-                            contractInfo: xif let Some(oldContractInfo) = value.contractInfo {
-                                Some(struct {
-                                    contractStateVersion: const::ContractStateVersion_original,
-                                    code: oldContractInfo.code,
-                                    evmJumpTable: oldContractInfo.evmJumpTable,
-                                    startCodePoint: oldContractInfo.startCodePoint,
-                                    storage: oldContractInfo.storage,
-                                })
-                            } else {
-                                None<AccountContractInfo>
-                            },
-                            aggregatorInfo: value.aggregatorInfo,
-                            aggregatorToPay: value.aggregatorToPay,
-                        };
-                        return state;
-                    },
-                    newmap<address, Account>,
-                )
-            )
-        },
-        retryBuffer: old.retryBuffer,
-        numContracts: old.numContracts,
-        codeRefTable: old.codeRefTable,
-        escrowStore: old.escrowStore,
-    };
-=======
->>>>>>> 67f161bd
 }