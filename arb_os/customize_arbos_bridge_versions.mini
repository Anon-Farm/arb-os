--- conflicted
+++ resolved
@@ -10,8 +10,6 @@
 public func set_globalAccountStore_onUpgrade(input_globals: GlobalsBeforeUpgrade) -> AccountStore {
     return input_globals.globalAccountStore;
 }
-<<<<<<< HEAD
-=======
 
 public func set_globalCallStack_onUpgrade(_input_globals: GlobalsBeforeUpgrade) -> option<EvmCallFrame> {
     return None<EvmCallFrame>;
@@ -40,5 +38,4 @@
         numInBatch: input_globals.globalOutbox.numInBatch,
         evmTracer: evmTracer_new(),
     };
-}
->>>>>>> ba9366ca
+}