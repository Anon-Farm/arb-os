//
// Copyright 2021, Offchain Labs, Inc. All rights reserved.
//

use bridge_arbos_versions::GlobalsBeforeUpgrade;
use bridge_arbos_versions::before__accounts_Account;

<<<<<<< HEAD
use accounts::Account;
use accounts::AccountStore;
use accounts::AggregatorInfo;
use accounts::accountStore_forall;

use gasAccounting::GasAccountingInfo;

use tracing::EvmTracer;
use tracing::evmTracer_new;

use std::avmcodebuilder::AvmCodePoint;

use std::fixedpoint::fixedPoint_new;

use std::merkletree::MerkleTreeBuilder;

use gasAccounting::TxGasState;
use gasAccounting::FeeConfig;
use gasAccounting::GasPrices;
use gasAccounting::CongestionState;
use gasAccounting::PricingParameters;
use gasAccounting::RetryablePrices;

use std::addressSet::SetOfAddresses;
use std::addressSet::setOfAddresses_all;
use evmCallStack::EvmCallFrame;
use messages::TxRequestData;

use core::kvs::Kvs;
use core::kvs::builtin_kvsForall;


public func set_globalCallStack_onUpgrade(_input_globals: GlobalsBeforeUpgrade) -> option<EvmCallFrame> {
    return None<EvmCallFrame>;
}

public func set_globalAccountStore_onUpgrade(oldGlobals: GlobalsBeforeUpgrade) -> AccountStore {
    let oldGAS = oldGlobals.globalAccountStore;
    let acctsRemapResult = builtin_kvsForall(
        unsafecast<Kvs>(oldGAS.accounts),
        unsafecast<func(any, any, any) -> any>(acctRemapClosure),
        newmap<address, Account>,
    );
    return struct {
        accounts: unsafecast<map<address, Account>>(acctsRemapResult),
        retryBuffer: oldGAS.retryBuffer,
        numContracts: oldGAS.numContracts,
        codeRefTable: oldGAS.codeRefTable,
        escrowStore: oldGAS.escrowStore,
    };
}

func acctRemapClosure(_addr: address, oldAcct: before__accounts_Account, state: map<address, Account>) -> map<address, Account> {
    let acct = struct {
        addr: oldAcct.addr,
        blsKey: oldAcct.blsKey,
        nextSeqNum: oldAcct.nextSeqNum,
        ethBalance: oldAcct.ethBalance,
        contractInfo: oldAcct.contractInfo,
        aggregatorInfo: xif let Some(aggInfo) = oldAcct.aggregatorInfo {
            Some(
                struct {
                    decompressionState: aggInfo.decompressionState,
                    feeCollector: aggInfo.feeCollector,
                    baseTxFeeL1Gas: const::Charging_DefaultBaseTxFeeL1Gas,
                }
            )
        } else {
            None<AggregatorInfo>
        },
        aggregatorToPay: oldAcct.aggregatorToPay,
    };
    return state with {
        [acct.addr] = acct
    };
}

public func set_gasAccountingInfo_onUpgrade(input_globals: GlobalsBeforeUpgrade) -> GasAccountingInfo {
    let old = input_globals.gasAccountingInfo;
    return struct {
        txState: old.txState,
        feeConfig: struct {
            enabled: old.feeConfig.enabled,
            forNetwork: old.feeConfig.forNetwork,
            forCongestion: old.feeConfig.forCongestion,
            networkFeeRate: fixedPoint_new(
                old.feeConfig.baseFeeMultiplier.val,
                old.feeConfig.baseFeeMultiplier.shiftFactor - old.feeConfig.baseFeeMultiplier.val
            ),
        },
        currentPrices: struct {
            perL1CalldataUnit: old.currentPrices.perL1CalldataUnit,
            perStorageCell: old.currentPrices.perStorageCell,
            perArbGasBase: old.currentPrices.perArbGasBase,
            perArbGasCongestion: old.currentPrices.perArbGasCongestion,
            perArbGasTotal: old.currentPrices.perArbGasTotal,
        },
        gasRemainingThisBlock: old.gasRemainingThisBlock,
        congestionState: old.congestionState,
        speedLimitPerSecond: old.speedLimitPerSecond,
        pricingParams: struct {
            l1GasPerL1CalldataUnit: old.pricingParams.l1GasPerL1CalldataUnit,
            l1GasPerStorage: old.pricingParams.l1GasPerStorage,
            arbGasDivisor: old.pricingParams.arbGasDivisor,
        },
        gasAllocatedToThisBlock: old.gasAllocatedToThisBlock,
        retryablePrices: old.retryablePrices,
        allowedSenders: setOfAddresses_all(),
    };
}

public func set_codeSegGlobals_onUpgrade(
    _input_globals: GlobalsBeforeUpgrade
) -> struct {
    unreachableMask: uint,
    dummyAcceptContractCode: impure func(),
} {
    return struct {
        unreachableMask: 0,
        dummyAcceptContractCode: unsafecast<impure func()>(0),     // will initialize this properly later
    };
}

public func set_globalOutbox_onUpgrade(
    input_globals: GlobalsBeforeUpgrade
) -> struct {
    batch: MerkleTreeBuilder,
    batchNumber: uint,
    numInBatch: uint,
    evmTracer: EvmTracer,
} {
    return struct {
        batch: input_globals.globalOutbox.batch,
        batchNumber: input_globals.globalOutbox.batchNumber,
        numInBatch: input_globals.globalOutbox.numInBatch,
        evmTracer: evmTracer_new(),
    };
}
=======
use evmCallStack::EvmCallFrame;


public func set_globalCallStack_onUpgrade(_oldGlobals: GlobalsBeforeUpgrade) -> option<EvmCallFrame> {
    return None<EvmCallFrame>;
}
>>>>>>> 18093a51
<|MERGE_RESOLUTION|>--- conflicted
+++ resolved
@@ -5,150 +5,10 @@
 use bridge_arbos_versions::GlobalsBeforeUpgrade;
 use bridge_arbos_versions::before__accounts_Account;
 
-<<<<<<< HEAD
-use accounts::Account;
-use accounts::AccountStore;
-use accounts::AggregatorInfo;
-use accounts::accountStore_forall;
 
-use gasAccounting::GasAccountingInfo;
-
-use tracing::EvmTracer;
-use tracing::evmTracer_new;
-
-use std::avmcodebuilder::AvmCodePoint;
-
-use std::fixedpoint::fixedPoint_new;
-
-use std::merkletree::MerkleTreeBuilder;
-
-use gasAccounting::TxGasState;
-use gasAccounting::FeeConfig;
-use gasAccounting::GasPrices;
-use gasAccounting::CongestionState;
-use gasAccounting::PricingParameters;
-use gasAccounting::RetryablePrices;
-
-use std::addressSet::SetOfAddresses;
-use std::addressSet::setOfAddresses_all;
-use evmCallStack::EvmCallFrame;
-use messages::TxRequestData;
-
-use core::kvs::Kvs;
-use core::kvs::builtin_kvsForall;
-
-
-public func set_globalCallStack_onUpgrade(_input_globals: GlobalsBeforeUpgrade) -> option<EvmCallFrame> {
-    return None<EvmCallFrame>;
-}
-
-public func set_globalAccountStore_onUpgrade(oldGlobals: GlobalsBeforeUpgrade) -> AccountStore {
-    let oldGAS = oldGlobals.globalAccountStore;
-    let acctsRemapResult = builtin_kvsForall(
-        unsafecast<Kvs>(oldGAS.accounts),
-        unsafecast<func(any, any, any) -> any>(acctRemapClosure),
-        newmap<address, Account>,
-    );
-    return struct {
-        accounts: unsafecast<map<address, Account>>(acctsRemapResult),
-        retryBuffer: oldGAS.retryBuffer,
-        numContracts: oldGAS.numContracts,
-        codeRefTable: oldGAS.codeRefTable,
-        escrowStore: oldGAS.escrowStore,
-    };
-}
-
-func acctRemapClosure(_addr: address, oldAcct: before__accounts_Account, state: map<address, Account>) -> map<address, Account> {
-    let acct = struct {
-        addr: oldAcct.addr,
-        blsKey: oldAcct.blsKey,
-        nextSeqNum: oldAcct.nextSeqNum,
-        ethBalance: oldAcct.ethBalance,
-        contractInfo: oldAcct.contractInfo,
-        aggregatorInfo: xif let Some(aggInfo) = oldAcct.aggregatorInfo {
-            Some(
-                struct {
-                    decompressionState: aggInfo.decompressionState,
-                    feeCollector: aggInfo.feeCollector,
-                    baseTxFeeL1Gas: const::Charging_DefaultBaseTxFeeL1Gas,
-                }
-            )
-        } else {
-            None<AggregatorInfo>
-        },
-        aggregatorToPay: oldAcct.aggregatorToPay,
-    };
-    return state with {
-        [acct.addr] = acct
-    };
-}
-
-public func set_gasAccountingInfo_onUpgrade(input_globals: GlobalsBeforeUpgrade) -> GasAccountingInfo {
-    let old = input_globals.gasAccountingInfo;
-    return struct {
-        txState: old.txState,
-        feeConfig: struct {
-            enabled: old.feeConfig.enabled,
-            forNetwork: old.feeConfig.forNetwork,
-            forCongestion: old.feeConfig.forCongestion,
-            networkFeeRate: fixedPoint_new(
-                old.feeConfig.baseFeeMultiplier.val,
-                old.feeConfig.baseFeeMultiplier.shiftFactor - old.feeConfig.baseFeeMultiplier.val
-            ),
-        },
-        currentPrices: struct {
-            perL1CalldataUnit: old.currentPrices.perL1CalldataUnit,
-            perStorageCell: old.currentPrices.perStorageCell,
-            perArbGasBase: old.currentPrices.perArbGasBase,
-            perArbGasCongestion: old.currentPrices.perArbGasCongestion,
-            perArbGasTotal: old.currentPrices.perArbGasTotal,
-        },
-        gasRemainingThisBlock: old.gasRemainingThisBlock,
-        congestionState: old.congestionState,
-        speedLimitPerSecond: old.speedLimitPerSecond,
-        pricingParams: struct {
-            l1GasPerL1CalldataUnit: old.pricingParams.l1GasPerL1CalldataUnit,
-            l1GasPerStorage: old.pricingParams.l1GasPerStorage,
-            arbGasDivisor: old.pricingParams.arbGasDivisor,
-        },
-        gasAllocatedToThisBlock: old.gasAllocatedToThisBlock,
-        retryablePrices: old.retryablePrices,
-        allowedSenders: setOfAddresses_all(),
-    };
-}
-
-public func set_codeSegGlobals_onUpgrade(
-    _input_globals: GlobalsBeforeUpgrade
-) -> struct {
-    unreachableMask: uint,
-    dummyAcceptContractCode: impure func(),
-} {
-    return struct {
-        unreachableMask: 0,
-        dummyAcceptContractCode: unsafecast<impure func()>(0),     // will initialize this properly later
-    };
-}
-
-public func set_globalOutbox_onUpgrade(
-    input_globals: GlobalsBeforeUpgrade
-) -> struct {
-    batch: MerkleTreeBuilder,
-    batchNumber: uint,
-    numInBatch: uint,
-    evmTracer: EvmTracer,
-} {
-    return struct {
-        batch: input_globals.globalOutbox.batch,
-        batchNumber: input_globals.globalOutbox.batchNumber,
-        numInBatch: input_globals.globalOutbox.numInBatch,
-        evmTracer: evmTracer_new(),
-    };
-}
-=======
 use evmCallStack::EvmCallFrame;
 
 
 public func set_globalCallStack_onUpgrade(_oldGlobals: GlobalsBeforeUpgrade) -> option<EvmCallFrame> {
     return None<EvmCallFrame>;
-}
->>>>>>> 18093a51
+}