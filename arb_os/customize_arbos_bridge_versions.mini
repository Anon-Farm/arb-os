--- conflicted
+++ resolved
@@ -37,54 +37,4 @@
         retryablePrices: old.retryablePrices,
         allowedSenders: old.allowedSenders,
     };
-<<<<<<< HEAD
-}
-
-public func set_globalAccountStore_onUpgrade(oldGlobals: GlobalsBeforeUpgrade) -> AccountStore {
-    let old = oldGlobals.globalAccountStore;
-    return struct {
-        accounts: {
-            let oldKvs = unsafecast<Kvs>(old.accounts);
-            unsafecast<map<address, Account> >(
-                builtin_kvsForall(
-                    oldKvs,
-                    upgrade_closure,
-                    newmap<address, Account>,
-                )
-            )
-        },
-        retryBuffer: old.retryBuffer,
-        numContracts: old.numContracts,
-        codeRefTable: old.codeRefTable,
-        escrowStore: old.escrowStore,
-    };
-}
-
-func upgrade_closure(rawKey: any, rawValue: any, rawState: any) -> any {
-    let key = unsafecast<address>(rawKey);
-    let value = unsafecast<before__accounts_Account>(rawValue);
-    let state = unsafecast<map<address, Account> >(rawState);
-    set state[key] = struct {
-        addr: value.addr,
-        blsKey: value.blsKey,
-        nextSeqNum: value.nextSeqNum,
-        ethBalance: value.ethBalance,
-        contractInfo: if let Some(oldContractInfo) = value.contractInfo {
-            Some(struct {
-                contractStateVersion: const::ContractStateVersion_original,
-                code: oldContractInfo.code,
-                evmJumpTable: oldContractInfo.evmJumpTable,
-                startCodePoint: oldContractInfo.startCodePoint,
-                storage: oldContractInfo.storage,
-            })
-        } else {
-            None<AccountContractInfo>
-        },
-        aggregatorInfo: value.aggregatorInfo,
-        aggregatorToPay: value.aggregatorToPay,
-    };
-    return state;
-}
-=======
-}
->>>>>>> 88b4e931
+}