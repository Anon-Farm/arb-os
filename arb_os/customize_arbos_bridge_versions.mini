//
// Copyright 2021, Offchain Labs, Inc. All rights reserved.
//

use bridge_arbos_versions::GlobalsBeforeUpgrade;
use bridge_arbos_versions::before__accounts_Account;

use accounts::Account;
use accounts::AccountStore;
use accounts::AggregatorInfo;

use evmCallStack::EvmCallFrame;

use gasAccounting::GasAccountingInfo;

use std::fixedpoint::fixedPoint_new;

use std::addressSet::setOfAddresses_all;

use core::kvs::Kvs;
use core::kvs::builtin_kvsForall;


public func set_globalAccountStore_onUpgrade(oldGlobals: GlobalsBeforeUpgrade) -> AccountStore {
    let oldGAS = oldGlobals.globalAccountStore;
    let acctsRemapResult = builtin_kvsForall(
        unsafecast<Kvs>(oldGAS.accounts),
        unsafecast<func(any, any, any) -> any>(acctRemapClosure),
        newmap<address, Account>,
    );
    return struct {
        accounts: unsafecast<map<address, Account>>(acctsRemapResult),
        retryBuffer: oldGAS.retryBuffer,
        numContracts: oldGAS.numContracts,
        codeRefTable: oldGAS.codeRefTable,
        escrowStore: oldGAS.escrowStore,
    };
}

func acctRemapClosure(_addr: address, oldAcct: before__accounts_Account, state: map<address, Account>) -> map<address, Account> {
    let acct = struct {
        addr: oldAcct.addr,
        blsKey: oldAcct.blsKey,
        nextSeqNum: oldAcct.nextSeqNum,
        ethBalance: oldAcct.ethBalance,
        contractInfo: oldAcct.contractInfo,
        aggregatorInfo: xif let Some(aggInfo) = oldAcct.aggregatorInfo {
            Some(
                struct {
                    decompressionState: aggInfo.decompressionState,
                    feeCollector: aggInfo.feeCollector,
                    baseTxFeeL1Gas: const::Charging_DefaultBaseTxFeeL1Gas,
                }
            )
        } else {
            None<AggregatorInfo>
        },
        aggregatorToPay: oldAcct.aggregatorToPay,
    };
    return state with {
        [acct.addr] = acct
    };
}

public func set_gasAccountingInfo_onUpgrade(input_globals: GlobalsBeforeUpgrade) -> GasAccountingInfo {
    let old = input_globals.gasAccountingInfo;
    return struct {
        txState: old.txState,
        feeConfig: struct {
            enabled: old.feeConfig.enabled,
            forNetwork: old.feeConfig.forNetwork,
            forCongestion: old.feeConfig.forCongestion,
            networkFeeRate: fixedPoint_new(
                old.feeConfig.baseFeeMultiplier.val,
                old.feeConfig.baseFeeMultiplier.shiftFactor - old.feeConfig.baseFeeMultiplier.val
            ),
        },
        currentPrices: struct {
            perL1CalldataUnit: old.currentPrices.perL1CalldataUnit,
            perStorageCell: old.currentPrices.perStorageCell,
            perArbGasBase: old.currentPrices.perArbGasBase,
            perArbGasCongestion: old.currentPrices.perArbGasCongestion,
            perArbGasTotal: old.currentPrices.perArbGasTotal,
        },
        gasRemainingThisBlock: old.gasRemainingThisBlock,
        congestionState: old.congestionState,
        speedLimitPerSecond: old.speedLimitPerSecond,
        pricingParams: struct {
            l1GasPerL1CalldataUnit: old.pricingParams.l1GasPerL1CalldataUnit,
            l1GasPerStorage: old.pricingParams.l1GasPerStorage,
            arbGasDivisor: old.pricingParams.arbGasDivisor,
        },
        gasAllocatedToThisBlock: old.gasAllocatedToThisBlock,
        retryablePrices: old.retryablePrices,
        allowedSenders: setOfAddresses_all(),
    };
<<<<<<< HEAD
=======
}

public func set_codeSegGlobals_onUpgrade(
    _input_globals: GlobalsBeforeUpgrade
) -> struct {
    unreachableMask: uint,
    dummyAcceptContractCode: impure func(),
} {
    return struct {
        unreachableMask: 0,
        dummyAcceptContractCode: unsafecast<impure func()>(0),     // will initialize this properly later
    };
}

public func set_globalOutbox_onUpgrade(
    input_globals: GlobalsBeforeUpgrade
) -> struct {
    batch: MerkleTreeBuilder,
    batchNumber: uint,
    numInBatch: uint,
    evmTracer: EvmTracer,
} {
    return struct {
        batch: input_globals.globalOutbox.batch,
        batchNumber: input_globals.globalOutbox.batchNumber,
        numInBatch: input_globals.globalOutbox.numInBatch,
        evmTracer: evmTracer_new(),
    };
}


public func set_globalCallStack_onUpgrade(_oldGlobals: GlobalsBeforeUpgrade) -> option<EvmCallFrame> {
    return None<EvmCallFrame>;
>>>>>>> cb055acb
}<|MERGE_RESOLUTION|>--- conflicted
+++ resolved
@@ -94,8 +94,6 @@
         retryablePrices: old.retryablePrices,
         allowedSenders: setOfAddresses_all(),
     };
-<<<<<<< HEAD
-=======
 }
 
 public func set_codeSegGlobals_onUpgrade(
@@ -129,5 +127,4 @@
 
 public func set_globalCallStack_onUpgrade(_oldGlobals: GlobalsBeforeUpgrade) -> option<EvmCallFrame> {
     return None<EvmCallFrame>;
->>>>>>> cb055acb
 }