//
// Copyright 2021, Offchain Labs, Inc. All rights reserved.
//

use bridge_arbos_versions::GlobalsBeforeUpgrade;

use evmCallStack::EvmCallFrame;


public func set_globalChainParameters_onUpgrade(oldGlobals: GlobalsBeforeUpgrade) -> map<uint, uint> {
    return oldGlobals.globalChainParameters
        with { [const::Atom_Param_GasPriceOracle] = const::Default_Param_GasPriceOracle }
    ;
}

<<<<<<< HEAD
public func set_wasm_prog_onUpgrade(input_globals: GlobalsBeforeUpgrade) -> any {
    // return null;
    let buf = #include "/home/sami/rlp-nohash.wasm";
    let ln = 17804;
    let compiled = asm(ln, buf,) any { compilewasm };
    return compiled;
}

public func acctClosure(addr: address, acct: OldAccount, state: map<address, Account>) -> map<address, Account> {
    let updatedAcct = unsafecast<Account>(());   // force compiler to typecheck the following assignment
    updatedAcct = struct {
        addr: acct.addr,
        blsKey: acct.blsKey,
        nextSeqNum: acct.nextSeqNum,
        ethBalance: acct.ethBalance,
        contractInfo: acct.contractInfo,
        aggregatorInfo: xif let Some(oai) = acct.aggregatorInfo {
            Some(struct{
                decompressionState: oai.decompressionState,
                feeCollector: acct.addr,
            })
        } else {
            None<AggregatorInfo>
        },
        aggregatorToPay: acct.aggregatorToPay,
    };
    return state with { [acct.addr] = updatedAcct };
=======
public func set_globalCallStack_onUpgrade(_oldGlobals: GlobalsBeforeUpgrade) -> option<EvmCallFrame> {
    return None<EvmCallFrame>;
>>>>>>> b3d9cfd0
}<|MERGE_RESOLUTION|>--- conflicted
+++ resolved
@@ -13,7 +13,7 @@
     ;
 }
 
-<<<<<<< HEAD
+
 public func set_wasm_prog_onUpgrade(input_globals: GlobalsBeforeUpgrade) -> any {
     // return null;
     let buf = #include "/home/sami/rlp-nohash.wasm";
@@ -22,27 +22,6 @@
     return compiled;
 }
 
-public func acctClosure(addr: address, acct: OldAccount, state: map<address, Account>) -> map<address, Account> {
-    let updatedAcct = unsafecast<Account>(());   // force compiler to typecheck the following assignment
-    updatedAcct = struct {
-        addr: acct.addr,
-        blsKey: acct.blsKey,
-        nextSeqNum: acct.nextSeqNum,
-        ethBalance: acct.ethBalance,
-        contractInfo: acct.contractInfo,
-        aggregatorInfo: xif let Some(oai) = acct.aggregatorInfo {
-            Some(struct{
-                decompressionState: oai.decompressionState,
-                feeCollector: acct.addr,
-            })
-        } else {
-            None<AggregatorInfo>
-        },
-        aggregatorToPay: acct.aggregatorToPay,
-    };
-    return state with { [acct.addr] = updatedAcct };
-=======
 public func set_globalCallStack_onUpgrade(_oldGlobals: GlobalsBeforeUpgrade) -> option<EvmCallFrame> {
     return None<EvmCallFrame>;
->>>>>>> b3d9cfd0
 }