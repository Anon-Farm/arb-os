--- conflicted
+++ resolved
@@ -8,16 +8,9 @@
 public func set_globalChainParameters_onUpgrade(oldGlobals: GlobalsBeforeUpgrade) -> map<uint, uint> {
     return oldGlobals.globalChainParameters;
 }
-<<<<<<< HEAD
 
 public func set_wasm_prog_onUpgrade(_oldGlobals: GlobalsBeforeUpgrade) -> any {
     let (ln, buf) = #include "rlp-nohash.wasm";
     let compiled = asm(ln, buf,) any { compilewasm };
     return compiled;
-}
-
-public func set_globalCallStack_onUpgrade(_oldGlobals: GlobalsBeforeUpgrade) -> option<EvmCallFrame> {
-    return None;
-}
-=======
->>>>>>> 0d5eaf62
+}