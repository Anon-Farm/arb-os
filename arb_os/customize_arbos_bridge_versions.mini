//
// Copyright 2021, Offchain Labs, Inc. All rights reserved.
//

use bridge_arbos_versions::GlobalsBeforeUpgrade;

use core::kvs::Kvs;
use core::kvs::builtin_kvsForall;

public func set_globalChainParameters_onUpgrade(oldGlobals: GlobalsBeforeUpgrade) -> map<uint, uint> {
    return oldGlobals.globalChainParameters;
<<<<<<< HEAD
}

public func set_globalCallStack_onUpgrade(_oldGlobals: GlobalsBeforeUpgrade) -> option<EvmCallFrame> {
    return None<EvmCallFrame>;
}

public func set_wasm_prog_onUpgrade(_oldGlobals: GlobalsBeforeUpgrade) -> any {
    let (ln, buf) = #include "rlp-nohash.wasm";
    let compiled = asm(ln, buf,) any { compilewasm };
    return compiled;
}

public func set_gasAccountingInfo_onUpgrade(oldGlobals: GlobalsBeforeUpgrade) -> GasAccountingInfo {
    let old = oldGlobals.gasAccountingInfo;
    return struct {
        txState: None<TxGasState>,
        feeConfig: old.feeConfig,
        currentPrices: old.currentPrices,
        gasRemainingThisBlock: old.gasRemainingThisBlock,
        congestionState: old.congestionState,
        speedLimitPerSecond: old.speedLimitPerSecond,
        pricingParams: old.pricingParams,
        gasAllocatedToThisBlock: old.gasAllocatedToThisBlock,
        retryablePrices: old.retryablePrices,
        allowedSenders: old.allowedSenders,
    };
=======
>>>>>>> 91046fa2
}<|MERGE_RESOLUTION|>--- conflicted
+++ resolved
@@ -9,11 +9,6 @@
 
 public func set_globalChainParameters_onUpgrade(oldGlobals: GlobalsBeforeUpgrade) -> map<uint, uint> {
     return oldGlobals.globalChainParameters;
-<<<<<<< HEAD
-}
-
-public func set_globalCallStack_onUpgrade(_oldGlobals: GlobalsBeforeUpgrade) -> option<EvmCallFrame> {
-    return None<EvmCallFrame>;
 }
 
 public func set_wasm_prog_onUpgrade(_oldGlobals: GlobalsBeforeUpgrade) -> any {
@@ -21,21 +16,3 @@
     let compiled = asm(ln, buf,) any { compilewasm };
     return compiled;
 }
-
-public func set_gasAccountingInfo_onUpgrade(oldGlobals: GlobalsBeforeUpgrade) -> GasAccountingInfo {
-    let old = oldGlobals.gasAccountingInfo;
-    return struct {
-        txState: None<TxGasState>,
-        feeConfig: old.feeConfig,
-        currentPrices: old.currentPrices,
-        gasRemainingThisBlock: old.gasRemainingThisBlock,
-        congestionState: old.congestionState,
-        speedLimitPerSecond: old.speedLimitPerSecond,
-        pricingParams: old.pricingParams,
-        gasAllocatedToThisBlock: old.gasAllocatedToThisBlock,
-        retryablePrices: old.retryablePrices,
-        allowedSenders: old.allowedSenders,
-    };
-=======
->>>>>>> 91046fa2
-}