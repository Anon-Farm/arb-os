--- conflicted
+++ resolved
@@ -38,12 +38,6 @@
 
 
 public func set_globalAccountStore_onUpgrade(input_globals: GlobalsBeforeUpgrade) -> any {
-<<<<<<< HEAD
-    // add codeRefTable field, which wasn't in previous version
-    let old = unsafecast<(any, any, any)>(input_globals.globalAccountStore);
-    return (old.0, old.1, old.2, newmap<any, any>);
-}
-=======
     let oldAcctStore = unsafecast<OldAccountStore>(input_globals.globalAccountStore);
 
     let acctStore = unsafecast<AccountStore>(());  // force compiler to typecheck the following assignment
@@ -57,6 +51,7 @@
         ),
         retryBuffer: oldAcctStore.retryBuffer,
         numContracts: oldAcctStore.numContracts,
+        codeRefTable: newmap<bytes32, CodeRef>,
     };
     return acctStore;
 }
@@ -80,5 +75,4 @@
         aggregatorToPay: acct.aggregatorToPay,
     };
     return state with { [acct.addr] = updatedAcct };
-}
->>>>>>> 8db960ca
+}