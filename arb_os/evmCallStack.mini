//
// Copyright 2020-2021, Offchain Labs, Inc. All rights reserved.
//

use inbox::IncomingRequest;
use accounts::AccountStore;
use accounts::Account;
use evmlogs::EvmLogs;
use std::queue::Queue;
use std::bytearray::ByteArray;
use std::bytestream::ByteStream;
use std::bytearray::MarshalledBytes;
use std::stack::Stack;
use std::storageMap::StorageMap;
use messages::TxRequestData;

use errorHandler::errorHandler;

use accounts::getGlobalAccountStore;
use accounts::setGlobalAccountStore;
use accounts::accountStore_changeNumContracts;
use accounts::accountStore_get;
use accounts::accountStore_set;
use accounts::accountStore_getRetryBuffer;
use accounts::accountStore_setRetryBuffer;
use accounts::accountStore_transferEthBalance;
use accounts::accountStore_destroyAccount;
use accounts::accountStore_cloneContract;
use accounts::accountStore_createOrAddCodeRef;
use accounts::accountStore_codeRefExists;
use accounts::accountStore_getEscrowBalance;
use accounts::accountStore_payFromEscrow;
use accounts::account_setStorageCell;
use accounts::account_getBalance;
use accounts::account_getAllStorage;
use accounts::account_getStartCodePoint;
use accounts::account_setContractInfo;
use accounts::account_fetchAndIncrSeqNum;
use accounts::account_incrSeqNum;
use accounts::account_getStorageSize;
use accounts::account_isEmpty;
use accounts::pristineAccount;

use codeSegment::getDummyAcceptContractCode;

use evmOps::evmOp_callAndReturn;

use evmlogs::evmlogs_empty;
use evmlogs::evmlogs_appendAny;

use std::avmcodebuilder::AvmCodePoint;

use std::bytearray::bytearray_new;
use std::bytearray::bytearray_size;
use std::bytearray::bytearray_extract;
use std::bytearray::bytearray_copy;
use std::bytearray::bytearray_setByte;
use std::bytearray::bytearray_set256;
use std::bytestream::bytestream_new;

use std::keccak::keccak256;

use std::storageMap::storageMap_new;

use std::queue::queue_new;
use std::queue::queue_isEmpty;
use std::queue::queue_get;
use std::queue::queue_put;

use std::stack::stack_new;
use std::stack::stack_isEmpty;
use std::stack::stack_push;
use std::stack::stack_pop;
use std::stack::stack_discardDeepestItems;

use gasAccounting::GasUsage;
use gasAccounting::gasAccounting_startTxCharges;
use gasAccounting::gasAccounting_endTxCharges;
use gasAccounting::gasAccounting_pauseTxCharges;
use gasAccounting::gasAccounting_resumeTxCharges;
use gasAccounting::gasAccounting_getGasChargeAmountInArbGas;
use gasAccounting::txFeeStats_zero;
use gasAccounting::getAddressForReserveFundsDeposit;
use gasAccounting::deferredPayments_apply;

use codeSegment::translateEvmCodeSegment;

use output::emitTxReceipt;
use output::queueMessageForSend;

use main::mainRunLoop;

use output::outbox_append;
use output::sendQueuedMessages;

use inbox::IncomingRequest;
use inbox::inbox_currentArbBlockNumber;
use inbox::inbox_currentEthBlockNumber;
use inbox::inbox_currentTimestamp;

use retrybuffer::RetryBuffer;
use retrybuffer::RetryableTx;

use tracing::evmTracer_clear;
use tracing::evmTracer_pushCall;
use tracing::evmTracer_pushReturnRevert;
use tracing::evmTracer_pushCallAndResultNoExecution;


// This callframe is used to represent an EVM call in progress.
// The callframe will have a full copy of the global AccountStore, but
//        whether to ultimately adopt this AccountStore version will be contingent on the call succeeding.
// If the call succeeds, we'll copy the call's state into the caller as the new
//        state, but if the call fails we'll discard the state from the callframe.
// (For staticcalls, we will discard state even if the call succeeds, as the EVM spec requires.)
type EvmCallFrame = struct {
    runningAs: address,                 // call is running in the execution/security context of this address
    runningCodeFrom: address,           // call is running code associated with this address
    accountStore: AccountStore,         // accountStore used for executing this call
    runningAsAccount: Account,          // cache of accountStore[runningAs]
    caller: address,                    // who called this
    static: bool,                       // static flag, per EIP-214
    calldata: ByteArray,                // calldata passed in by our caller
    callvalue: uint,                    // Eth value given to this call by its caller
    returnInfo: option<ReturnInfo>,     // result of last subcall made by this call (if any)
    memory: ByteArray,                  // EVM memory of this call
    storageDelta: int,                  // change in total EVM storage usage, including child calls
    revertOnStorageWrite: bool,         // if true, revert if the EVM code tries to write to storage
    evmLogs: EvmLogs,                   // EVM logs, including those created by this call and its subcalls
    selfDestructQueue: Queue,           // set of self-destruct directives, including those created by this call and its subcalls
    resumeInfo: option<ResumeInfo>,     // if call is suspended, its state will be saved here
    sendQueue: Queue,                   // outgoing messages, including those created by this call and its subcalls
    sendOnFailure: option<ByteArray>,   // message to send if call fails
    parent: option<EvmCallFrame>,       // call-frame that created this one, or None if this is a top-level call
}

type ReturnInfo = struct {  // information about a call that previously completed
    data: ByteArray,
    status: bool,
}

type ResumeInfo = struct {            // information used to resume a call after a subcall returns
    codePoint: func(),                // where to resume execution
    stackContents: Stack,             // saved contents of stack
    auxStackContents: option<Stack>,  // saved contents of aux stack; None means to clear the auxstack on resume
    returnDataOffset: uint,           // where returndata from subcall should be put
    returnDataNbytes: uint,           // max amount of returndata to copy into caller's memory
    callType: uint,                   // call type of the subcall
    savedGas: uint,                   // how much of the caller's gas was not lent to the subcall
    givenGas: uint,                   // how much of the call's gas was lent to the subcall
}

var globalCallStack: option<EvmCallFrame>;   // call frame of currently running call, if any
var globalCurrentTxRequest: TxRequestData;  // request that launched the top-level call

type IncomingRequestAndLogs = struct {
    req: IncomingRequest,
    evmLogs: EvmLogs,
}

var globalCurrentRetryableRequest: option<IncomingRequestAndLogs>;  // describes the retryable request we're currently doing, if any

// This is designed to be called if a top-level, non-constructor tx succeeds. First arg is tx's returndata.
type TxReturndataHook = struct {
    callback: impure func(ByteArray, any),
    data: any,
}

public impure func evmCallStack_currentArbBlockNumber() -> uint {
    return globalCurrentTxRequest.incomingRequest.arbBlockNumber;
}

public impure func evmCallStack_currentEthBlockNumber() -> uint {
    return globalCurrentTxRequest.incomingRequest.ethBlockNumber;
}

public impure func evmCallStack_currentTimestamp() -> uint {
    return globalCurrentTxRequest.incomingRequest.timestamp;
}

public impure func evmCallStack_init() {
    globalCallStack = None<EvmCallFrame>;
    globalCurrentRetryableRequest = None<IncomingRequestAndLogs>;
}

public impure func getRetryBufferInCurrentContext() -> RetryBuffer {
    let astore = xif let Some(frame) = globalCallStack {
        frame.accountStore
    } else {
        getGlobalAccountStore()
    };
    return accountStore_getRetryBuffer(astore);
}

public impure func setRetryBufferInCurrentContext(rbuf: RetryBuffer) {
    if let Some(frame) = globalCallStack {
        globalCallStack = Some(frame with {
            accountStore: accountStore_setRetryBuffer(frame.accountStore, rbuf)
        });
    } else {
        setGlobalAccountStore(
            accountStore_setRetryBuffer(getGlobalAccountStore(), rbuf)
        );
    }
}

public impure func evmCallStack_makeEmpty() {
    globalCallStack = None<EvmCallFrame>;
}

public impure func evmCallStack_isEmpty() -> bool {
    return globalCallStack == None<EvmCallFrame>;
}

public impure func evmCallStack_currentTxRequestGasBid() -> uint {
    return globalCurrentTxRequest.gasPrice;
}

public impure func evmCallStack_addStorageCharge(units: uint) {
    if let Some(topFrame) = globalCallStack {
        globalCallStack = Some(
            topFrame with {
                storageDelta: topFrame.storageDelta + int(units)
            }
        );
    }
}

public impure func evmCallStack_stackDepth() -> uint {
    let depth = 0;
    let maybeFrame = globalCallStack;
    return xloop {
        if let Some(frame) = maybeFrame {
            depth = depth + 1;
            maybeFrame = frame.parent;
        } else {
            return depth;
        }
    };
}

public impure func evmCallStack_stackInfo() -> (uint, (address, address), (address, address)) {
    return xif let Some(topFrame) = globalCallStack {
        let sndRunningAs = address(0);
        let sndRunningCodeFrom = address(0);
        if let Some(sndFrame) = unsafecast<option<EvmCallFrame>>(topFrame.parent) {
            sndRunningAs = sndFrame.runningAs;
            sndRunningCodeFrom = sndFrame.runningCodeFrom;
        }
        (
            globalCurrentTxRequest.incomingRequest.requestId,
            (topFrame.runningAs, topFrame.runningCodeFrom),
            (sndRunningAs, sndRunningCodeFrom),
        )
    } else {
        (0, (address(0), address(0)), (address(0), address(0)))
    };
}

public impure func initEvmCallStack(
    callKind: uint,
    request: TxRequestData,
    sendOnFailure: option<ByteArray>,
    callvalueEscrowKey: option<uint>,
) {
    evmTracer_clear();
    evmTracer_pushCall(
        callKind,
        request.calldata,
        request.value,
        request.caller,
        request.calleeAddr,
        request.maxGas,
        request.gasPrice,
    );

    if let Some(entryPoint) = account_getStartCodePoint(
        accountStore_get(
            getGlobalAccountStore(),
            request.calleeAddr
        )
    ) {
        globalCurrentTxRequest = request;
        globalCurrentRetryableRequest = None<IncomingRequestAndLogs>;

        let (startTxResult, acctStore) = xif(request.maxGas < const::Charging_MinArbGasForContractTx) {
            (const::TxResultCode_belowMinimumTxGas, getGlobalAccountStore())
        } else {
            let (res, astore) = gasAccounting_startTxCharges(
            	request.maxGas, 
            	request.gasPrice, 
            	request.gasPayer, 
            	getGlobalAccountStore(), 
            );
            setGlobalAccountStore(astore);
            (res, astore)
        };

        if (startTxResult == const::TxResultCode_success) {
            if (request.seqNum != None<uint>) {
                // increment the caller's sequence number
                acctStore = accountStore_set(
                    acctStore,
                    request.caller,
                    account_incrSeqNum(
                        accountStore_get(acctStore, request.caller)
                    )
                );
            }
            setGlobalAccountStore(acctStore);

            globalCurrentTxRequest = request;
            globalCurrentRetryableRequest = None<IncomingRequestAndLogs>;

            // pay callvalue from caller to the called contract
            // payment will only be recorded inside the callframe, so it will be discarded if the call reverts
            if let Some(globalAS) = ethTransferOrGrant(
                getGlobalAccountStore(),
                request.caller,
                request.calleeAddr,
                request.value,
                callvalueEscrowKey,
            ) {
                globalCallStack = Some(struct {
                    runningAs: request.calleeAddr,
                    runningCodeFrom: request.calleeAddr,
                    accountStore: globalAS,
                    runningAsAccount: accountStore_get(globalAS, request.calleeAddr),
                    caller: request.caller,
                    static: false,
                    calldata: request.calldata,
                    callvalue: request.value,
                    returnInfo: None<ReturnInfo>,
                    memory: bytearray_new(0),
                    storageDelta: int(0),
                    revertOnStorageWrite: false,
                    evmLogs: evmlogs_empty(),
                    selfDestructQueue: queue_new(),
                    resumeInfo: None<ResumeInfo>,
                    sendQueue: queue_new(),
                    sendOnFailure: sendOnFailure,
                    parent: None<EvmCallFrame>
                });

                emptyAvmStack();
                asm(entryPoint,) { jump };
                // entryPoint();  // start executing the call; should never return
            } else {
                if let Some(res) = gasAccounting_endTxCharges(int(0), request.feeStats) {
                    // insufficient balance error
                    let (_, gasUsage, feeStats, payments) = res;
                    setGlobalAccountStore(
                        deferredPayments_apply(getGlobalAccountStore(), payments)
                    );
                    evmTracer_pushReturnRevert(const::TxResultCode_insufficientBalance, bytearray_new(0), 0);
                    emitTxReceipt(
                        request.incomingRequest,
                        const::TxResultCode_insufficientBalance,
                        None<ByteArray>,
                        None<EvmLogs>,
                        Some(gasUsage),
                        feeStats,
                        true,
                    );
                } else {
                    // unknown error type
                    evmTracer_pushReturnRevert(const::TxResultCode_unknownFailure, bytearray_new(0), 0);
                    emitTxReceipt(
                        request.incomingRequest,
                        const::TxResultCode_unknownFailure,
                        None<ByteArray>,
                        None<EvmLogs>,
                        None<GasUsage>,
                        request.feeStats,
                        true,
                    );
                }
                evmCallStack_callHitError(1);
            }
        } else {
            // can't pay for gas error
            evmTracer_pushReturnRevert(startTxResult, bytearray_new(0), 0);
            emitTxReceipt(
                request.incomingRequest,
                startTxResult,
                None<ByteArray>,
                None<EvmLogs>,
                None<GasUsage>,
                request.feeStats,
                true,
            );
            evmCallStack_callHitError(2);
        }
    } else {
        // no contract at this address, so treat tx as a simple eth transfer

        if (request.seqNum != None<uint>) {
            // increment the caller's sequence number
            let acctStore = getGlobalAccountStore();
            acctStore = accountStore_set(
                acctStore,
                request.caller,
                account_incrSeqNum(
                    accountStore_get(acctStore, request.caller)
                )
            );
            setGlobalAccountStore(acctStore);
        }

        if (request.value > 0) {
            // transfer value to destination address
            if let Some(globalAS) = ethTransferOrGrant(
                getGlobalAccountStore(),
                request.caller,
                request.calleeAddr,
                request.value,
                callvalueEscrowKey,
            ) {
                if (callKind != const::EVMCallType_staticcall) {  // commit the transfer, unless it's a static call
                    setGlobalAccountStore(globalAS);
                }

                // report success
                evmTracer_pushReturnRevert(const::TxResultCode_success, bytearray_new(0), 0);
                emitTxReceipt(
                    request.incomingRequest,
                    const::TxResultCode_success,
                    None<ByteArray>,
                    None<EvmLogs>,
                    None<GasUsage>,
                    request.feeStats,
                    true,
                );
                emptyAvmStack();
                cleanAvmAuxStackAndCall(mainRunLoop, true);  // should never return
            } else {
                // insufficient balance error
                evmTracer_pushReturnRevert(const::TxResultCode_insufficientBalance, bytearray_new(0), 0);
                emitTxReceipt(
                    request.incomingRequest,
                    const::TxResultCode_insufficientBalance,
                    None<ByteArray>,
                    None<EvmLogs>,
                    None<GasUsage>,
                    request.feeStats,
                    true,
                );
                evmCallStack_callHitError(3);
            }
        } else {
            // tx is transfer of 0 Eth, so just report success
            evmTracer_pushReturnRevert(const::TxResultCode_success, bytearray_new(0), 0);
            emitTxReceipt(
                request.incomingRequest,
                const::TxResultCode_success,
                None<ByteArray>,
                None<EvmLogs>,
                None<GasUsage>,
                request.feeStats,
                true,
            );
            emptyAvmStack();
            cleanAvmAuxStackAndCall(mainRunLoop, true);  // should never return
        }
    }
}

public impure func initEvmCallStackForConstructor(
    code: ByteArray,
    request: TxRequestData,
    callvalueEscrowKey: option<uint>,
) {
    // Set up the call frame for a top-level constructor call, and launch the call's execution.
    // This is called in the context of a new account.
    // The constructor will run, and (if it succeeds) it will return code, which will become the new
    //      code for this new account.

    evmTracer_clear();
    evmTracer_pushCall(
        const::EVMCallType_call,
        request.calldata,
        request.value,
        request.caller,
        request.calleeAddr,
        request.maxGas,
        request.gasPrice,
    );

    globalCurrentTxRequest = request with { isConstructor: true };
    globalCurrentRetryableRequest = None<IncomingRequestAndLogs>;

    // Create an accountStore with the caller's sequence number incremented, and commit it
    let acctStore = getGlobalAccountStore();
    acctStore = accountStore_set(
        acctStore,
        request.caller,
        account_incrSeqNum(
            accountStore_get(acctStore, request.caller)
        )
    );
    setGlobalAccountStore(acctStore);

    if let Some(uas) = ethTransferOrGrant(
        acctStore,
        request.caller,
        request.calleeAddr,
        request.value,
        callvalueEscrowKey,
    ) {
        acctStore = uas;

        let (startTxResult, uAcctStore) = xif(request.maxGas < const::Charging_MinArbGasForContractTx) {
            (const::TxResultCode_belowMinimumTxGas, acctStore)
        } else {
            gasAccounting_startTxCharges(
                request.maxGas, 
                request.gasPrice, 
                request.gasPayer, 
                acctStore,
            )
        };
        acctStore = uAcctStore;

        if (startTxResult == const::TxResultCode_success) {
            setGlobalAccountStore(acctStore);   // commit the incremented sequence number

            // set up a fake stack frame, so errors in translateEvmCodeSegment cause failure receipts
            globalCallStack = Some(struct {
                runningAs: request.calleeAddr,
                runningCodeFrom: request.calleeAddr,
                accountStore: acctStore,
                runningAsAccount: accountStore_get(acctStore, request.calleeAddr),
                caller: request.caller,
                static: false,
                calldata: request.calldata,
                callvalue: request.value,
                returnInfo: None<ReturnInfo>,
                memory: bytearray_new(0),
                storageDelta: int(0),
                revertOnStorageWrite: false,
                evmLogs: evmlogs_empty(),
                selfDestructQueue: queue_new(),
                resumeInfo: None<ResumeInfo>,
                sendQueue: queue_new(),
                sendOnFailure: None<ByteArray>,
                parent: None<EvmCallFrame>
            });

            let (startPoint, evmJumpTable, _) = translateEvmCodeSegment(bytestream_new(code), false);

            // Create a new account to run the constructor code.
            acctStore = accountStore_set(
                acctStore,
                request.calleeAddr,
                account_setContractInfo(
                    accountStore_get(acctStore, request.calleeAddr),
                    code,
                    evmJumpTable,
                    getDummyAcceptContractCode(),
                    storageMap_new(),
                    true,
                )
            );

            globalCallStack = Some(struct {
                runningAs: request.calleeAddr,
                runningCodeFrom: request.calleeAddr,
                accountStore: acctStore,
                runningAsAccount: accountStore_get(acctStore, request.calleeAddr),
                caller: request.caller,
                static: false,
                calldata: request.calldata,
                callvalue: request.value,
                returnInfo: None<ReturnInfo>,
                memory: bytearray_new(0),
                storageDelta: int(0),
                revertOnStorageWrite: false,
                evmLogs: evmlogs_empty(),
                selfDestructQueue: queue_new(),
                resumeInfo: None<ResumeInfo>,
                sendQueue: queue_new(),
                sendOnFailure: None<ByteArray>,
                parent: None<EvmCallFrame>
            });

            startPoint();  // start executing the call; should never return
            panic;
        } else {
            // can't pay for gas error
            evmTracer_pushReturnRevert(startTxResult, bytearray_new(0), 0);
            emitTxReceipt(
                request.incomingRequest,
                startTxResult,
                None<ByteArray>,
                None<EvmLogs>,
                None<GasUsage>,
                request.feeStats,
                true,
            );
            evmCallStack_callHitError(15);
        }
    } else {
        // caller doesn't have the funds to provide callvalue
        evmTracer_pushReturnRevert(const::TxResultCode_insufficientBalance, bytearray_new(0), 0);
        emitTxReceipt(
            request.incomingRequest,
            const::TxResultCode_insufficientBalance,
            None<ByteArray>,
            None<EvmLogs>,
            None<GasUsage>,
            request.feeStats,
            true,
        );
        evmCallStack_callHitError(4);  // should never return
        panic;
    }
}

public impure func evmCallStack_doCall(
    kind: uint,  // currently handle 0 (call), 1 (callcode), 2 (delegatecall), 3 (staticcall)
    gas: uint,
    calleeAddr: address,
    balance: uint,
    argsOffset: uint,
    argsLength: uint,
    retOffset: uint,
    retLength: uint,
<<<<<<< HEAD
    resumeCodePoint: func(),          // jump to this to resume the caller
    resumeAuxStack: option<Stack>,    // aux stack contents to restore on resume, if any
    callvalueEscrowKey: option<uint>, // escrow key that supplies the callvalue (otherwise caller supplies it)
=======
    resumeCodePoint: func(),         // jump to this to resume the caller
    resumeAuxStack: option<Stack>,   // aux stack contents to restore on resume, if any
    chargeForCallvalue: bool,        // whether we need to charge caller for callvalue (i.e., not already charged)
    overrideStartPoint: option<AvmCodePoint>,
>>>>>>> 8e2dfd98
) -> option<bool> {   // returns Some(success) if succeed/fail, or None on error
    let topFrame = globalCallStack?;
    let callee = accountStore_get(topFrame.accountStore, calleeAddr);
    let maybeStartPoint = xif let Some(osp) = overrideStartPoint {
        overrideStartPoint
    } else {
        account_getStartCodePoint(callee)
    };
    if let Some(startCodePoint) = maybeStartPoint {
        // Create a new callframe for a subcall, and transfer execution to it.
        let availableGas = gasAccounting_pauseTxCharges();
        if (balance > 0) {
            // Add a stipend, charged to the caller, if non-zero value is transferred.
            // This is needed because Ethereum provides a stipend, and some code depends on that.
            // The size of our stipend was chosen experimentally, to make sure a call that will run on Ethereum will run here.
            gas = gas + const::ArbitrumNonZeroBalanceCallStipend;
        }
        if (gas > 63*availableGas/64) {
            gas = 63*availableGas/64;  // don't give the callee more than 63/64 of the call's gas
        }

        let callerAddr = topFrame.runningAs;
        let caller = topFrame.runningAsAccount;

        // prepare the caller's frame
        //    this means (1) saving the runningAsAccount into the accountStore, and
        //               (2) saving the resumeInfo so we can resume later
        let stackContents = saveAvmStack();  // must be done as a top level statement
        topFrame = topFrame
            with { accountStore: accountStore_set(topFrame.accountStore, callerAddr, caller) }
            with { resumeInfo: Some(struct {
                       codePoint: resumeCodePoint,
                       stackContents: stackContents,
                       auxStackContents: resumeAuxStack,
                       returnDataOffset: retOffset,
                       returnDataNbytes: retLength,
                       callType: kind,
                       savedGas: availableGas-gas,
                       givenGas: gas,
                   }) };

        // now create a new callframe for the callee
        //     it incorporates the balance transfer from caller to callee
        //          (which is put into the callee frame so it isn't committed unless the call succeeds)
        let runningAsAddr = calleeAddr;
        let newCallerAddr = topFrame.runningAs;
        if ( (kind == const::EVMCallType_callcode) || (kind == const::EVMCallType_delegatecall) ) {
            runningAsAddr = callerAddr;  // callcode and delegatecall run as the caller, with callee's code
            if (kind == 2) {
                newCallerAddr = topFrame.caller;  // delegatecall inherits the caller of its parent
            }
        }
        let updatedAcctStore = topFrame.accountStore;
        if (balance > 0) {
            if let Some(uas) = ethTransferOrGrant(
                updatedAcctStore,
                callerAddr,
                calleeAddr,
                balance,
                callvalueEscrowKey,
            ) {
                updatedAcctStore = uas;
            } else {
                restoreAvmStack(stackContents);
                return Some(false);
            }
        } elseif (kind == const::EVMCallType_delegatecall) {
            // delegatecall inherits the callvalue of its parent
            // but don't do a transfer because it's running as the same account
            balance = topFrame.callvalue;
        }
        let newTopFrame = struct {
            runningAs: runningAsAddr,
            runningCodeFrom: calleeAddr,
            accountStore: updatedAcctStore,
            runningAsAccount: accountStore_get(updatedAcctStore, runningAsAddr),
            caller: newCallerAddr,
            static: topFrame.static || (kind == const::EVMCallType_staticcall),
            calldata: bytearray_extract(topFrame.memory, argsOffset, argsLength),
            callvalue: balance,
            returnInfo: None<ReturnInfo>,
            memory: bytearray_new(0),
            storageDelta: topFrame.storageDelta,
            revertOnStorageWrite: // disallow storage write if gas provided < EVM gas cost of storage write
                                  //       if balance == 0, disallow if gas < EVM gas cost of storage write
                                  //       if balance > 0, disallow if gas (before 20000 stipend) + EVM stipend
                                  //                           would have been less than EVM gas cost of storage write
                                  topFrame.revertOnStorageWrite
                                  || ((balance == 0) && (gas < const::EVMWriteL1GasCost))
                                  || ((balance > 0) && (gas <= (const::EVMWriteL1GasCost
                                                                + const::ArbitrumNonZeroBalanceCallStipend
                                                                - const::EVMNonZeroBalanceCallStipend))),
            evmLogs: topFrame.evmLogs,
            selfDestructQueue: topFrame.selfDestructQueue,
            resumeInfo: None<ResumeInfo>,
            sendQueue: topFrame.sendQueue,
            sendOnFailure: None<ByteArray>,
            parent: Some(topFrame)
        };

        // there were no errors in the setup, so write the result to global storage
        globalCallStack = Some(newTopFrame);

        // write trace info
        evmTracer_pushCall(
            kind,
            newTopFrame.calldata,
            newTopFrame.callvalue,
            newTopFrame.caller,
            newTopFrame.runningCodeFrom,
            gas,
            globalCurrentTxRequest.gasPrice,
        );

        // jump to the called code's startCodePoint -- this should never return
        let _ = gasAccounting_resumeTxCharges(gas);
        asm(startCodePoint,) { jump };
    } else {
        // no code at that address, so just do eth transfer
<<<<<<< HEAD
        if (balance > 0) {
            return Some(
                xif let Some(escrowKey) = callvalueEscrowKey {
                    evmCallStack_transferEthFromEscrow(escrowKey, calleeAddr, balance) == Some(())
                } else {
                    evmCallStack_transferEthFromCurrent(calleeAddr, balance) == Some(())
                }
            );
=======
        let success = xif (balance > 0) {
            xif (chargeForCallvalue) {
                evmCallStack_transferEthFromCurrent(calleeAddr, balance) == Some(())
            } else {
                evmCallStack_setAccount(
                    calleeAddr,
                    account_addToEthBalance(
                        evmCallStack_getAccount(calleeAddr)?,
                        balance
                    )
                )
            }
>>>>>>> 8e2dfd98
        } else {
            true
        };
        evmTracer_pushCallAndResultNoExecution(
            kind,
            bytearray_extract(topFrame.memory, argsOffset, argsLength),
            balance,
            topFrame.runningAs,
            calleeAddr,
            gas,
            globalCurrentTxRequest.gasPrice,
            xif (success) { const::TxResultCode_success } else { const::TxResultCode_revert },
        );
        return Some(success);
    }

    evmCallStack_callHitError(7);
    return panic;
}

public impure func evmCallStack_returnFromCall(
    success: bool,
    returnOffset: uint,
    returnLength: uint,
    jumpTargetIfTxEnd: option<impure func()>,
) -> option<()> {
    // A call just completed. Commit its effects as appropriate, and return control to its caller.

    let leftoverGas = gasAccounting_pauseTxCharges();  // amount of gas lent to call that wasn't used

    let topFrame = globalCallStack?;
    let memory = topFrame.memory;
    let returnData = bytearray_extract(memory, returnOffset, returnLength);

    return xif let Some(newTopFrame) = topFrame.parent {
        // Returning from a non-top-level call

        topFrame = topFrame with {   // copy cached account back into callframe's main accountStore
            accountStore: accountStore_set(
                topFrame.accountStore,
                topFrame.runningAs,
                topFrame.runningAsAccount
            )
        };

        if (success && !topFrame.static) {
            // copy relevant data back to parent frame
            newTopFrame = newTopFrame
                with { accountStore: topFrame.accountStore }
                with { runningAsAccount: accountStore_get(topFrame.accountStore, newTopFrame.runningAs) }
                with { storageDelta: topFrame.storageDelta }
                with { evmLogs: topFrame.evmLogs }
                with { sendQueue: topFrame.sendQueue };
        }

        // set up returnInfo in caller's frame
        newTopFrame = newTopFrame with { returnInfo: Some(struct{ data: returnData, status: success }) };

        // copy returndata into caller's memory
        let resumeInfo = newTopFrame.resumeInfo?;
        if (returnLength > resumeInfo.returnDataNbytes) {
             returnLength = resumeInfo.returnDataNbytes;
        }
        let newMemory = bytearray_copy(
            returnData,
            0,
            newTopFrame.memory,
            resumeInfo.returnDataOffset,
            returnLength,
        );
        newTopFrame = newTopFrame with { memory: newMemory };

        evmTracer_pushReturnRevert(
            xif (success) { const::TxResultCode_success } else { const::TxResultCode_revert },
            returnData,
            resumeInfo.givenGas + resumeInfo.savedGas - leftoverGas,
        );

        // ready to return to caller
        // save updated EVM callstack state; send sendOnFailure message if applicable; restore caller's stack; jump to resume address
        globalCallStack = Some(newTopFrame);
        if ( ! success) {
            if let Some(msg) = topFrame.sendOnFailure {
                // promote the send-on-failure message to the next level of the callstack
                // note that it will still be discarded if the parent (or grandparent etc) reverts
                queueMessageForSend(msg);
            }
        }
        emptyAvmStack();                             // throw away anything that callee left on the stack
        restoreAvmStack(resumeInfo.stackContents,);  // restore the caller's stack
        asm(success,) { };                           // push return code onto the stack, where caller expects it to be
        let _ = gasAccounting_resumeTxCharges(leftoverGas + resumeInfo.savedGas);
        restoreAuxStackAndCall(resumeInfo.codePoint, resumeInfo.auxStackContents, false);

        evmCallStack_callHitError(8);
        panic  // shouldn't happen -- previous instruction jumped away
    } else {
        // top-level call completed; will need to return to external caller

        if (success) {
            let (entryPoint, evmJumpTable) = xif (globalCurrentTxRequest.isConstructor) {
                let _ = gasAccounting_resumeTxCharges(leftoverGas);
                let (uAcctStore, ep, ejt, created) = accountStore_createOrAddCodeRef(topFrame.accountStore, returnData)?;
                globalCallStack = Some(topFrame with { accountStore: uAcctStore });
                if (created) {
                    evmCallStack_addStorageCharge( (bytearray_size(returnData) + 31) / 32 );
                }
                topFrame = globalCallStack?;
                (ep, ejt)
            } else {
                (errorHandler, newmap<uint, func()>)
            };
            let (completed, gasUsage, feeStats, deferredPayments) = gasAccounting_endTxCharges(
                topFrame.storageDelta - int(storageReclaimedForSDQ(topFrame)),  // won't underflow because signed subtraction
                globalCurrentTxRequest.feeStats
            )?;

            if (completed) {
                if (globalCurrentTxRequest.isConstructor) {
                    // Constructor call was successful, so finish setting up the account.

                    // Use the storage left over by the constructor.
                    let storageMap = storageMap_new();
                    if let Some(sm) = account_getAllStorage(topFrame.runningAsAccount) {
                        storageMap = sm;
                    } else {
                        // Somehow the constructor didn't have storage; report error and recover.
                        evmTracer_pushReturnRevert(const::TxResultCode_formatError, bytearray_new(0), gasUsage.gasUsed);
                        emitTxReceipt(
                            globalCurrentTxRequest.incomingRequest,
                            const::TxResultCode_formatError,
                            None<ByteArray>,
                            None<EvmLogs>,
                            Some(gasUsage),
                            feeStats,
                            true,
                        );
                        evmCallStack_callHitError(5);  // should never return
                        panic;
                    }

                    // Update the global account store
                    setGlobalAccountStore(
                        deferredPayments_apply(
                            accountStore_set(
                                topFrame.accountStore,
                                topFrame.runningAs,
                                account_setContractInfo(
                                    topFrame.runningAsAccount,
                                    returnData,
                                    evmJumpTable,
                                    entryPoint,
                                    storageMap,
                                    true,
                                )
                            ),
                            deferredPayments,
                        )
                    );

                    returnData = bytearray_set256(
                        bytearray_new(0),
                        0,
                        uint(topFrame.runningAs)
                    );

                    evmTracer_pushReturnRevert(
                        const::TxResultCode_success,
                        returnData,
                        gasUsage.gasUsed,
                    );

                    // emit queued sends
                    let updatedEvmLogs = sendQueuedMessages(topFrame.sendQueue, topFrame.evmLogs);

                    // Emit log item reporting success
                    emitTxReceipt(
                        globalCurrentTxRequest.incomingRequest,
                        const::TxResultCode_success,
                        Some(returnData),
                        Some(updatedEvmLogs),
                        Some(gasUsage),
                        feeStats,
                        true,
                    );

                    // increment global contract count
                    setGlobalAccountStore(accountStore_changeNumContracts(getGlobalAccountStore(), int(1)));
                } else {
                    let updatedEvmLogs = xif (! globalCurrentTxRequest.nonMutating) {
                        // It was a successful tx (not a non-mutating call).
                        // We'll commit the results of the tx

                        if let Some(reqAndLogs) = globalCurrentRetryableRequest {
                            emitTxReceipt(
                                reqAndLogs.req,
                                const::TxResultCode_success,
                                Some(returnData),
                                Some(reqAndLogs.evmLogs),
                                None<GasUsage>,
                                txFeeStats_zero(),
                                false,
                            );
                            returnData = bytearray_new(0);   // outer tx should have no returndata
                            globalCurrentRetryableRequest = None<IncomingRequestAndLogs>;
                        }

                        // Save cached account back to main accountStore
                        let acctStore = accountStore_set(
                            topFrame.accountStore,
                            topFrame.runningAs,
                            topFrame.runningAsAccount
                        );

                        // Commit the self-destruct events that were requested during the call.
                        let sdq = topFrame.selfDestructQueue;
                        while( ! queue_isEmpty(sdq) ) {
                            let (q, item) = queue_get(sdq)?;
                            sdq = q;
                            let victim = unsafecast<address>(item);
                            acctStore = accountStore_changeNumContracts(
                                accountStore_destroyAccount(acctStore, victim),
                                -1s,
                            );
                        }

                        // emit queued sends
                        let updEvmLogs = sendQueuedMessages(topFrame.sendQueue, topFrame.evmLogs);

                        // Save results back to the main globalAccountStore
                        setGlobalAccountStore(deferredPayments_apply(acctStore, deferredPayments));

                        updEvmLogs
                    } else {
                        topFrame.evmLogs
                    };

                    evmTracer_pushReturnRevert(
                        const::TxResultCode_success,
                        returnData,
                        gasUsage.gasUsed,
                    );

                    // Emit a log item reporting success
                    emitTxReceipt(
                        globalCurrentTxRequest.incomingRequest,
                        const::TxResultCode_success,
                        Some(returnData),
                        Some(updatedEvmLogs),
                        Some(gasUsage),
                        feeStats,
                        true,
                    );
                }
            } else {
                evmTracer_pushReturnRevert(
                    const::TxResultCode_revert,
                    returnData,
                    gasUsage.gasUsed,
                );
                // Emit a log item reporting failure
                emitTxReceipt(
                    globalCurrentTxRequest.incomingRequest,
                    const::TxResultCode_revert,
                    None<ByteArray>,
                    None<EvmLogs>,
                    Some(gasUsage),
                    feeStats,
                    true,
                );
                setGlobalAccountStore(deferredPayments_apply(getGlobalAccountStore(), deferredPayments));
            }
        } else {
            // Request failed
            let (_, gasUsage, feeStats, payments) = gasAccounting_endTxCharges(int(0), globalCurrentTxRequest.feeStats)?;
            setGlobalAccountStore(deferredPayments_apply(getGlobalAccountStore(), payments));
            if let Some(msg) = topFrame.sendOnFailure {
                outbox_append(msg);
            }
            evmTracer_pushReturnRevert(
                const::TxResultCode_revert,
                xif (globalCurrentTxRequest.isConstructor) { bytearray_new(0) } else { returnData },
                gasUsage.gasUsed,
            );
            emitTxReceipt(
                globalCurrentTxRequest.incomingRequest,
                const::TxResultCode_revert,
                xif (globalCurrentTxRequest.isConstructor) { None<ByteArray> } else { Some(returnData) },
                None<EvmLogs>,
                Some(gasUsage),
                feeStats,
                true,
            );
        }

        // Now discard any EVM and AVM stack contents and jump back to the main run loop.
        globalCallStack = None<EvmCallFrame>;
        emptyAvmStack();
        restoreAuxStackAndCall(
            xif let Some(target) = jumpTargetIfTxEnd { target } else { mainRunLoop },
            None<Stack>,
            true
        );  // should never return
        evmCallStack_callHitError(9);
        panic
    };
}

public impure func evmCallStack_callRetryableTxAndReturn(rtx: RetryableTx) -> (bool, ByteArray) {
    return xif let Some(topFrame) = globalCallStack {
        // Save parts of the callframe, then overwrite them before making the call,
        //     in order to impersonate the original caller.
        let savedRunningAs = topFrame.runningAs;
        let savedMemory = topFrame.memory;
        let savedEvmLogs = topFrame.evmLogs;

        let theFrame = evmCallFrame_setRunningAsAddress(topFrame, rtx.sender);
        theFrame = theFrame with {
            memory: rtx.calldata
        } with {
            evmLogs: evmlogs_empty()
        };
        globalCallStack = Some(theFrame);

        globalCurrentRetryableRequest = Some(struct {
            req: rtx.l1Message with {
                arbBlockNumber: inbox_currentArbBlockNumber()
            } with {
                ethBlockNumber: inbox_currentEthBlockNumber()
            } with {
                timestamp: inbox_currentTimestamp()
            },
            evmLogs: evmlogs_empty(),
        });

        let retCode = evmOp_callAndReturn(
            1000000000000000000,    // give all of our gas to the callee
            rtx.destination,
            rtx.callvalue,
            0,
            bytearray_size(rtx.calldata),
            0,
            0,
<<<<<<< HEAD
            Some(rtx.callvalueEscrowKey),
=======
            false,    // don't charge for callvalue, because we already took it when rtx was created
            None<AvmCodePoint>,
>>>>>>> 8e2dfd98
        );

        xif let Some(newTopFrame) = globalCallStack {
            // save evm logs to emit in inner tx's receipt
            if let Some(retryableReq) = globalCurrentRetryableRequest {
                globalCurrentRetryableRequest = Some(
                    retryableReq with { evmLogs: newTopFrame.evmLogs }
                );
            }

            // restore saved callframe info
            newTopFrame = newTopFrame with {
                memory: savedMemory
            } with {
                evmLogs: savedEvmLogs
            };
            newTopFrame = evmCallFrame_setRunningAsAddress(newTopFrame, savedRunningAs);
            globalCallStack = Some(newTopFrame);
            (retCode, xif let Some(retInfo) = newTopFrame.returnInfo { retInfo.data } else { bytearray_new(0) })
        } else {
            (false, bytearray_new(0))
        }
    } else {
        (false, bytearray_new(0))
    };
}

func ethTransferOrGrant(
    acctStore: AccountStore,
    payer: address,
    recipient: address,
    amount: uint,
    callvalueEscrowKey: option<uint>,
) -> option<AccountStore> {
    return xif let Some(escrowKey) = callvalueEscrowKey {
        accountStore_payFromEscrow(acctStore, escrowKey, recipient, amount)
    } else {
        accountStore_transferEthBalance(acctStore, payer, recipient, amount)
    };
}

func storageReclaimedForSDQ(topFrame: EvmCallFrame) -> uint {
    let q = topFrame.selfDestructQueue;
    let ret = 0;
    return xloop {
        if let Some(res) = queue_get(q) {
            let (uq, rawItem) = res;
            q = uq;
            let victim = unsafecast<address>(rawItem);
            if let Some(sz) = account_getStorageSize(accountStore_get(topFrame.accountStore, victim)) {
                ret = ret + sz;
            }
        } else {
            return ret;
        }
    };
}

func saveAvmStack() -> Stack {
    // pop all items from the AVM stack, push them into a Stack
    let ret = stack_new();
    while( ! asm() bool { stackempty } ) {
        let stackTop = asm() any { };  // pop value from AVM stack
        ret = stack_push(ret, stackTop);
    }
    return ret;
}

public func emptyAvmStack() {
    // discard everything on the AVM stack
    while( ! asm() bool { stackempty } ) {
        let _ = asm() any { };  // pop value from AVM stack
    }
}

func restoreAvmStack(savedStack: Stack) {
    // restore AVM stack state, from a Stack that was created earlier by saveAvmStack
    while( ! stack_isEmpty(savedStack) ) {
        if let Some(res) = stack_pop(savedStack) {
            let (newStack, top) = res;
            savedStack = newStack;
            asm (top,) { };  // push top onto AVM stack
        }
    }
}

public impure func snapshotAuxStack() -> Stack {
    // Save a copy everything from the auxstack, except the current callframe (which is on top).
    // Keep the callframe on top of the auxstack (except during asm blocks)
    //       in case the code generator wants to use the callframe
    let ret = stack_new();
    while ( ! asm() bool { auxpop auxstackempty swap1 auxpush }) {
        ret = stack_push(
            ret,
            asm() any {
                auxpop
                auxpop
                swap1
                auxpush
            }
        );
    }

    // Now restore everything that we popped from the aux stack, so the aux stack ends up where it started.
    let savedAuxStack = ret;
    while( ! stack_isEmpty(savedAuxStack)) {
        if let Some(res) = stack_pop(savedAuxStack) {
            let (ustack, val) = res;
            savedAuxStack = ustack;
            asm(val,) {
                auxpop
                swap1
                auxpush
                auxpush
            };
        } else {
            // can't happen, because we just verified that stack isn't empty
            evmCallStack_callHitError(19);  // shouldn't ever return
        }
    }

    // discard the first item saved to the saved aux stack, because it belongs to this function
    return stack_discardDeepestItems(ret, 1);
}

public impure func cleanAvmAuxStackAndCall(funcToCall: impure func(), pushFakeReturnAddress: bool) {
    restoreAuxStackAndCall(funcToCall, None<Stack>, pushFakeReturnAddress);
}

public impure func restoreAuxStackAndCall(
    funcToCall: impure func(),
    maybeSavedAuxStack: option<Stack>,
    pushFakeReturnAddress: bool
) {
    // This restores a saved version of the AvmAuxStack, then calls funcToCall.
    // funcToCall must never try to return.

    // Discard everything from the auxstack, except the current callframe (which is on top).
    // Keep the callframe on top of the auxstack (except during asm blocks)
    //       in case the code generator wants to use the callframe
    while ( ! asm() bool { auxpop auxstackempty swap1 auxpush }) {
        asm() {
            auxpop
            auxpop
            pop
            auxpush
        };
    }

    if let Some(savedAuxStack) = maybeSavedAuxStack {
        // Restore the saved AuxStack, leaving only the current callframe on top.
        // Keep the callframe on top of the auxstack (except during asm blocks)
        while( ! stack_isEmpty(savedAuxStack)) {
            if let Some(res) = stack_pop(savedAuxStack) {
                let (ustack, val) = res;
                savedAuxStack = ustack;
                asm(val,) {
                    auxpop
                    swap1
                    auxpush
                    auxpush
                };
            } else {
                // can't happen, because we just verified that stack isn't empty
                evmCallStack_callHitError(19);  // shouldn't ever return
            }
        }
    }

    // Discard our callframe, push a fake return address, and jump to funcToCall
    // funcToCall will think somebody called it normally, with the restored auxstack
    if (pushFakeReturnAddress) {
        asm(funcToCall,) {
            auxpop
            pop
            [0] swap1  // bogus return address, which funcToCall will save in its callframe but will never use
            jump
        };
    } else {
        asm(funcToCall,) {
            auxpop
            pop
            jump
        };
    }
}

public impure func saveAuxStack() -> Stack {
    let ret = stack_new();

    while ( ! asm() bool { auxpop auxstackempty swap1 auxpush }) {
        let topItemFromAuxstack = asm() any {
            auxpop
            auxpop
            swap1
            auxpush
        };
        ret = stack_push(ret, topItemFromAuxstack);
    }

    return ret;
}

public impure func restoreAuxStack(saved: Stack) {
    // discard everything on the auxstack, except the current frame
    while ( ! asm() bool { auxpop auxstackempty swap1 auxpush }) {
        asm() {
            auxpop
            auxpop
            pop
            auxpush
        };
    }

    // restore the saved aux stack contents
    loop {
        if let Some(res) = stack_pop(saved) {
            let (usaved, item) = res;
            saved = usaved;
            asm(item,) {
                auxpop
                swap1
                auxpush
                auxpush
            };
        } else {
            return;
        }
    }
}

public impure func saveAvmAndAuxStacks() -> Stack {
    asm(saveAuxStack(),) { };    // push stackified aux stack contents onto the main stack
    return saveAvmStack();
}

public impure func restoreAvmAndAuxStacks(saved: Stack) {
    restoreAvmStack(saved);
    restoreAuxStack(asm() Stack { });
}

public impure func evmCallStack_isEmpty() -> bool {
    return globalCallStack == None<EvmCallFrame>;
}

public impure func evmCallStack_topFrame() -> option<EvmCallFrame> {
    return globalCallStack;
}

public impure func evmCallStack_oldestCallFrame() -> option<EvmCallFrame> {
    let frame = globalCallStack?;
    return xloop {
        if let Some(parent) = frame.parent {
            frame = parent;
        } else {
            return Some(frame);
        }
    };
}

public impure func evmCallStack_runningAsAccount() -> option<Account> {
    return Some((globalCallStack?).runningAsAccount);
}

public impure func evmCallStack_runningCodeFromAccount() -> option<Account> {
    return Some(evmCallFrame_runningCodeFromAccount(globalCallStack?));
}

public impure func evmCallStack_runningAsAccountAndAddr() -> option<(Account, address)> {
    let topFrame = globalCallStack?;
    return Some((topFrame.runningAsAccount, topFrame.runningAs));
}

public impure func evmCallStack_writeRunningAsAccount(acct: Account) -> bool {
    return xif let Some(topFrame) = globalCallStack {
        globalCallStack = Some(topFrame with { runningAsAccount: acct });
        true
    } else {
        false
    };
}

public impure func evmCallStack_getTopFrameReturnData() -> option<ByteArray> {
    return Some(((globalCallStack?).returnInfo?).data);
}

public impure func evmCallStack_getAccount(addr: address) -> option<Account> {
    let topFrame = globalCallStack?;
    return xif (topFrame.runningAs == addr) {
        Some(topFrame.runningAsAccount)
    } else {
        Some(accountStore_get(topFrame.accountStore, addr))
    };
}

public impure func evmCallStack_setAccount(addr: address, acct: Account) -> bool {
    return xif let Some(topFrame) = globalCallStack {
        if (topFrame.runningAs == addr) {
            globalCallStack = Some(topFrame with { runningAsAccount: acct });
        } else {
            globalCallStack = Some(topFrame with {
                accountStore: accountStore_set(topFrame.accountStore, addr, acct)
            });
        }
        true
    } else {
        false
    };
}

public impure func evmCallStack_getAccountInCurrentContext(addr: address) -> Account {
    return xif let Some(topFrame) = globalCallStack {
        evmCallFrame_getAccount(topFrame, addr)
    } else {
        accountStore_get(getGlobalAccountStore(), addr)
    };
}

public impure func evmCallStack_setAccountInCurrentContext(addr: address, acct: Account) {
    if ( ! evmCallStack_setAccount(addr, acct)) {
        setGlobalAccountStore(
            accountStore_set(
                getGlobalAccountStore(),
                addr,
                acct,
            )
        );
    }
}

public impure func evmCallStack_getAccountStoreInCurrentContext() -> AccountStore {
    return xif let Some(topFrame) = globalCallStack {
        accountStore_set(topFrame.accountStore, topFrame.runningAs, topFrame.runningAsAccount)
    } else {
        getGlobalAccountStore()
    };
}

public impure func evmCallStack_setAccountStoreInCurrentContext(acctStore: AccountStore) {
    if let Some(topFrame) = globalCallStack {
        globalCallStack = Some(
            topFrame with {
                accountStore: acctStore
            } with {
                runningAsAccount: accountStore_get(acctStore, topFrame.runningAs)
            }
        );
    } else {
        setGlobalAccountStore(acctStore);
    }
}

public impure func evmCallStack_transferEthInCurrentContext(from: address, to: address, amount: uint) -> option<()> {
    if let Some(topFrame) = globalCallStack {
        globalCallStack = Some(evmCallFrame_transferEth(topFrame, from, to, amount)?);
    } else {
        setGlobalAccountStore(accountStore_transferEthBalance(getGlobalAccountStore(), from, to, amount)?);
    }
    return Some(());
}

public impure func evmCallStack_changeNumAccounts(delta: int) {
    if let Some(topFrame) = globalCallStack {
        globalCallStack = Some(
            topFrame with { accountStore: accountStore_changeNumContracts(topFrame.accountStore, delta) }
        );
    }
    // if not in a stack frame (which shouldn't happen), ignore the problem, the only consequence is inaccurate stats
}

public impure func evmCallStack_getTopFrameMemoryOrDie() -> ByteArray {
    return xif let Some(topFrame) = globalCallStack {
        topFrame.memory
    } else {
        evmCallStack_callHitError(10);
        panic
    };
}

public impure func evmCallStack_setTopFrameMemory(mem: ByteArray) -> bool {
    return xif let Some(topFrame) = globalCallStack {
        globalCallStack = Some(topFrame with { memory: mem });
        true
    } else {
        false
    };
}

public impure func evmCallStack_queueMessage(msg: any) {
    if let Some(topFrame) = globalCallStack {
        globalCallStack = Some(
            topFrame with {
                sendQueue: queue_put(topFrame.sendQueue, msg)
            }
        );
        return;
    }

    evmCallStack_callHitError(14);
}

public impure func evmCallStack_transferEthFromCurrent(
    dest: address,
    amount: uint,
) -> option<()> {
    let topFrame = globalCallStack?;
    globalCallStack = Some(evmCallFrame_transferEth(topFrame, topFrame.runningAs, dest, amount)?);
    return Some(());
}

public impure func evmCallStack_transferEthFromEscrow(escrowKey: uint, to: address, amount: uint) -> option<()> {
    let topFrame = globalCallStack?;
    if (to == topFrame.runningAs) {
        let acctStore = accountStore_set(topFrame.accountStore, topFrame.runningAs, topFrame.runningAsAccount);
        acctStore = accountStore_payFromEscrow(acctStore, escrowKey, to, amount)?;
        globalCallStack = Some(topFrame with {
            accountStore: acctStore
        } with {
            runningAsAccount: accountStore_get(acctStore, topFrame.runningAs)
        });
    } else {
        globalCallStack = Some(topFrame with {
            accountStore: accountStore_payFromEscrow(topFrame.accountStore, escrowKey, to, amount)?
        });
    }
    return Some(());
}


public impure func evmCallStack_setTopFrameStorageCell(offset: uint, value: uint) -> option<()> {
    let topFrame = globalCallStack?;
    let storageSizeBefore = account_getStorageSize(topFrame.runningAsAccount)?;
    let runningAsAccount = account_setStorageCell(
        topFrame.runningAsAccount,
        offset,
        value
    )?;
    globalCallStack = Some(topFrame with {
        runningAsAccount: runningAsAccount
    } with {
        storageDelta: topFrame.storageDelta + int(account_getStorageSize(runningAsAccount)?) - int(storageSizeBefore)
    });
    return Some(());
}

public impure func evmCallStack_addEvmLogToCurrent(item: any) -> option<()> {
    let topFrame = globalCallStack?;
    item = asm(0, item, topFrame.runningAs) any { tset };
    let newLogs = evmlogs_appendAny(topFrame.evmLogs, item);
    globalCallStack = Some(
        topFrame with {
            evmLogs: newLogs
        }
    );
    return Some(());
}

public impure func evmCallStack_selfDestructCurrentAccount(recipient: address) {
    if let Some(topFrame) = globalCallStack {
        let destructee = topFrame.runningAs;
        let amount = account_getBalance(topFrame.runningAsAccount);
        if (amount > 0) {
            // give amount to the correct party, according to the yellow paper's rules
            if (recipient == destructee) {
                // yellow paper says to burn the funds; we'll give them to the chain's reserve fund
                recipient = getAddressForReserveFundsDeposit();
            }
            topFrame = xif let Some(tf) = evmCallFrame_transferEth(topFrame, destructee, recipient, amount) {
                tf
            } else {
                evmCallStack_callHitError(30);
                //NOTREACHED
                topFrame
            };
        }

        globalCallStack = Some(
            topFrame with {
                selfDestructQueue: queue_put(topFrame.selfDestructQueue, destructee)
            }
        );
    }
}

public func evmCallFrame_runningAsAddress(frame: EvmCallFrame) -> address {
    return frame.runningAs;
}

public func evmCallFrame_setRunningAsAddress(frame: EvmCallFrame, addr: address) -> EvmCallFrame {
    let acctStore = accountStore_set(frame.accountStore, frame.runningAs, frame.runningAsAccount);
    return frame with {
        runningAs: addr
    } with {
        runningAsAccount: accountStore_get(acctStore, addr)
    } with {
        accountStore: acctStore
    };
}

public func evmCallFrame_runningAsAccount(frame: EvmCallFrame) -> Account {
    return frame.runningAsAccount;
}

public func evmCallFrame_runningCodeFromAccount(frame: EvmCallFrame) -> Account {
    return evmCallFrame_getAccount(frame, frame.runningCodeFrom);
}

public func evmCallFrame_getCaller(frame: EvmCallFrame) -> address {
    return frame.caller;
}

public func evmCallFrame_getAccount(frame: EvmCallFrame, addr: address) -> Account {
    return xif (addr == frame.runningAs) {
        frame.runningAsAccount
    } else {
        accountStore_get(frame.accountStore, addr)
    };
}

public func evmCallFrame_transferEth(frame: EvmCallFrame, from: address, to: address, amount: uint) -> option<EvmCallFrame> {
    return xif ((from == frame.runningAs) || (to == frame.runningAs)) {
        // runningAs account is involved, so we need to save and restore the cached copy of it
        let acctStore = accountStore_set(frame.accountStore, frame.runningAs, frame.runningAsAccount);
        acctStore = accountStore_transferEthBalance(acctStore, from, to, amount)?;
        Some(frame with {
            accountStore: acctStore
        } with {
            runningAsAccount: accountStore_get(acctStore, frame.runningAs)
        })
    } else {
        Some(frame with { accountStore: accountStore_transferEthBalance(frame.accountStore, from, to, amount)? })
    };
}

public func evmCallFrame_getMemory(frame: EvmCallFrame) -> ByteArray {
    return frame.memory;
}

public func evmCallFrame_getCallvalue(frame: EvmCallFrame) -> uint {
    return frame.callvalue;
}

public func evmCallFrame_getCalldata(frame: EvmCallFrame) -> ByteArray {
    return frame.calldata;
}

public func evmCallFrame_shouldRevertOnStorageWrite(frame: EvmCallFrame) -> bool {
    return frame.revertOnStorageWrite;
}

public func evmCallFrame_getEvmLogs(frame: EvmCallFrame) -> EvmLogs {
    return frame.evmLogs;
}

public func evmCallFrame_getResumeCodePoint(frame: EvmCallFrame) -> option<func()> {
    return Some((frame.resumeInfo?).codePoint);
}

public func evmCallFrame_getSelfDestructQueue(frame: EvmCallFrame) -> Queue {
    return frame.selfDestructQueue;
}

public func evmCallFrame_getParent(frame: EvmCallFrame) -> option<EvmCallFrame> {
    return frame.parent;
}

public impure func evmCallStack_callHitError(errInfo: any) {
    asm((664, errInfo),) { debugprint };
    if (evmCallStack_returnFromCall(false, 0, 0, None<impure func()>) == None<()>) {
        // something has gone seriously wrong with the evmCallStack
        // recover by clearing the evmCallStack, refunding unused gas, and jumping back to the error handler
        globalCallStack = None<EvmCallFrame>;
        let _ = gasAccounting_endTxCharges(int(0), txFeeStats_zero());

        errorHandler();  // should never return
        panic;
    }
}

func getLastFrame(topFrame: EvmCallFrame) -> EvmCallFrame {
    return xloop {
        if let Some(tf) = topFrame.parent {
            topFrame = tf;
        } else {
            return topFrame;
        }
    };
}<|MERGE_RESOLUTION|>--- conflicted
+++ resolved
@@ -625,16 +625,10 @@
     argsLength: uint,
     retOffset: uint,
     retLength: uint,
-<<<<<<< HEAD
     resumeCodePoint: func(),          // jump to this to resume the caller
     resumeAuxStack: option<Stack>,    // aux stack contents to restore on resume, if any
     callvalueEscrowKey: option<uint>, // escrow key that supplies the callvalue (otherwise caller supplies it)
-=======
-    resumeCodePoint: func(),         // jump to this to resume the caller
-    resumeAuxStack: option<Stack>,   // aux stack contents to restore on resume, if any
-    chargeForCallvalue: bool,        // whether we need to charge caller for callvalue (i.e., not already charged)
     overrideStartPoint: option<AvmCodePoint>,
->>>>>>> 8e2dfd98
 ) -> option<bool> {   // returns Some(success) if succeed/fail, or None on error
     let topFrame = globalCallStack?;
     let callee = accountStore_get(topFrame.accountStore, calleeAddr);
@@ -754,29 +748,12 @@
         asm(startCodePoint,) { jump };
     } else {
         // no code at that address, so just do eth transfer
-<<<<<<< HEAD
-        if (balance > 0) {
-            return Some(
-                xif let Some(escrowKey) = callvalueEscrowKey {
-                    evmCallStack_transferEthFromEscrow(escrowKey, calleeAddr, balance) == Some(())
-                } else {
-                    evmCallStack_transferEthFromCurrent(calleeAddr, balance) == Some(())
-                }
-            );
-=======
         let success = xif (balance > 0) {
-            xif (chargeForCallvalue) {
+            xif let Some(escrowKey) = callvalueEscrowKey {
+                evmCallStack_transferEthFromEscrow(escrowKey, calleeAddr, balance) == Some(())
+            } else {
                 evmCallStack_transferEthFromCurrent(calleeAddr, balance) == Some(())
-            } else {
-                evmCallStack_setAccount(
-                    calleeAddr,
-                    account_addToEthBalance(
-                        evmCallStack_getAccount(calleeAddr)?,
-                        balance
-                    )
-                )
-            }
->>>>>>> 8e2dfd98
+            }
         } else {
             true
         };
@@ -1120,12 +1097,8 @@
             bytearray_size(rtx.calldata),
             0,
             0,
-<<<<<<< HEAD
             Some(rtx.callvalueEscrowKey),
-=======
-            false,    // don't charge for callvalue, because we already took it when rtx was created
             None<AvmCodePoint>,
->>>>>>> 8e2dfd98
         );
 
         xif let Some(newTopFrame) = globalCallStack {
