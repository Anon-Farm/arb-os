//
// Copyright 2020, Offchain Labs, Inc.
//
// Licensed under the Apache License, Version 2.0 (the "License");
// you may not use this file except in compliance with the License.
// You may obtain a copy of the License at
//
//    http://www.apache.org/licenses/LICENSE-2.0
//
// Unless required by applicable law or agreed to in writing, software
// distributed under the License is distributed on an "AS IS" BASIS,
// WITHOUT WARRANTIES OR CONDITIONS OF ANY KIND, either express or implied.
// See the License for the specific language governing permissions and
// limitations under the License.
//

import type IncomingRequest;
import type AccountStore;
import type Account;
import type EvmLogs;
import type Queue;
import type ByteArray;
import type ByteStream;
import type MarshalledBytes;
import type Stack;
import type StorageMap;

import impure func errorHandler();

import impure func getGlobalAccountStore() -> AccountStore;
import impure func setGlobalAccountStore(acctStore: AccountStore);
import func accountStore_get(store: AccountStore, addr: address) -> Account;
import func accountStore_set(store: AccountStore, addr: address, acct: Account) -> AccountStore;
import func accountStore_transferEthBalance(
    acctStore: AccountStore,
    from: address,
    to: address,
    amount: uint
) -> option<AccountStore>;
import func accountStore_destroyAndTransferBalance(
    acctStore: AccountStore,
    victim: address,
    recipient: address
) -> AccountStore;
import func accountStore_cloneContract(
    acctStore: AccountStore,
    oldAddr: address,
    newAddr: address
) -> option<AccountStore>;
import func account_setStorageCell(acct: Account, offset: uint, value: uint) -> option<Account>;
import func account_getBalance(acct: Account) -> uint;
import func account_setBalance(acct: Account, bal: uint) -> Account;
import func account_deductFromEthBalance(account: Account, deduction: uint) -> option<Account>;
import func account_getAllStorage(account: Account) -> option<StorageMap>;
import func account_getStartCodePoint(account: Account) -> option<impure func()>;
import func account_setContractInfo(
    acct: Account,
    code: ByteArray,
    evmJumpTable: map<uint, impure func()>,
    startCodePoint: impure func(),
    storage: StorageMap
) -> Account;
import func account_fetchAndIncrSeqNum(account: Account) -> (uint, Account);
import func pristineAccount(addr: address) -> Account;

import func evmlogs_empty() -> EvmLogs;
import func evmlogs_appendAny(logs: EvmLogs, item: any) -> EvmLogs;

import func bytearray_new(capacity: uint) -> ByteArray;
import func bytearray_marshalFull(ba: ByteArray) -> MarshalledBytes;
import func bytearray_extract(ba: ByteArray, offset: uint, nbytes: uint) -> ByteArray;
import func bytearray_copy(
    from: ByteArray,   fromOffset: uint,
    to: ByteArray,     toOffset: uint,
    nbytes: uint
) -> ByteArray;
import func bytearray_set256(ba: ByteArray, offset: uint, value: uint) -> ByteArray;
import func bytestream_new(ba: ByteArray) -> ByteStream;

import func storageMap_new() -> StorageMap;

import func queue_new() -> Queue;
import func queue_isEmpty(q: Queue) -> bool;
import func queue_get(q: Queue) -> option<(Queue, any)>;
import func queue_put(q: Queue, val: any) -> Queue;

import func stack_new() -> Stack;
import func stack_isEmpty(stack: Stack) -> bool;
import func stack_push(stack: Stack, value: any) -> Stack;
import func stack_pop(stack: Stack) -> option<(Stack, any)>;

import impure func gasAccounting_startTxCharges(maxGas: uint, gasPrice: uint, payer: address) -> option<()>;
import impure func gasAccounting_endTxCharges() -> option<GasUsage>;
import impure func gasAccounting_pauseTxCharges() -> uint;
import impure func gasAccounting_resumeTxCharges(allocation: uint) -> uint;

import impure func translateEvmCodeSegment(
    bs: ByteStream
) -> option<(impure func(), map<uint, impure func()>)>;

import impure func emitLog(
    l1message: IncomingRequest,
    resultCode: uint,
    maybeReturnData: option<ByteArray>,
    maybeEvmLogs: option<EvmLogs>,
    gasUsage: option<GasUsage>,
);

import impure func mainRunLoop();

<<<<<<< HEAD
import impure func sendMessage(msgType: uint, sender: address, data: ByteArray);

// This is declared identially in gasAccounting.mini
=======
// This is declared identically in gasAccounting.mini
>>>>>>> 7d7d0096
type GasUsage = struct {
    gasUsed: uint,
    gasPriceWei: uint,
}

// This callframe is used to represent an EVM call in progress.
// The callframe will have a full copy of the system state, but
//        that state will be contingent on the call succeeding.
// If the call succeeds, we'll copy the call's state into the caller as the new
//        state, but if the call fails we'll discard the state from the callframe.
// (For staticcalls, we will discard state even if the call succeeds, as the EVM spec requires.)
type EvmCallFrame = struct {
    runningAs: address,                 // call is running in the execution/security context of this address
    runningCodeFrom: address,           // call is running code associated with this address
    accountStore: AccountStore,         // accountStore used for executing this call
    runningAsAccount: Account,          // cache of accountStore[runningAs]
    caller: address,                    // who called this
    callKind: uint,                     // type of call: 0=call, 2=delegatecall, 3=staticcall, 4=constructor
    calldata: ByteArray,                // calldata passed in by our caller
    callvalue: uint,                    // Eth value given to this call by its caller
    returnInfo: option<ReturnInfo>,     // result of last subcall made by this call (if any)
    memory: ByteArray,                  // EVM memory of this call
    evmLogs: EvmLogs,                   // EVM logs created by this call and its subcalls
    selfDestructQueue: Queue,           // set of self-destruct directives created by this call and its subcalls
    resumeInfo: option<ResumeInfo>,     // if call is suspended, its state will be saved here
    parent: option<any>,                // call-frame that created this one, or None if this is user call
                      // parent is really an option<EvmCallFrame>, but compiler doesn't allow recursive types
}

type ReturnInfo = struct {  // information about a call that previously completed
    data: ByteArray,
    status: bool,
}

type ResumeInfo = struct {  // information used to resume a call after a subcall returns
    codePoint: func(),      // where to resume execution
    stackContents: Stack,   // saved contents of stack
    returnDataOffset: uint, // where returndata from subcall should be put
    returnDataNbytes: uint, // max amount of returndata that subcall can provide
    callType: uint,         // call type of the subcall
    savedGas: uint,         // how much of the caller's gas was not lent to the subcall
}

var globalCallStack: option<EvmCallFrame>;   // call frame of currently running call, if any
var globalCurrentIncomingRequest: IncomingRequest;  // request that launched the top-level call

// This struct is declared identically in inbox.mini and elsewhere
type IncomingRequest = struct {
    kind: uint,               // type of message
    blockNumber: uint,        // block number of the L1 block
    timestamp: uint,          // timestamp of the L1 block
    sender: address,          // address of the sender
    inboxSeqNum: uint,        // sequence number in L1 inbox
    msgData: MarshalledBytes  // contents of the message, as a marshalled bytearray
}

public impure func evmCallStack_init() {
    globalCallStack = None<EvmCallFrame>;
}

public impure func initEvmCallStack(
    callKind: uint,
    incomingRequest: IncomingRequest,
    addr: address,
    caller: address,
    calldata: ByteArray,
    callvalue: uint,
    gas: uint,
    gasPrice: uint,
) {
    // Set up the call frame for a top-level call, and launch the call's execution.
    if let Some(entryPoint) = account_getStartCodePoint(
        accountStore_get(
            getGlobalAccountStore(),
            addr
        )
    ) {
        if (gasAccounting_startTxCharges(gas, gasPrice, caller) != None<()>) {
            globalCurrentIncomingRequest = incomingRequest;
            // pay callvalue from caller to the called contract
            // payment will only be recorded inside the callframe, so it will be discarded if the call reverts
            if let Some(globalAS) = accountStore_transferEthBalance(
                getGlobalAccountStore(),
                caller,
                addr,
                callvalue
            ) {
                globalCallStack = Some(struct {
                    runningAs: addr,
                    runningCodeFrom: addr,
                    accountStore: globalAS,
                    runningAsAccount: accountStore_get(globalAS, addr),
                    caller: caller,
                    callKind: callKind,
                    calldata: calldata,
                    callvalue: callvalue,
                    returnInfo: None<ReturnInfo>,
                    memory: bytearray_new(0),
                    evmLogs: evmlogs_empty(),
                    selfDestructQueue: queue_new(),
                    resumeInfo: None<ResumeInfo>,
                    parent: None<any>
                });

                entryPoint();  // start executing the call; should never return
            } else {
                if let Some(gasUsage) = gasAccounting_endTxCharges() {
                    // insufficient balance error
                    emitLog(incomingRequest, 4, None<ByteArray>, None<EvmLogs>, Some(gasUsage));
                } else {
                    // unknown error type
                    emitLog(incomingRequest, 255, None<ByteArray>, None<EvmLogs>, None<GasUsage>);
                }
                evmCallStack_callHitError();
            }
        } else {
            // can't pay for gas error
            emitLog(incomingRequest, 3, None<ByteArray>, None<EvmLogs>, None<GasUsage>);
            evmCallStack_callHitError();
        }
    } else {
        // no contract at this address
        if (callvalue > 0) {
            // transfer value to destination address
            if let Some(globalAS) = accountStore_transferEthBalance(
                getGlobalAccountStore(),
                caller,
                addr,
                callvalue
            ) {
                setGlobalAccountStore(globalAS);
                if let Some(gasUsage) = gasAccounting_endTxCharges() {
                    // report success
                    emitLog(ethMessage, 0, None<ByteArray>, None<EvmLogs>, Some(gasUsage));
                    emptyAvmStack();
                    cleanAvmAuxStackAndCall(mainRunLoop,);  // should never return
                } else {
                    // unknown error type
                    emitLog(ethMessage, 255, None<ByteArray>, None<EvmLogs>, None<GasUsage>);
                    evmCallStack_callHitError();
               }
            } else {
               if let Some(gasUsage) = gasAccounting_endTxCharges() {
                    // insufficient balance error
                    emitLog(ethMessage, 4, None<ByteArray>, None<EvmLogs>, Some(gasUsage));
                } else {
                    // unknown error type
                    emitLog(ethMessage, 255, None<ByteArray>, None<EvmLogs>, None<GasUsage>);
                }
                evmCallStack_callHitError();
            }
        } else {
            if let Some(gasUsage) = gasAccounting_endTxCharges() {
                // report success (even though tx was a no-op)
                emitLog(ethMessage, 0, None<ByteArray>, None<EvmLogs>, Some(gasUsage));
                emptyAvmStack();
                cleanAvmAuxStackAndCall(mainRunLoop,);  // should never return
            } else {
                // unknown error type
                emitLog(ethMessage, 255, None<ByteArray>, None<EvmLogs>, None<GasUsage>);
                evmCallStack_callHitError();
            }
        }
    }
}

public impure func initEvmCallStackForConstructor(
    incomingRequest: IncomingRequest,
    addr: address,
    caller: address,
    code: ByteArray,
    evmJumpTable: map<uint, impure func()>,
    startPoint: impure func(),
    calldata: ByteArray,
    value: uint,
    gas: uint,
    gasPrice: uint
) {
    // Set up the call frame for a top-level constructor call, and launch the call's execution.
    // This is called in the context of a new account.
    // The constructor will run, and (if it succeeds) it will return code, which will become the new
    //      code for this new account.

    globalCurrentIncomingRequest = incomingRequest;

    // Create a new account to run the constructor code.
    let acctStore = accountStore_set(
        getGlobalAccountStore(),
        addr,
        account_setContractInfo(
            pristineAccount(addr),
            code,
            evmJumpTable,
            startPoint,
            storageMap_new()
        )
    );
    if let Some(uas) = accountStore_transferEthBalance(acctStore, caller, addr, value) {
        // don't update globalAccountStore; that happens if/when the constructor commits its results later

        globalCallStack = Some(struct {
            runningAs: addr,
            runningCodeFrom: addr,
            accountStore: acctStore,
            runningAsAccount: accountStore_get(acctStore, addr),
            caller: caller,
            callKind: 4,
            calldata: calldata,
            callvalue: 0,
            returnInfo: None<ReturnInfo>,
            memory: bytearray_new(0),
            evmLogs: evmlogs_empty(),
            selfDestructQueue: queue_new(),
            resumeInfo: None<ResumeInfo>,
            parent: None<any>
        });

        if (gasAccounting_startTxCharges(gas, gasPrice, caller) != None<()>) {
            startPoint();  // start executing the call; should never return
        }
    } else {
        // can't pay for gas error
        emitLog(incomingRequest, 3, None<ByteArray>, None<EvmLogs>, None<GasUsage>);
        evmCallStack_callHitError();  // should never return
        panic;
    }
}

public impure func evmCallStack_doCall(
    kind: uint,  // currently handle 0 (call), 2 (delegatecall), 3 (staticcall)
    gas: uint,
    calleeAddr: address,
    balance: uint,
    argsOffset: uint,
    argsLength: uint,
    retOffset: uint,
    retLength: uint,
    resumeCodePoint: func(),  // jump to this to resume the caller
) -> option<()> {
    // Create a new callframe for a subcall, and transfer execution to it.
    let availableGas = gasAccounting_pauseTxCharges();
    if (gas > availableGas) {
        gas = availableGas;  // don't give the callee more gas than the caller has
    }

    if (kind == 1) {
        errorHandler();  // should never return
        panic;  // callcode call type not yet implemented
    }

    let topFrame = globalCallStack?;
    let callerAddr = topFrame.runningAs;
    if (callerAddr == calleeAddr) {
        return None;  // a contract shouldn't use the external call mechanism to call itself
    }
    let caller = topFrame.runningAsAccount;

    // prepare the caller's frame
    //    this means (1) saving the runningAsAccount into the accountStore, and
    //               (2) saving the resumeInfo so we can resume later
    let stackContents = saveAvmStack();  // must be done as a top level statement
    topFrame = topFrame
        with { accountStore: accountStore_set(topFrame.accountStore, callerAddr, caller) }
        with { resumeInfo: Some(struct {
                   codePoint: resumeCodePoint,
                   stackContents: stackContents,
                   returnDataOffset: retOffset,
                   returnDataNbytes: retLength,
                   callType: kind,
                   savedGas: availableGas-gas,
               }) };

    // now create a new callframe for the callee
    //     it incorporates the balance transfer from caller to callee
    //          (which is put into the callee frame so it isn't committed unless the call succeeds)
    let callee = accountStore_get(topFrame.accountStore, calleeAddr);
    let runningAsAddr = calleeAddr;
    if (kind == 2) {
        runningAsAddr = callerAddr;  // delegatecall runs as the caller, with callee's code
    }
    let updatedAcctStore = topFrame.accountStore;
    if (kind == 0) {  //TODO: verify that txcall is the only one that is supposed to allow payment-with-call
        let updatedAcctStore = accountStore_transferEthBalance(
            updatedAcctStore,
            callerAddr,
            calleeAddr,
            balance
        )?;
    }
    let newTopFrame = struct {
        runningAs: calleeAddr,
        runningCodeFrom: calleeAddr,
        accountStore: updatedAcctStore,
        runningAsAccount: accountStore_get(updatedAcctStore, calleeAddr),
        caller: topFrame.runningAs,
        callKind: kind,
        calldata: bytearray_extract(topFrame.memory, argsOffset, argsLength),
        callvalue: balance,
        returnInfo: None<ReturnInfo>,
        memory: bytearray_new(0),
        evmLogs: evmlogs_empty(),
        selfDestructQueue: topFrame.selfDestructQueue,
        resumeInfo: None<ResumeInfo>,
        parent: Some(topFrame)
    };

    // there were no errors in the setup, so write the result to global storage
    globalCallStack = Some(newTopFrame);

    // jump to the called code's startCodePoint -- this should never return
    let startCodePoint = account_getStartCodePoint(callee)?;
    let _ = gasAccounting_resumeTxCharges(gas);
    startCodePoint();  // should never return

    errorHandler();
    panic;
}

public impure func evmCallStack_returnFromCall(
    success: bool,
    returnOffset: uint,
    returnLength: uint
) -> option<()> {
    // A call just completed. Commit its effects as appropriate, and return control to its caller.

    let leftoverGas = gasAccounting_pauseTxCharges();  // amount of gas lent to call that wasn't used

    let topFrame = globalCallStack?;
    let memory = topFrame.memory;
    let returnData = bytearray_extract(memory, returnOffset, returnLength);

    if let Some(newTopFrame) = unsafecast<option<EvmCallFrame>>(topFrame.parent) {
        // Returning from a non-top-level call

        topFrame = topFrame with {   // copy cached account back into callframe's main accountStore
            accountStore: accountStore_set(
                topFrame.accountStore,
                topFrame.runningAs,
                topFrame.runningAsAccount
            )
        };

        if (success && (topFrame.callKind != 3)) {   // if call succeeded, and it's not a staticcall
            // copy relevant data back to parent frame
            newTopFrame = newTopFrame
                with { accountStore: topFrame.accountStore }
                with { runningAsAccount: accountStore_get(topFrame.accountStore, newTopFrame.runningAs) }
                with { evmLogs: topFrame.evmLogs };
        }

        // set up returnInfo in caller's frame
        newTopFrame = newTopFrame with { returnInfo: Some(struct{ data: returnData, status: success }) };

        // copy returndata into caller's memory
        let resumeInfo = newTopFrame.resumeInfo?;
        if (returnLength > resumeInfo.returnDataNbytes) {
             returnLength = resumeInfo.returnDataNbytes;
        }
        let newMemory = bytearray_copy(
            returnData,
            0,
            newTopFrame.memory,
            resumeInfo.returnDataOffset,
            returnLength
        );
        newTopFrame = newTopFrame with { memory: newMemory };

        // ready to return to caller
        // save updated EVM callstack state; restore caller's stack; jump to resume address
        globalCallStack = Some(newTopFrame);
        emptyAvmStack();                             // throw away anything that callee left on the stack
        restoreAvmStack(resumeInfo.stackContents,);  // restore the caller's stack
        asm(success,) { };                           // push return code onto the stack, where caller expects it to be
        let _ = gasAccounting_resumeTxCharges(leftoverGas + resumeInfo.savedGas);
        asm(resumeInfo.codePoint,) { jump };         // jump to resume point in caller; this should never return

        errorHandler();
        panic;  // shouldn't happen -- previous instruction jumped away
    } else {
        // top-level call completed; will need to return to external caller
        let gasUsage = gasAccounting_endTxCharges()?;
        if (success) {
            if (topFrame.callKind == 4) {
                // Constructor call was successful, so finish setting up the account.
                // The constructor's returndata is EVM code for the contract.
                // Compile that EVM code into AVM, and substitute that in as the code for the contract.
                if let Some(res) = translateEvmCodeSegment(bytestream_new(returnData)) {
                    let (entryPoint, evmJumpTable) = res;

                    // Use the storage left over by the constructor.
                    let storageMap = storageMap_new();
                    if let Some(sm) = account_getAllStorage(topFrame.runningAsAccount) {
                        storageMap = sm;
                    } else {
                        // Somehow the constructor didn't have storage; report error and recover.
                        emitLog(
                            globalCurrentIncomingRequest,
                            6,
                            None<ByteArray>,
                            None<EvmLogs>,
                            Some(gasUsage)
                        );
                        evmCallStack_callHitError();  // should never return
                        panic;
                    }

                    // Update the global account store
                    setGlobalAccountStore(
                        accountStore_set(
                            getGlobalAccountStore(),
                            topFrame.runningCodeFrom,
                            account_setContractInfo(
                                pristineAccount(topFrame.runningCodeFrom),
                                returnData,
                                evmJumpTable,
                                entryPoint,
                                storageMap
                            )
                        )
                    );

                    returnData = bytearray_set256(
                        bytearray_new(0),
                        0,
                        uint(topFrame.runningAs)
                    );

                    // Emit log item reporting success
                    emitLog(
                        globalCurrentIncomingRequest,
                        0,
                        Some(returnData),
                        Some(topFrame.evmLogs),
                        Some(gasUsage)
                    );

                    if (globalCurrentIncomingRequest.kind == 5) {
                        // successfully created a buddy contract -- announce that as a message
                        sendMessage(5, globalCurrentIncomingRequest.sender, bytearray_new(0));
                    }
                } else {
                    // Compilation of resulting code failed; report an error.
                    emitLog(
                        globalCurrentIncomingRequest,
                        1,
                        None<ByteArray>,
                        None<EvmLogs>,
                        Some(gasUsage)
                    );
                }
            } else {
                if (topFrame.callKind != 3) {
                    // It was a successful tx (not a non-mutating call).
                    // We'll commit the results of the tx

                    // Save cached account back to main accountStore
                    let acctStore = accountStore_set(
                        topFrame.accountStore,
                        topFrame.runningAs,
                        topFrame.runningAsAccount
                    );

                    // Commit the self-destruct events that were requested during the call.
                    let sdq = topFrame.selfDestructQueue;
                    while( ! queue_isEmpty(sdq) ) {
                        let (q, item) = queue_get(sdq)?;
                        sdq = q;
                        let (victim, owner) = unsafecast<(address, address)>(item);
                        acctStore = accountStore_destroyAndTransferBalance(acctStore, victim, owner);
                    }
                    // Save results back to the main globalAccountStore
                    setGlobalAccountStore(acctStore,);
                }

                // Emit a log item reporting success
                emitLog(
                    globalCurrentIncomingRequest,
                    0,
                    Some(returnData),
                    Some(topFrame.evmLogs),
                    Some(gasUsage)
                );
            }
        } else {
            // Request failed
            emitLog(
                globalCurrentIncomingRequest,
                1,
                None<ByteArray>,
                None<EvmLogs>,
                Some(gasUsage)
            );
        }

        // Now discard any AVM stack contents and jump back to the main run loop.
        emptyAvmStack();
        cleanAvmAuxStackAndCall(mainRunLoop,);  // should never return
        errorHandler();
        panic;
    }
}

func saveAvmStack() -> Stack {
    // pop all items from the AVM stack, push them into a Stack
    let ret = stack_new();
    while( ! asm() bool { stackempty } ) {
        let stackTop = asm() any { };  // pop value from AVM stack
        ret = stack_push(ret, stackTop);
    }
    return ret;
}

public func emptyAvmStack() {
    // discard everything on the AVM stack
    while( ! asm() bool { stackempty } ) {
        let _ = asm() any { };  // pop value from AVM stack
    }
}

func restoreAvmStack(savedStack: Stack) {
    // restore AVM stack state, from a Stack that was create earlier by saveAvmStack
    while( ! stack_isEmpty(savedStack) ) {
        if let Some(res) = stack_pop(savedStack) {
            let (newStack, top) = res;
            savedStack = newStack;
            asm (top,) { };  // push top onto AVM stack
        }
    }
}

public impure func cleanAvmAuxStackAndCall(funcToCall: impure func()) {
    // This cleans the AvmAuxStack, then calls funcToCall.
    // funcToCall must never try to return.

    // Discard everything from the auxstack, except the current callframe (which is on top).
    // Keep the callframe on top of the auxstack (except during asm blocks)
    //       in case the code generator wants to use the callframe
    while ( ! asm() bool { auxpop auxstackempty swap1 auxpush }) {
        asm() {
            auxpop
            auxpop
            pop
            auxpush
        };
    }

    // Discard our callframe, push a fake return address, and jump to funcToCall
    // funcToCall will think somebody called it normally, with an empty auxstack
    asm(funcToCall,) {
        auxpop
        pop
        [0] swap1  // bogus return address, which funcToCall will save in its callframe but will never use
        jump
    };
}

public impure func evmCallStack_isEmpty() -> bool {
    return globalCallStack == None<EvmCallFrame>;
}

public impure func evmCallStack_topFrame() -> option<EvmCallFrame> {
    return globalCallStack;
}

public impure func evmCallStack_oldestCallFrame() -> option<EvmCallFrame> {
    let frame = globalCallStack?;
    loop {
        if let Some(parent) = frame.parent {
            // do "unsafe" cast because compiler doesn't know the true type of parent
            frame = unsafecast<EvmCallFrame>(parent);
        } else {
            return Some(frame);
        }
    }
}

public impure func evmCallStack_runningAsAccount() -> option<Account> {
    return Some((globalCallStack?).runningAsAccount);
}

public impure func evmCallStack_runningCodeFromAccount() -> option<Account> {
    return Some(evmCallFrame_runningCodeFromAccount(globalCallStack?));
}

public impure func evmCallStack_runningAsAccountAndAddr() -> option<(Account, address)> {
    let topFrame = globalCallStack?;
    return Some((topFrame.runningAsAccount, topFrame.runningAs));
}

public impure func evmCallStack_writeRunningAsAccount(acct: Account) -> bool {
    if let Some(topFrame) = globalCallStack {
        globalCallStack = Some(topFrame with { runningAsAccount: acct });
        return true;
    } else {
        return false;
    }
}

public impure func evmCallStack_getTopFrameReturnData() -> option<ByteArray> {
    return Some(((globalCallStack?).returnInfo?).data);
}

public impure func evmCallStack_getAccount(addr: address) -> option<Account> {
    let topFrame = globalCallStack?;
    if (topFrame.runningAs == addr) {
        return Some(topFrame.runningAsAccount);
    } else {
        return Some(accountStore_get(topFrame.accountStore, addr));
    }
}

public impure func evmCallStack_setAccount(addr: address, acct: Account) -> bool {
    if let Some(topFrame) = globalCallStack {
        if (topFrame.runningAs == addr) {
            globalCallStack = Some(topFrame with { runningAsAccount: acct });
        } else {
            globalCallStack = Some(topFrame with {
                accountStore: accountStore_set(topFrame.accountStore, addr, acct)
            });
        }
        return true;
    } else {
        return false;
    }
}

public impure func evmCallStack_getTopFrameMemoryOrDie() -> ByteArray {
    if let Some(topFrame) = globalCallStack {
        return topFrame.memory;
    } else {
        errorHandler();
        panic;
    }
}

public impure func evmCallStack_setTopFrameMemory(mem: ByteArray) -> bool {
    if let Some(topFrame) = globalCallStack {
        globalCallStack = Some(topFrame with { memory: mem });
        return true;
    } else {
        return false;
    }
}

public impure func evmCallStack_transferEthFromCurrent(
    dest: address,
    amount: uint,
) -> option<()> {
    // Try to transfer eth from the current account to dest.
    // Return Some(()) if transfer succeeds, or None otherwise.

    let topFrame = globalCallStack?;
    if (topFrame.runningAs == dest) {
        return None;   // can't do a self-transfer
    }
    let curAcct = topFrame.runningAsAccount;
    let curBalance = account_getBalance(curAcct);
    if (curBalance < amount) {
        return None;   // insufficient funds
    }
    topFrame = topFrame with {
        runningAsAccount: account_setBalance(curAcct, curBalance-amount)
    };
    let otherAcct = accountStore_get(topFrame.accountStore, dest);
    topFrame = topFrame with {
        accountStore: accountStore_set(
            topFrame.accountStore,
            dest,
            account_setBalance(
                otherAcct,
                account_getBalance(otherAcct) + amount
            )
        )
    };
    globalCallStack = Some(topFrame);
    return Some(());
}

public impure func evmCallStack_setTopFrameStorageCell(offset: uint, value: uint) -> option<()> {
    let topFrame = globalCallStack?;
    globalCallStack = Some(topFrame with {
        runningAsAccount: account_setStorageCell(
            topFrame.runningAsAccount,
            offset,
            value
        )?
    });
    return Some(());
}

public impure func evmCallStack_addEvmLogToCurrent(item: any) -> option<()> {
    let topFrame = globalCallStack?;
    item = asm(0, item, topFrame.runningAs) any { tset };
    let newLogs = evmlogs_appendAny(topFrame.evmLogs, item);
    globalCallStack = Some(
        topFrame with {
            evmLogs: newLogs
        }
    );
    return Some(());
}

public impure func evmCallStack_selfDestructCurrentAccount(owner: address) {
    if let Some(topFrame) = globalCallStack {
        globalCallStack = Some(
            topFrame with {
                selfDestructQueue: queue_put(
                    topFrame.selfDestructQueue,
                    (topFrame.runningAs, owner)
                )
            }
        );
    }
}

public impure func evmCallStack_cloneContract(addr: address) -> option<address> {
    let (seqNum, acct) = account_fetchAndIncrSeqNum(
        evmCallStack_getAccount(addr)?
    );
    if ( ! evmCallStack_setAccount(addr, acct)) {
        return None;
    }

    let newAddr = address(hash(hash(addr), hash(seqNum)));

    let topFrame = globalCallStack?;
    let acctStore = topFrame.accountStore;
    if (addr == topFrame.runningAs) {
        // we're touching the cached account, so copy it back into the acctStore before cloneContract
        //     and we'll copy it back out after cloneContract
        acctStore = accountStore_set(acctStore, topFrame.runningAs, topFrame.runningAsAccount);
    }
    acctStore = accountStore_cloneContract(acctStore, addr, newAddr)?;
    if (addr == topFrame.runningAs) {
        topFrame = topFrame with { runningAsAccount: accountStore_get(acctStore, topFrame.runningAs) };
    }
    topFrame = topFrame with { accountStore: acctStore };
    globalCallStack = Some(topFrame);

    return Some(newAddr);
}

public func evmCallFrame_runningAsAddress(frame: EvmCallFrame) -> address {
    return frame.runningAs;
}

public func evmCallFrame_runningAsAccount(frame: EvmCallFrame) -> Account {
    return frame.runningAsAccount;
}

public func evmCallFrame_runningCodeFromAccount(frame: EvmCallFrame) -> Account {
    return evmCallFrame_getAccount(frame, frame.runningCodeFrom);
}

public func evmCallFrame_getCaller(frame: EvmCallFrame) -> address {
    return frame.caller;
}

public func evmCallFrame_getAccount(frame: EvmCallFrame, addr: address) -> Account {
    if (addr == frame.runningAs) {
        return frame.runningAsAccount;
    } else {
        return accountStore_get(frame.accountStore, addr);
    }
}

public func evmCallFrame_getMemory(frame: EvmCallFrame) -> ByteArray {
    return frame.memory;
}

public func evmCallFrame_getCallvalue(frame: EvmCallFrame) -> uint {
    return frame.callvalue;
}

public func evmCallFrame_getCalldata(frame: EvmCallFrame) -> ByteArray {
    return frame.calldata;
}

public func evmCallFrame_getEvmLogs(frame: EvmCallFrame) -> EvmLogs {
    return frame.evmLogs;
}

public func evmCallFrame_getResumeCodePoint(frame: EvmCallFrame) -> option<func()> {
    return Some((frame.resumeInfo?).codePoint);
}

public func evmCallFrame_getSelfDestructQueue(frame: EvmCallFrame) -> Queue {
    return frame.selfDestructQueue;
}

public func evmCallFrame_getParent(frame: EvmCallFrame) -> option<EvmCallFrame> {
    return unsafecast<option<EvmCallFrame>>(frame.parent);
    // unsafecast is safe because underlying type is really EvmCallFrame
    //    (compiler doesn't know because it doesn't accept recursive types)
}

public impure func evmCallStack_callHitError() {
    if (evmCallStack_returnFromCall(false, 0, 0) == None<()>) {
        // something has gone seriously wrong with the evmCallStack
        // recover by clearing the evmCallStack, refunding unused gas, and jumping back to the error handler
        globalCallStack = None<EvmCallFrame>;
        let _ = gasAccounting_endTxCharges();

        errorHandler();  // should never return
        panic;
    }
}<|MERGE_RESOLUTION|>--- conflicted
+++ resolved
@@ -108,13 +108,9 @@
 
 import impure func mainRunLoop();
 
-<<<<<<< HEAD
 import impure func sendMessage(msgType: uint, sender: address, data: ByteArray);
 
-// This is declared identially in gasAccounting.mini
-=======
 // This is declared identically in gasAccounting.mini
->>>>>>> 7d7d0096
 type GasUsage = struct {
     gasUsed: uint,
     gasPriceWei: uint,
