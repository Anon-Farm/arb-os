//
// Copyright 2020-2021, Offchain Labs, Inc. All rights reserved.
//

use accounts::AccountStore;
use accounts::Account;
use evmlogs::EvmLogs;
use std::queue::Queue;
use std::bytearray::ByteArray;
use std::stack::Stack;
use messages::TxRequestData;

use errorHandler::errorHandler;

use accounts::getGlobalAccountStore;
use accounts::setGlobalAccountStore;
use accounts::accountStore_changeNumContracts;
use accounts::accountStore_get;
use accounts::accountStore_set;
use accounts::accountStore_getRetryBuffer;
use accounts::accountStore_setRetryBuffer;
use accounts::accountStore_transferEthBalance;
use accounts::accountStore_destroyAccount;
use accounts::accountStore_createOrAddCodeRef;
use accounts::accountStore_payFromEscrow;
use accounts::account_setStorageCell;
use accounts::account_getBalance;
use accounts::account_getAllStorage;
use accounts::account_getStartCodePoint;
use accounts::account_setContractInfo;
use accounts::account_incrSeqNum;
use accounts::account_getStorageSize;

use codeSegment::getDummyAcceptContractCode;

use evmOps::evmOp_callAndReturn;

use evmlogs::evmlogs_empty;
use evmlogs::evmlogs_appendAny;

use std::avmcodebuilder::AvmCodePoint;

use std::bytearray::bytearray_new;
use std::bytearray::bytearray_size;
use std::bytearray::bytearray_extract;
use std::bytearray::bytearray_copy;
use std::bytearray::bytearray_set256;
use std::bytestream::bytestream_new;

use std::storageMap::storageMap_new;

use std::queue::queue_new;
use std::queue::queue_isEmpty;
use std::queue::queue_get;
use std::queue::queue_put;

use std::safeMath::safeMul;

use std::stack::stack_new;
use std::stack::stack_isEmpty;
use std::stack::stack_push;
use std::stack::stack_pop;
use std::stack::stack_discardDeepestItems;

use gasAccounting::GasUsage;
use gasAccounting::gasAccounting_startTxCharges;
use gasAccounting::gasAccounting_endTxCharges;
use gasAccounting::gasAccounting_pauseTxCharges;
use gasAccounting::gasAccounting_resumeTxCharges;
use gasAccounting::txFeeStats_zero;
use gasAccounting::getAddressForReserveFundsDeposit;
use gasAccounting::deferredPayments_apply;
use gasAccounting::gasAccounting_addToGasPool;

use codeSegment::translateEvmCodeSegment;

use output::emitTxReceipt;
use output::queueMessageForSend;

use main::mainRunLoop;

use output::outbox_append;
use output::sendQueuedMessages;

use inbox::IncomingRequest;
use inbox::inbox_currentArbBlockNumber;
use inbox::inbox_currentEthBlockNumber;
use inbox::inbox_currentTimestamp;

use retrybuffer::RetryBuffer;
use retrybuffer::RetryableTx;

use tracing::evmTracer_clear;
use tracing::evmTracer_pushCall;
use tracing::evmTracer_pushReturnRevert;
use tracing::evmTracer_pushCallAndResultNoExecution;


// This callframe is used to represent an EVM call in progress.
// The callframe will have a full copy of the global AccountStore, but
//        whether to ultimately adopt this AccountStore version will be contingent on the call succeeding.
// If the call succeeds, we'll copy the call's state into the caller as the new
//        state, but if the call fails we'll discard the state from the callframe.
// (For staticcalls, we will discard state even if the call succeeds, as the EVM spec requires.)
type EvmCallFrame = struct {
    runningAs: address,                 // call is running in the execution/security context of this address
    runningCodeFrom: address,           // call is running code associated with this address
    accountStore: AccountStore,         // accountStore used for executing this call
    runningAsAccount: Account,          // cache of accountStore[runningAs]
    caller: address,                    // who called this
    isConstructor: bool,                // true iff this is a constructor
    static: bool,                       // static flag, per EIP-214
    calldata: ByteArray,                // calldata passed in by our caller
    callvalue: uint,                    // Eth value given to this call by its caller
    returnInfo: option<ReturnInfo>,     // result of last subcall made by this call (if any)
    memory: ByteArray,                  // EVM memory of this call
    maxMemoryOffsetTouched: uint,       // maximum memory offset read/written by this call (in bytes)
    storageDelta: int,                  // change in total EVM storage usage, including child calls
    revertOnStorageWrite: bool,         // if true, revert if the EVM code tries to write to storage
    evmLogs: EvmLogs,                   // EVM logs, including those created by this call and its subcalls
    selfDestructQueue: Queue,           // set of self-destruct directives, including those created by this call and its subcalls
    resumeInfo: option<ResumeInfo>,     // if call is suspended, its state will be saved here
    sendQueue: Queue,                   // outgoing messages, including those created by this call and its subcalls
    sendOnFailure: option<ByteArray>,   // message to send if call fails
    parent: option<EvmCallFrame>,       // call-frame that created this one, or None if this is a top-level call
}

type ReturnInfo = struct {  // information about a call that previously completed
    data: ByteArray,
    status: bool,
}

type ResumeInfo = struct {            // information used to resume a call after a subcall returns
    codePoint: func(),                // where to resume execution
    stackContents: Stack,             // saved contents of stack
    auxStackContents: option<Stack>,  // saved contents of aux stack; None means to clear the auxstack on resume
    returnDataOffset: uint,           // where returndata from subcall should be put
    returnDataNbytes: uint,           // max amount of returndata to copy into caller's memory
    callType: uint,                   // call type of the subcall
    savedGas: uint,                   // how much of the caller's gas was not lent to the subcall
    givenGas: uint,                   // how much of the call's gas was lent to the subcall
}

var globalCallStack: option<EvmCallFrame>;   // call frame of currently running call, if any
var globalCurrentTxRequest: TxRequestData;  // request that launched the top-level call

type IncomingRequestAndLogs = struct {
    req: IncomingRequest,
    evmLogs: EvmLogs,
}

var globalCurrentRetryableRequest: option<IncomingRequestAndLogs>;  // describes the retryable request we're currently doing, if any

// This is designed to be called if a top-level, non-constructor tx succeeds. First arg is tx's returndata.
type TxReturndataHook = struct {
    callback: impure func(ByteArray, any),
    data: any,
}

public impure func _evmCallStack_currentArbBlockNumber() -> uint {
    return globalCurrentTxRequest.incomingRequest.arbBlockNumber;
}

public impure func evmCallStack_currentEthBlockNumber() -> uint {
    return globalCurrentTxRequest.incomingRequest.ethBlockNumber;
}

public impure func evmCallStack_currentTimestamp() -> uint {
    return globalCurrentTxRequest.incomingRequest.timestamp;
}

public impure func evmCallStack_init() {
    globalCallStack = None<EvmCallFrame>;
    globalCurrentRetryableRequest = None<IncomingRequestAndLogs>;
}

public impure func getRetryBufferInCurrentContext() -> RetryBuffer {
    let astore = xif let Some(frame) = globalCallStack {
        frame.accountStore
    } else {
        getGlobalAccountStore()
    };
    return accountStore_getRetryBuffer(astore);
}

public impure func setRetryBufferInCurrentContext(rbuf: RetryBuffer) {
    if let Some(frame) = globalCallStack {
        globalCallStack = Some(frame with {
            accountStore: accountStore_setRetryBuffer(frame.accountStore, rbuf)
        });
    } else {
        setGlobalAccountStore(
            accountStore_setRetryBuffer(getGlobalAccountStore(), rbuf)
        );
    }
}

public impure func evmCallStack_isEmpty() -> bool {                                                 
    return globalCallStack == None<EvmCallFrame>;                                                   
}

public impure func evmCallStack_currentTxRequestGasBid() -> uint {
    return globalCurrentTxRequest.gasPrice;
}

public impure func evmCallStack_addStorageCharge(units: uint) {
    if let Some(topFrame) = globalCallStack {
        globalCallStack = Some(
            topFrame with {
                storageDelta: topFrame.storageDelta + int(units)
            }
        );
    }
}

public impure func evmCallStack_stackDepth() -> uint {
    let depth = 0;
    let maybeFrame = globalCallStack;
    return xloop {
        if let Some(frame) = maybeFrame {
            depth = depth + 1;
            maybeFrame = frame.parent;
        } else {
            return depth;
        }
    };
}

public impure func evmCallStack_inRetryable() -> bool {
    return (globalCallStack != None<EvmCallFrame>) && (globalCurrentRetryableRequest != None<IncomingRequestAndLogs>);
}

public impure func evmCallStack_inStaticCall() -> bool {
    return xif let Some(topFrame) = globalCallStack {
        topFrame.static
    } else {
        false
    };
}

public impure func evmCallStack_stackInfo() -> (uint, (address, address), (address, address)) {
    return xif let Some(topFrame) = globalCallStack {
        let sndRunningAs = address(0);
        let sndRunningCodeFrom = address(0);
        if let Some(sndFrame) = unsafecast<option<EvmCallFrame>>(topFrame.parent) {
            sndRunningAs = sndFrame.runningAs;
            sndRunningCodeFrom = sndFrame.runningCodeFrom;
        }
        (
            globalCurrentTxRequest.incomingRequest.requestId,
            (topFrame.runningAs, topFrame.runningCodeFrom),
            (sndRunningAs, sndRunningCodeFrom),
        )
    } else {
        (0, (address(0), address(0)), (address(0), address(0)))
    };
}

public impure func initEvmCallStack(
    callKind: uint,
    request: TxRequestData,
    sendOnFailure: option<ByteArray>,
    callvalueEscrowKey: option<uint>,
) {
    evmTracer_clear();
    evmTracer_pushCall(
        callKind,
        request.calldata,
        request.value,
        request.caller,
        request.calleeAddr,
        request.maxGas,
        request.gasPrice,
    );

    if let Some(entryPoint) = account_getStartCodePoint(
        accountStore_get(
            getGlobalAccountStore(),
            request.calleeAddr
        )
    ) {
        globalCurrentTxRequest = request;
        globalCurrentRetryableRequest = None<IncomingRequestAndLogs>;

        let (startTxResult, acctStore) = xif(request.maxGas < const::Charging_MinArbGasForContractTx) {
            (const::TxResultCode_belowMinimumTxGas, getGlobalAccountStore())
        } else {
            let (res, astore) = gasAccounting_startTxCharges(
            	request.maxGas, 
            	request.gasPrice, 
            	request.gasPayer, 
            	getGlobalAccountStore(), 
            );
            setGlobalAccountStore(astore);
            (res, astore)
        };

        if (startTxResult == const::TxResultCode_success) {
            if (request.seqNum != None<uint>) {
                // increment the caller's sequence number
                acctStore = accountStore_set(
                    acctStore,
                    request.caller,
                    account_incrSeqNum(
                        accountStore_get(acctStore, request.caller)
                    )
                );
            }
            setGlobalAccountStore(acctStore);

            globalCurrentTxRequest = request;
            globalCurrentRetryableRequest = None<IncomingRequestAndLogs>;

            // pay callvalue from caller to the called contract
            // payment will only be recorded inside the callframe, so it will be discarded if the call reverts
            if let Some(globalAS) = ethTransferOrGrant(
                getGlobalAccountStore(),
                request.caller,
                request.calleeAddr,
                request.value,
                callvalueEscrowKey,
            ) {
                globalCallStack = Some(struct {
                    runningAs: request.calleeAddr,
                    runningCodeFrom: request.calleeAddr,
                    accountStore: globalAS,
                    runningAsAccount: accountStore_get(globalAS, request.calleeAddr),
                    caller: request.caller,
                    isConstructor: false,
                    static: false,
                    calldata: request.calldata,
                    callvalue: request.value,
                    returnInfo: None<ReturnInfo>,
                    memory: bytearray_new(0),
                    maxMemoryOffsetTouched: 0,
                    storageDelta: int(0),
                    revertOnStorageWrite: false,
                    evmLogs: evmlogs_empty(),
                    selfDestructQueue: queue_new(),
                    resumeInfo: None<ResumeInfo>,
                    sendQueue: queue_new(),
                    sendOnFailure: sendOnFailure,
                    parent: None<EvmCallFrame>
                });

                emptyAvmStack();
                asm(entryPoint,) { jump };
                // entryPoint();  // start executing the call; should never return
            } else {
                if let Some(res) = gasAccounting_endTxCharges(int(0), request.feeStats) {
                    // insufficient balance error
                    let (_, gasUsage, feeStats, payments) = res;
                    if let Some(uas) = deferredPayments_apply(getGlobalAccountStore(), payments) {
                        setGlobalAccountStore(uas);
                    }
                    evmTracer_pushReturnRevert(const::TxResultCode_insufficientBalance, bytearray_new(0), 0);
                    emitTxReceipt(
                        request.incomingRequest,
                        const::TxResultCode_insufficientBalance,
                        None<ByteArray>,
                        None<EvmLogs>,
                        Some(gasUsage),
                        feeStats,
                        true,
                    );
                } else {
                    // unknown error type
                    evmTracer_pushReturnRevert(const::TxResultCode_unknownFailure, bytearray_new(0), 0);
                    emitTxReceipt(
                        request.incomingRequest,
                        const::TxResultCode_unknownFailure,
                        None<ByteArray>,
                        None<EvmLogs>,
                        None<GasUsage>,
                        request.feeStats,
                        true,
                    );
                }
                evmCallStack_callHitError(1);
            }
        } else {
            // can't pay for gas error
            evmTracer_pushReturnRevert(startTxResult, bytearray_new(0), 0);
            emitTxReceipt(
                request.incomingRequest,
                startTxResult,
                None<ByteArray>,
                None<EvmLogs>,
                None<GasUsage>,
                request.feeStats,
                true,
            );
            evmCallStack_callHitError(2);
        }
    } else {
        // no contract at this address, so treat tx as a simple eth transfer

        if (request.seqNum != None<uint>) {
            // increment the caller's sequence number
            let acctStore = getGlobalAccountStore();
            acctStore = accountStore_set(
                acctStore,
                request.caller,
                account_incrSeqNum(
                    accountStore_get(acctStore, request.caller)
                )
            );
            setGlobalAccountStore(acctStore);
        }

        if (request.value > 0) {
            // transfer value to destination address
            if let Some(globalAS) = ethTransferOrGrant(
                getGlobalAccountStore(),
                request.caller,
                request.calleeAddr,
                request.value,
                callvalueEscrowKey,
            ) {
                if (callKind != const::EVMCallType_staticcall) {  // commit the transfer, unless it's a static call
                    setGlobalAccountStore(globalAS);
                }

                // report success
                evmTracer_pushReturnRevert(const::TxResultCode_success, bytearray_new(0), 0);
                emitTxReceipt(
                    request.incomingRequest,
                    const::TxResultCode_success,
                    None<ByteArray>,
                    None<EvmLogs>,
                    None<GasUsage>,
                    request.feeStats,
                    true,
                );
                emptyAvmStack();
                cleanAvmAuxStackAndCall(mainRunLoop, true);  // should never return
            } else {
                // insufficient balance error
                evmTracer_pushReturnRevert(const::TxResultCode_insufficientBalance, bytearray_new(0), 0);
                emitTxReceipt(
                    request.incomingRequest,
                    const::TxResultCode_insufficientBalance,
                    None<ByteArray>,
                    None<EvmLogs>,
                    None<GasUsage>,
                    request.feeStats,
                    true,
                );
                evmCallStack_callHitError(3);
            }
        } else {
            // tx is transfer of 0 Eth, so just report success
            evmTracer_pushReturnRevert(const::TxResultCode_success, bytearray_new(0), 0);
            emitTxReceipt(
                request.incomingRequest,
                const::TxResultCode_success,
                None<ByteArray>,
                None<EvmLogs>,
                None<GasUsage>,
                request.feeStats,
                true,
            );
            emptyAvmStack();
            cleanAvmAuxStackAndCall(mainRunLoop, true);  // should never return
        }
    }
}

public impure func initEvmCallStackForConstructor(
    code: ByteArray,
    request: TxRequestData,
    callvalueEscrowKey: option<uint>,
) {
    // Set up the call frame for a top-level constructor call, and launch the call's execution.
    // This is called in the context of a new account.
    // The constructor will run, and (if it succeeds) it will return code, which will become the new
    //      code for this new account.

    evmTracer_clear();
    evmTracer_pushCall(
        const::EVMCallType_call,
        request.calldata,
        request.value,
        request.caller,
        request.calleeAddr,
        request.maxGas,
        request.gasPrice,
    );

    globalCurrentTxRequest = request with { isConstructor: true };
    globalCurrentRetryableRequest = None<IncomingRequestAndLogs>;

    // Create an accountStore with the caller's sequence number incremented, and commit it
    let acctStore = getGlobalAccountStore();
    acctStore = accountStore_set(
        acctStore,
        request.caller,
        account_incrSeqNum(
            accountStore_get(acctStore, request.caller)
        )
    );
    setGlobalAccountStore(acctStore);

    if let Some(uas) = ethTransferOrGrant(
        acctStore,
        request.caller,
        request.calleeAddr,
        request.value,
        callvalueEscrowKey,
    ) {
        acctStore = uas;

        let (startTxResult, uAcctStore) = xif(request.maxGas < const::Charging_MinArbGasForContractTx) {
            (const::TxResultCode_belowMinimumTxGas, acctStore)
        } else {
            gasAccounting_startTxCharges(
                request.maxGas, 
                request.gasPrice, 
                request.gasPayer, 
                acctStore,
            )
        };
        acctStore = uAcctStore;

        if (startTxResult == const::TxResultCode_success) {
            setGlobalAccountStore(acctStore);   // commit the incremented sequence number

            // set up a fake stack frame, so errors in translateEvmCodeSegment cause failure receipts
            globalCallStack = Some(struct {
                runningAs: request.calleeAddr,
                runningCodeFrom: request.calleeAddr,
                accountStore: acctStore,
                runningAsAccount: accountStore_get(acctStore, request.calleeAddr),
                caller: request.caller,
                isConstructor: true,
                static: false,
                calldata: request.calldata,
                callvalue: request.value,
                returnInfo: None<ReturnInfo>,
                memory: bytearray_new(0),
                maxMemoryOffsetTouched: 0,
                storageDelta: int(0),
                revertOnStorageWrite: false,
                evmLogs: evmlogs_empty(),
                selfDestructQueue: queue_new(),
                resumeInfo: None<ResumeInfo>,
                sendQueue: queue_new(),
                sendOnFailure: None<ByteArray>,
                parent: None<EvmCallFrame>
            });

            let (startPoint, evmJumpTable, _) = translateEvmCodeSegment(bytestream_new(code), false);

            // Create a new account to run the constructor code.
            acctStore = accountStore_set(
                acctStore,
                request.calleeAddr,
                account_setContractInfo(
                    accountStore_get(acctStore, request.calleeAddr),
                    code,
                    evmJumpTable,
                    getDummyAcceptContractCode(),
                    storageMap_new(),
                    true,
                )
            );

            globalCallStack = Some(struct {
                runningAs: request.calleeAddr,
                runningCodeFrom: request.calleeAddr,
                accountStore: acctStore,
                runningAsAccount: accountStore_get(acctStore, request.calleeAddr),
                caller: request.caller,
                isConstructor: true,
                static: false,
                calldata: request.calldata,
                callvalue: request.value,
                returnInfo: None<ReturnInfo>,
                memory: bytearray_new(0),
                maxMemoryOffsetTouched: 0,
                storageDelta: int(0),
                revertOnStorageWrite: false,
                evmLogs: evmlogs_empty(),
                selfDestructQueue: queue_new(),
                resumeInfo: None<ResumeInfo>,
                sendQueue: queue_new(),
                sendOnFailure: None<ByteArray>,
                parent: None<EvmCallFrame>
            });

            emptyAvmStack();
            asm(startPoint,) { jump };
            // startPoint();  // start executing the call; should never return
            panic;
        } else {
            // can't pay for gas error
            evmTracer_pushReturnRevert(startTxResult, bytearray_new(0), 0);
            emitTxReceipt(
                request.incomingRequest,
                startTxResult,
                None<ByteArray>,
                None<EvmLogs>,
                None<GasUsage>,
                request.feeStats,
                true,
            );
            evmCallStack_callHitError(15);
        }
    } else {
        // caller doesn't have the funds to provide callvalue
        evmTracer_pushReturnRevert(const::TxResultCode_insufficientBalance, bytearray_new(0), 0);
        emitTxReceipt(
            request.incomingRequest,
            const::TxResultCode_insufficientBalance,
            None<ByteArray>,
            None<EvmLogs>,
            None<GasUsage>,
            request.feeStats,
            true,
        );
        evmCallStack_callHitError(4);  // should never return
        panic;
    }
}

public impure func evmCallStack_doCall(
    kind: uint,  // currently handle 0 (call), 1 (callcode), 2 (delegatecall), 3 (staticcall)
    isConstructor: bool,
    gas: uint,
    calleeAddr: address,
    balance: uint,
    argsOffset: uint,
    argsLength: uint,
    retOffset: uint,
    retLength: uint,
    resumeCodePoint: func(),          // jump to this to resume the caller
    resumeAuxStack: option<Stack>,    // aux stack contents to restore on resume, if any
    callvalueEscrowKey: option<uint>, // escrow key that supplies the callvalue (otherwise caller supplies it)
    overrideStartPoint: option<AvmCodePoint>,
) -> option<bool> {   // returns Some(success) if succeed/fail, or None on error
    if (   (kind != const::EVMCallType_call)
        && (kind != const::EVMCallType_staticcall)
        && (uint(calleeAddr) >= const::MinArbitrumPrecompile)
        && (uint(calleeAddr) <= const::MaxArbitrumPrecompile) ) {
        return Some(false);
    }
    let topFrame = globalCallStack?;
    let callee = accountStore_get(topFrame.accountStore, calleeAddr);
    let maybeStartPoint = xif let Some(osp) = overrideStartPoint {
        overrideStartPoint
    } else {
        account_getStartCodePoint(callee)
    };
    if let Some(startCodePoint) = maybeStartPoint {
        // Create a new callframe for a subcall, and transfer execution to it.
        let availableGas = gasAccounting_pauseTxCharges();
        if (balance > 0) {
            // Add a stipend, charged to the caller, if non-zero value is transferred.
            // This is needed because Ethereum provides a stipend, and some code depends on that.
            // The size of our stipend was chosen experimentally, to make sure a call that will run on Ethereum will run here.
            gas = gas + const::ArbitrumNonZeroBalanceCallStipend;
        }
        if (gas > 63*availableGas/64) {
            gas = 63*availableGas/64;  // don't give the callee more than 63/64 of the call's gas
        }

        let callerAddr = topFrame.runningAs;
        let caller = topFrame.runningAsAccount;

        // prepare the caller's frame
        //    this means (1) saving the runningAsAccount into the accountStore, and
        //               (2) saving the resumeInfo so we can resume later
        let stackContents = saveAvmStack();  // must be done as a top level statement
        topFrame = topFrame
            with { accountStore: accountStore_set(topFrame.accountStore, callerAddr, caller) }
            with { resumeInfo: Some(struct {
                       codePoint: resumeCodePoint,
                       stackContents: stackContents,
                       auxStackContents: resumeAuxStack,
                       returnDataOffset: retOffset,
                       returnDataNbytes: retLength,
                       callType: kind,
                       savedGas: availableGas-gas,
                       givenGas: gas,
                   }) };

        // now create a new callframe for the callee
        //     it incorporates the balance transfer from caller to callee
        //          (which is put into the callee frame so it isn't committed unless the call succeeds)
        let runningAsAddr = calleeAddr;
        let newCallerAddr = topFrame.runningAs;
        if ( (kind == const::EVMCallType_callcode) || (kind == const::EVMCallType_delegatecall) ) {
            runningAsAddr = callerAddr;  // callcode and delegatecall run as the caller, with callee's code
            if (kind == const::EVMCallType_delegatecall) {
                newCallerAddr = topFrame.caller;  // delegatecall inherits the caller of its parent
            }
        }
        if (   (calleeAddr != runningAsAddr)
            && (uint(calleeAddr) >= const::MinArbitrumPrecompile)
            && (uint(calleeAddr) <= const::MaxArbitrumPrecompile)
        ) {
            return Some(false);
        }
        let updatedAcctStore = topFrame.accountStore;
        if (balance > 0) {
            if let Some(uas) = ethTransferOrGrant(
                updatedAcctStore,
                callerAddr,
                calleeAddr,
                balance,
                callvalueEscrowKey,
            ) {
                updatedAcctStore = uas;
            } else {
                restoreAvmStack(stackContents);
                return Some(false);
            }
        } elseif (kind == const::EVMCallType_delegatecall) {
            // delegatecall inherits the callvalue of its parent
            // but don't do a transfer because it's running as the same account
            balance = topFrame.callvalue;
        }
        let newTopFrame = struct {
            runningAs: runningAsAddr,
            runningCodeFrom: calleeAddr,
            accountStore: updatedAcctStore,
            runningAsAccount: accountStore_get(updatedAcctStore, runningAsAddr),
            caller: newCallerAddr,
            isConstructor: isConstructor,
            static: topFrame.static || (kind == const::EVMCallType_staticcall),
            calldata: bytearray_extract(topFrame.memory, argsOffset, argsLength),
            callvalue: balance,
            returnInfo: None<ReturnInfo>,
            memory: bytearray_new(0),
            maxMemoryOffsetTouched: 0,
            storageDelta: topFrame.storageDelta,
            revertOnStorageWrite: // disallow storage write if gas provided < EVM gas cost of storage write
                                  //       if balance == 0, disallow if gas < EVM gas cost of storage write
                                  //       if balance > 0, disallow if gas (before 20000 stipend) + EVM stipend
                                  //                           would have been less than EVM gas cost of storage write
                                  topFrame.revertOnStorageWrite
                                  || ((balance == 0) && (gas < const::EVMWriteL1GasCost))
                                  || ((balance > 0) && (gas <= (const::EVMWriteL1GasCost
                                                                + const::ArbitrumNonZeroBalanceCallStipend
                                                                - const::EVMNonZeroBalanceCallStipend))),
            evmLogs: topFrame.evmLogs,
            selfDestructQueue: topFrame.selfDestructQueue,
            resumeInfo: None<ResumeInfo>,
            sendQueue: topFrame.sendQueue,
            sendOnFailure: None<ByteArray>,
            parent: Some(topFrame)
        };

        // there were no errors in the setup, so write the result to global storage
        globalCallStack = Some(newTopFrame);

        // write trace info
        evmTracer_pushCall(
            kind,
            newTopFrame.calldata,
            newTopFrame.callvalue,
            newTopFrame.caller,
            newTopFrame.runningCodeFrom,
            gas,
            globalCurrentTxRequest.gasPrice,
        );

        // jump to the called code's startCodePoint -- this should never return
        let _ = gasAccounting_resumeTxCharges(gas);
        emptyAvmStack();
        asm(startCodePoint,) { jump };
    } else {
        // no code at that address, so just do eth transfer
        let success = xif (balance > 0) {
            xif let Some(escrowKey) = callvalueEscrowKey {
                evmCallStack_transferEthFromEscrow(escrowKey, calleeAddr, balance) == Some(())
            } else {
                evmCallStack_transferEthFromCurrent(calleeAddr, balance) == Some(())
            }
        } else {
            true
        };

        // save returndata and status
        globalCallStack = Some(globalCallStack? with {
            returnInfo: Some(struct {
                data: bytearray_new(0),
                status: success,
            })
        });

        evmTracer_pushCallAndResultNoExecution(
            kind,
            bytearray_extract(topFrame.memory, argsOffset, argsLength),
            balance,
            topFrame.runningAs,
            calleeAddr,
            gas,
            globalCurrentTxRequest.gasPrice,
            xif (success) { const::TxResultCode_success } else { const::TxResultCode_revert },
        );
        return Some(success);
    }

    evmCallStack_callHitError(7);
    return panic;
}

public impure func evmCallStack_returnFromCall(
    success: bool,
    returnOffset: uint,
    returnLength: uint,
    jumpTargetIfTxEnd: option<impure func()>,
) -> option<()> {
    // A call just completed. Commit its effects as appropriate, and return control to its caller.

    let leftoverGas = gasAccounting_pauseTxCharges();  // amount of gas lent to call that wasn't used

    let topFrame = globalCallStack?;
    let memory = topFrame.memory;
    let returnData = bytearray_extract(memory, returnOffset, returnLength);

    return xif let Some(newTopFrame) = topFrame.parent {
        // Returning from a non-top-level call

        topFrame = topFrame with {   // copy cached account back into callframe's main accountStore
            accountStore: accountStore_set(
                topFrame.accountStore,
                topFrame.runningAs,
                topFrame.runningAsAccount
            )
        };

        if (success && !topFrame.static) {
            // copy relevant data back to parent frame
            newTopFrame = newTopFrame
                with { accountStore: topFrame.accountStore }
                with { runningAsAccount: accountStore_get(topFrame.accountStore, newTopFrame.runningAs) }
                with { storageDelta: topFrame.storageDelta }
                with { evmLogs: topFrame.evmLogs }
                with { sendQueue: topFrame.sendQueue };
        }

        // set up returnInfo in caller's frame
        newTopFrame = newTopFrame with { returnInfo: Some(struct{ data: returnData, status: success }) };

        // copy returndata into caller's memory
        let resumeInfo = newTopFrame.resumeInfo?;
        if (returnLength > resumeInfo.returnDataNbytes) {
             returnLength = resumeInfo.returnDataNbytes;
        }
        let newMemory = bytearray_copy(
            returnData,
            0,
            newTopFrame.memory,
            resumeInfo.returnDataOffset,
            returnLength,
        );
        newTopFrame = newTopFrame with { memory: newMemory };

        evmTracer_pushReturnRevert(
            xif (success) { const::TxResultCode_success } else { const::TxResultCode_revert },
            returnData,
            resumeInfo.givenGas + resumeInfo.savedGas - leftoverGas,
        );

        // ready to return to caller
        // save updated EVM callstack state; send sendOnFailure message if applicable; restore caller's stack; jump to resume address
        globalCallStack = Some(newTopFrame);
        if ( ! success) {
            if let Some(msg) = topFrame.sendOnFailure {
                // promote the send-on-failure message to the next level of the callstack
                // note that it will still be discarded if the parent (or grandparent etc) reverts
                queueMessageForSend(msg);
            }
        }
        emptyAvmStack();                             // throw away anything that callee left on the stack
        restoreAvmStack(resumeInfo.stackContents,);  // restore the caller's stack
        asm(success,) { };                           // push return code onto the stack, where caller expects it to be
        let _ = gasAccounting_resumeTxCharges(leftoverGas + resumeInfo.savedGas);
        restoreAuxStackAndCall(resumeInfo.codePoint, resumeInfo.auxStackContents, false);

        evmCallStack_callHitError(8);
        panic  // shouldn't happen -- previous instruction jumped away
    } else {
        // top-level call completed; will need to return to external caller

        if (success) {
            let (entryPoint, evmJumpTable) = xif (globalCurrentTxRequest.isConstructor) {
                let _ = gasAccounting_resumeTxCharges(leftoverGas);
                let (uAcctStore, ep, ejt, created) = accountStore_createOrAddCodeRef(topFrame.accountStore, returnData)?;
                globalCallStack = Some(topFrame with { accountStore: uAcctStore });
                if (created) {
                    evmCallStack_addStorageCharge( (bytearray_size(returnData) + 31) / 32 );
                }
                topFrame = globalCallStack?;
                (ep, ejt)
            } else {
                (errorHandler, newmap<uint, func()>)
            };
            let (completed, gasUsage, feeStats, deferredPayments) = gasAccounting_endTxCharges(
                topFrame.storageDelta - int(storageReclaimedForSDQ(topFrame)),  // won't underflow because signed subtraction
                globalCurrentTxRequest.feeStats
            )?;

            if (completed) {
                if (globalCurrentTxRequest.isConstructor) {
                    // Constructor call was successful, so finish setting up the account.

                    // Use the storage left over by the constructor.
                    let storageMap = storageMap_new();
                    if let Some(sm) = account_getAllStorage(topFrame.runningAsAccount) {
                        storageMap = sm;
                    } else {
                        // Somehow the constructor didn't have storage; report error and recover.
                        evmTracer_pushReturnRevert(const::TxResultCode_formatError, bytearray_new(0), gasUsage.gasUsed);
                        emitTxReceipt(
                            globalCurrentTxRequest.incomingRequest,
                            const::TxResultCode_formatError,
                            None<ByteArray>,
                            None<EvmLogs>,
                            Some(gasUsage),
                            feeStats,
                            true,
                        );
                        evmCallStack_callHitError(5);  // should never return
                        panic;
                    }

                    // Update the global account store
                    let acctStore = accountStore_set(
                        topFrame.accountStore,
                        topFrame.runningAs,
                        account_setContractInfo(
                            topFrame.runningAsAccount,
                            returnData,
                            evmJumpTable,
                            entryPoint,
                            storageMap,
                            true,
                        )
                    );
                    if let Some(uas) = deferredPayments_apply(acctStore, deferredPayments) {
                        acctStore = uas;
                    }
                    setGlobalAccountStore(acctStore);

                    returnData = bytearray_set256(
                        bytearray_new(0),
                        0,
                        uint(topFrame.runningAs)
                    );

                    evmTracer_pushReturnRevert(
                        const::TxResultCode_success,
                        returnData,
                        gasUsage.gasUsed,
                    );

                    // emit queued sends
                    let updatedEvmLogs = sendQueuedMessages(topFrame.sendQueue, topFrame.evmLogs);

                    // Emit log item reporting success
                    emitTxReceipt(
                        globalCurrentTxRequest.incomingRequest,
                        const::TxResultCode_success,
                        Some(returnData),
                        Some(updatedEvmLogs),
                        Some(gasUsage),
                        feeStats,
                        true,
                    );

                    // increment global contract count
                    setGlobalAccountStore(accountStore_changeNumContracts(getGlobalAccountStore(), int(1)));
                } else {
                    let updatedEvmLogs = xif (! globalCurrentTxRequest.nonMutating) {
                        // It was a successful tx (not a non-mutating call).
                        // We'll commit the results of the tx

                        if let Some(reqAndLogs) = globalCurrentRetryableRequest {
                            emitTxReceipt(
                                reqAndLogs.req,
                                const::TxResultCode_success,
                                Some(returnData),
                                Some(reqAndLogs.evmLogs),
                                None<GasUsage>,
                                txFeeStats_zero(),
                                false,
                            );
                            returnData = bytearray_new(0);   // outer tx should have no returndata
                            globalCurrentRetryableRequest = None<IncomingRequestAndLogs>;
                        }

                        // Save cached account back to main accountStore
                        let acctStore = accountStore_set(
                            topFrame.accountStore,
                            topFrame.runningAs,
                            topFrame.runningAsAccount
                        );

                        // Commit the self-destruct events that were requested during the call.
                        let sdq = topFrame.selfDestructQueue;
                        while( ! queue_isEmpty(sdq) ) {
                            let (q, item) = queue_get(sdq)?;
                            sdq = q;
                            let victim = unsafecast<address>(item);
                            acctStore = accountStore_changeNumContracts(
                                accountStore_destroyAccount(acctStore, victim),
                                -1s,
                            );
                        }

                        // emit queued sends
                        let updEvmLogs = sendQueuedMessages(topFrame.sendQueue, topFrame.evmLogs);

                        // Save results back to the main globalAccountStore
                        if let Some(uas) = deferredPayments_apply(acctStore, deferredPayments) {
                            acctStore = uas;
                        }
                        setGlobalAccountStore(acctStore);

                        updEvmLogs
                    } else {
                        topFrame.evmLogs
                    };

                    evmTracer_pushReturnRevert(
                        const::TxResultCode_success,
                        returnData,
                        gasUsage.gasUsed,
                    );

                    // Emit a log item reporting success
                    emitTxReceipt(
                        globalCurrentTxRequest.incomingRequest,
                        const::TxResultCode_success,
                        Some(returnData),
                        Some(updatedEvmLogs),
                        Some(gasUsage),
                        feeStats,
                        true,
                    );
                }
            } else {
                evmTracer_pushReturnRevert(
                    const::TxResultCode_revert,
                    returnData,
                    gasUsage.gasUsed,
                );
                // Emit a log item reporting failure
                emitTxReceipt(
                    globalCurrentTxRequest.incomingRequest,
                    const::TxResultCode_revert,
                    None<ByteArray>,
                    None<EvmLogs>,
                    Some(gasUsage),
                    feeStats,
                    true,
                );
                if let Some(uas) = deferredPayments_apply(getGlobalAccountStore(), deferredPayments) {
                    setGlobalAccountStore(uas);
                }
            }
        } else {
            // Request failed
            let (_, gasUsage, feeStats, payments) = gasAccounting_endTxCharges(int(0), globalCurrentTxRequest.feeStats)?;
            if let Some(uas) = deferredPayments_apply(getGlobalAccountStore(), payments) {
                setGlobalAccountStore(uas);
            }
            if let Some(msg) = topFrame.sendOnFailure {
                outbox_append(msg);
            }
            evmTracer_pushReturnRevert(
                const::TxResultCode_revert,
                xif (globalCurrentTxRequest.isConstructor) { bytearray_new(0) } else { returnData },
                gasUsage.gasUsed,
            );
            emitTxReceipt(
                globalCurrentTxRequest.incomingRequest,
                const::TxResultCode_revert,
                xif (globalCurrentTxRequest.isConstructor) { None<ByteArray> } else { Some(returnData) },
                None<EvmLogs>,
                Some(gasUsage),
                feeStats,
                true,
            );
        }

        // Now discard any EVM and AVM stack contents and jump back to the main run loop.
        globalCallStack = None<EvmCallFrame>;
        emptyAvmStack();
        restoreAuxStackAndCall(
            xif let Some(target) = jumpTargetIfTxEnd { target } else { mainRunLoop },
            None<Stack>,
            true
        );  // should never return
        evmCallStack_callHitError(9);
        panic
    };
}

public impure func evmCallStack_callRetryableTxAndReturn(rtx: RetryableTx) -> (bool, ByteArray) {
    return xif let Some(topFrame) = globalCallStack {
        // Save parts of the callframe, then overwrite them before making the call,
        //     in order to impersonate the original caller.
        let savedRunningAs = topFrame.runningAs;
        let savedMemory = topFrame.memory;
        let savedEvmLogs = topFrame.evmLogs;

        let theFrame = evmCallFrame_setRunningAsAddress(topFrame, rtx.sender);
        theFrame = theFrame with {
            memory: rtx.calldata
        } with {
            evmLogs: evmlogs_empty()
        };
        globalCallStack = Some(theFrame);

        globalCurrentRetryableRequest = Some(struct {
            req: rtx.l1Message with {
                arbBlockNumber: inbox_currentArbBlockNumber()
            } with {
                ethBlockNumber: inbox_currentEthBlockNumber()
            } with {
                timestamp: inbox_currentTimestamp()
            },
            evmLogs: evmlogs_empty(),
        });

        let retCode = evmOp_callAndReturn(
            1000000000000000000,    // give all of our gas to the callee
            rtx.destination,
            rtx.callvalue,
            0,
            bytearray_size(rtx.calldata),
            0,
            0,
            false,
            Some(rtx.callvalueEscrowKey),
            None<AvmCodePoint>,
        );

        xif let Some(newTopFrame) = globalCallStack {
            // save evm logs to emit in inner tx's receipt
            if let Some(retryableReq) = globalCurrentRetryableRequest {
                globalCurrentRetryableRequest = Some(
                    retryableReq with { evmLogs: newTopFrame.evmLogs }
                );
            }

            // restore saved callframe info
            newTopFrame = newTopFrame with {
                memory: savedMemory
            } with {
                evmLogs: savedEvmLogs
            };
            newTopFrame = evmCallFrame_setRunningAsAddress(newTopFrame, savedRunningAs);
            globalCallStack = Some(newTopFrame);
            (retCode, xif let Some(retInfo) = newTopFrame.returnInfo { retInfo.data } else { bytearray_new(0) })
        } else {
            (false, bytearray_new(0))
        }
    } else {
        (false, bytearray_new(0))
    };
}

func ethTransferOrGrant(
    acctStore: AccountStore,
    payer: address,
    recipient: address,
    amount: uint,
    callvalueEscrowKey: option<uint>,
) -> option<AccountStore> {
    return xif let Some(escrowKey) = callvalueEscrowKey {
        accountStore_payFromEscrow(acctStore, escrowKey, recipient, amount)
    } else {
        accountStore_transferEthBalance(acctStore, payer, recipient, amount)
    };
}

func storageReclaimedForSDQ(topFrame: EvmCallFrame) -> uint {
    let q = topFrame.selfDestructQueue;
    let ret = 0;
    return xloop {
        if let Some(res) = queue_get(q) {
            let (uq, rawItem) = res;
            q = uq;
            let victim = unsafecast<address>(rawItem);
            if let Some(sz) = account_getStorageSize(evmCallFrame_getAccount(topFrame, victim)) {
                ret = ret + sz;
            }
        } else {
            return ret;
        }
    };
}

func saveAvmStack() -> Stack {
    // pop all items from the AVM stack, push them into a Stack
    let ret = stack_new();
    while( ! asm() bool { stackempty } ) {
        let stackTop = asm() any { };  // pop value from AVM stack
        ret = stack_push(ret, stackTop);
    }
    return ret;
}

public func emptyAvmStack() {
    // discard everything on the AVM stack
    while( ! asm() bool { stackempty } ) {
        let _ = asm() any { };  // pop value from AVM stack
    }
}

func restoreAvmStack(savedStack: Stack) {
    // restore AVM stack state, from a Stack that was created earlier by saveAvmStack
    while( ! stack_isEmpty(savedStack) ) {
        if let Some(res) = stack_pop(savedStack) {
            let (newStack, top) = res;
            savedStack = newStack;
            asm (top,) { };  // push top onto AVM stack
        }
    }
}

public impure func snapshotAuxStack() -> Stack {
    // Save a copy everything from the auxstack, except the current callframe (which is on top).
    // Keep the callframe on top of the auxstack (except during asm blocks)
    //       in case the code generator wants to use the callframe
    let ret = stack_new();
    while ( ! asm() bool { auxpop auxstackempty swap1 auxpush }) {
        ret = stack_push(
            ret,
            asm() any {
                auxpop
                auxpop
                swap1
                auxpush
            }
        );
    }

    // Now restore everything that we popped from the aux stack, so the aux stack ends up where it started.
    let savedAuxStack = ret;
    while( ! stack_isEmpty(savedAuxStack)) {
        if let Some(res) = stack_pop(savedAuxStack) {
            let (ustack, val) = res;
            savedAuxStack = ustack;
            asm(val,) {
                auxpop
                swap1
                auxpush
                auxpush
            };
        } else {
            // can't happen, because we just verified that stack isn't empty
            evmCallStack_callHitError(19);  // shouldn't ever return
        }
    }

    // discard the first item saved to the saved aux stack, because it belongs to this function
    return stack_discardDeepestItems(ret, 1);
}

public impure func cleanAvmAuxStackAndCall(funcToCall: impure func(), pushFakeReturnAddress: bool) {
    restoreAuxStackAndCall(funcToCall, None<Stack>, pushFakeReturnAddress);
}

public impure func restoreAuxStackAndCall(
    funcToCall: impure func(),
    maybeSavedAuxStack: option<Stack>,
    pushFakeReturnAddress: bool
) {
    // This restores a saved version of the AvmAuxStack, then calls funcToCall.
    // funcToCall must never try to return.

    // Discard everything from the auxstack, except the current callframe (which is on top).
    // Keep the callframe on top of the auxstack (except during asm blocks)
    //       in case the code generator wants to use the callframe
    while ( ! asm() bool { auxpop auxstackempty swap1 auxpush }) {
        asm() {
            auxpop
            auxpop
            pop
            auxpush
        };
    }

    if let Some(savedAuxStack) = maybeSavedAuxStack {
        // Restore the saved AuxStack, leaving only the current callframe on top.
        // Keep the callframe on top of the auxstack (except during asm blocks)
        while( ! stack_isEmpty(savedAuxStack)) {
            if let Some(res) = stack_pop(savedAuxStack) {
                let (ustack, val) = res;
                savedAuxStack = ustack;
                asm(val,) {
                    auxpop
                    swap1
                    auxpush
                    auxpush
                };
            } else {
                // can't happen, because we just verified that stack isn't empty
                evmCallStack_callHitError(19);  // shouldn't ever return
            }
        }
    }

    // Discard our callframe, push a fake return address, and jump to funcToCall
    // funcToCall will think somebody called it normally, with the restored auxstack
    if (pushFakeReturnAddress) {
        asm(funcToCall,) {
            auxpop
            pop
            [0] swap1  // bogus return address, which funcToCall will save in its callframe but will never use
            jump
        };
    } else {
        asm(funcToCall,) {
            auxpop
            pop
            jump
        };
    }
}

public impure func evmCallStack_topFrame() -> option<EvmCallFrame> {
    return globalCallStack;
}

public impure func evmCallStack_oldestCallFrame() -> option<EvmCallFrame> {
    let frame = globalCallStack?;
    return xloop {
        if let Some(parent) = frame.parent {
            frame = parent;
        } else {
            return Some(frame);
        }
    };
}

<<<<<<< HEAD
=======
public func evmCallFrame_constructorIsOnStackForAddress(frame: EvmCallFrame, addr: address) -> bool {
    return xloop {
        if ( (frame.isConstructor) && (frame.runningAs == addr) ) {
            return true;
        }
        if let Some(parent) = frame.parent {
            frame = parent;
        } else {
            return false;
        }
    };
}

public impure func evmCallStack_touchMemoryOffset(offset: uint) {
    if let Some(topFrame) = globalCallStack {
        let prev = topFrame.maxMemoryOffsetTouched;
        if (offset > prev) {
            let delta =   (safeMul(offset, offset) / const::Charging_MemoryChargeDenominator)
                        - (safeMul(prev, prev) / const::Charging_MemoryChargeDenominator);
            globalCallStack = Some(topFrame with { maxMemoryOffsetTouched: offset });

            // deduct the gas difference from current gas remaining, but add it back to the gas pool because it's not computation
            let gas = asm() uint { getgas } / const::Charging_ArbGasPerAvmGas;
            if (delta < gas) {
                gasAccounting_addToGasPool(delta);
                asm(const::Charging_ArbGasPerAvmGas * (gas - delta),) { setgas };
            } else {
                gasAccounting_addToGasPool(gas);
                asm(1,) { setgas };      // ensure we'll run out of gas immediately
            }
        }
    }
}

public impure func evmCallStack_runningAsAccount() -> option<Account> {
    return Some((globalCallStack?).runningAsAccount);
}

>>>>>>> cb055acb
public impure func evmCallStack_runningCodeFromAccount() -> option<Account> {
    return Some(evmCallFrame_runningCodeFromAccount(globalCallStack?));
}

public impure func evmCallStack_getTopFrameReturnData() -> option<ByteArray> {
    return Some(((globalCallStack?).returnInfo?).data);
}

public impure func evmCallStack_getAccount(addr: address) -> option<Account> {
    let topFrame = globalCallStack?;
    return xif (topFrame.runningAs == addr) {
        Some(topFrame.runningAsAccount)
    } else {
        Some(accountStore_get(topFrame.accountStore, addr))
    };
}

public impure func evmCallStack_setAccount(addr: address, acct: Account) -> bool {
    return xif let Some(topFrame) = globalCallStack {
        if (topFrame.runningAs == addr) {
            globalCallStack = Some(topFrame with { runningAsAccount: acct });
        } else {
            globalCallStack = Some(topFrame with {
                accountStore: accountStore_set(topFrame.accountStore, addr, acct)
            });
        }
        true
    } else {
        false
    };
}

public impure func evmCallStack_getAccountInCurrentContext(addr: address) -> Account {
    return xif let Some(topFrame) = globalCallStack {
        evmCallFrame_getAccount(topFrame, addr)
    } else {
        accountStore_get(getGlobalAccountStore(), addr)
    };
}

public impure func evmCallStack_setAccountInCurrentContext(addr: address, acct: Account) {
    if ( ! evmCallStack_setAccount(addr, acct)) {
        setGlobalAccountStore(
            accountStore_set(
                getGlobalAccountStore(),
                addr,
                acct,
            )
        );
    }
}

public impure func evmCallStack_getAccountStoreInCurrentContext() -> AccountStore {
    return xif let Some(topFrame) = globalCallStack {
        accountStore_set(topFrame.accountStore, topFrame.runningAs, topFrame.runningAsAccount)
    } else {
        getGlobalAccountStore()
    };
}

public impure func evmCallStack_setAccountStoreInCurrentContext(acctStore: AccountStore) {
    if let Some(topFrame) = globalCallStack {
        globalCallStack = Some(
            topFrame with {
                accountStore: acctStore
            } with {
                runningAsAccount: accountStore_get(acctStore, topFrame.runningAs)
            }
        );
    } else {
        setGlobalAccountStore(acctStore);
    }
}

public impure func _evmCallStack_transferEthInCurrentContext(from: address, to: address, amount: uint) -> option<()> {
    if let Some(topFrame) = globalCallStack {
        globalCallStack = Some(evmCallFrame_transferEth(topFrame, from, to, amount)?);
    } else {
        setGlobalAccountStore(accountStore_transferEthBalance(getGlobalAccountStore(), from, to, amount)?);
    }
    return Some(());
}

public impure func evmCallStack_changeNumAccounts(delta: int) {
    if let Some(topFrame) = globalCallStack {
        globalCallStack = Some(
            topFrame with { accountStore: accountStore_changeNumContracts(topFrame.accountStore, delta) }
        );
    }
    // if not in a stack frame (which shouldn't happen), ignore the problem, the only consequence is inaccurate stats
}

public impure func evmCallStack_getTopFrameMemoryOrDie() -> ByteArray {
    return xif let Some(topFrame) = globalCallStack {
        topFrame.memory
    } else {
        evmCallStack_callHitError(10);
        panic
    };
}

public impure func evmCallStack_setTopFrameMemory(mem: ByteArray) -> bool {
    evmCallStack_touchMemoryOffset(bytearray_size(mem));
    return xif let Some(topFrame) = globalCallStack {
        globalCallStack = Some(topFrame with { memory: mem });
        true
    } else {
        false
    };
}

public impure func evmCallStack_queueMessage(msg: any) {
    if let Some(topFrame) = globalCallStack {
        globalCallStack = Some(
            topFrame with {
                sendQueue: queue_put(topFrame.sendQueue, msg)
            }
        );
        return;
    }

    evmCallStack_callHitError(14);
}

public impure func evmCallStack_transferEthFromCurrent(
    dest: address,
    amount: uint,
) -> option<()> {
    let topFrame = globalCallStack?;
    globalCallStack = Some(evmCallFrame_transferEth(topFrame, topFrame.runningAs, dest, amount)?);
    return Some(());
}

public impure func evmCallStack_transferEthFromEscrow(escrowKey: uint, to: address, amount: uint) -> option<()> {
    let topFrame = globalCallStack?;
    if (to == topFrame.runningAs) {
        let acctStore = accountStore_set(topFrame.accountStore, topFrame.runningAs, topFrame.runningAsAccount);
        acctStore = accountStore_payFromEscrow(acctStore, escrowKey, to, amount)?;
        globalCallStack = Some(topFrame with {
            accountStore: acctStore
        } with {
            runningAsAccount: accountStore_get(acctStore, topFrame.runningAs)
        });
    } else {
        globalCallStack = Some(topFrame with {
            accountStore: accountStore_payFromEscrow(topFrame.accountStore, escrowKey, to, amount)?
        });
    }
    return Some(());
}


public impure func evmCallStack_setTopFrameStorageCell(offset: uint, value: uint) -> option<()> {
    let topFrame = globalCallStack?;
    let storageSizeBefore = account_getStorageSize(topFrame.runningAsAccount)?;
    let runningAsAccount = account_setStorageCell(
        topFrame.runningAsAccount,
        offset,
        value
    )?;
    globalCallStack = Some(topFrame with {
        runningAsAccount: runningAsAccount
    } with {
        storageDelta: topFrame.storageDelta + int(account_getStorageSize(runningAsAccount)?) - int(storageSizeBefore)
    });
    return Some(());
}

public impure func evmCallStack_addToCurrentStorageDelta(delta: int) -> option<()> {
    let topFrame = globalCallStack?;
    topFrame = topFrame with {
        storageDelta: topFrame.storageDelta + delta
    };
    globalCallStack = Some(topFrame);
    return Some(());
}

public impure func evmCallStack_addEvmLogToCurrent(item: any) -> option<()> {
    let topFrame = globalCallStack?;
    item = asm(0, item, topFrame.runningAs) any { tset };
    let newLogs = evmlogs_appendAny(topFrame.evmLogs, item);
    globalCallStack = Some(
        topFrame with {
            evmLogs: newLogs
        }
    );
    return Some(());
}

public impure func evmCallStack_selfDestructCurrentAccount(recipient: address) {
    if let Some(topFrame) = globalCallStack {
        let destructee = topFrame.runningAs;
        let amount = account_getBalance(topFrame.runningAsAccount);
        if (amount > 0) {
            // give amount to the correct party, according to the yellow paper's rules
            if (recipient == destructee) {
                // yellow paper says to burn the funds; we'll give them to the chain's reserve fund
                recipient = getAddressForReserveFundsDeposit();
            }
            topFrame = xif let Some(tf) = evmCallFrame_transferEth(topFrame, destructee, recipient, amount) {
                tf
            } else {
                evmCallStack_callHitError(30);
                //NOTREACHED
                topFrame
            };
        }

        globalCallStack = Some(
            topFrame with {
                selfDestructQueue: queue_put(topFrame.selfDestructQueue, destructee)
            }
        );
    }
}

public func evmCallFrame_runningAsAddress(frame: EvmCallFrame) -> address {
    return frame.runningAs;
}

public func evmCallFrame_setRunningAsAddress(frame: EvmCallFrame, addr: address) -> EvmCallFrame {
    let acctStore = accountStore_set(frame.accountStore, frame.runningAs, frame.runningAsAccount);
    return frame with {
        runningAs: addr
    } with {
        runningAsAccount: accountStore_get(acctStore, addr)
    } with {
        accountStore: acctStore
    };
}

public func evmCallFrame_runningAsAccount(frame: EvmCallFrame) -> Account {
    return frame.runningAsAccount;
}

public func evmCallFrame_runningCodeFromAccount(frame: EvmCallFrame) -> Account {
    return evmCallFrame_getAccount(frame, frame.runningCodeFrom);
}

public func evmCallFrame_getCaller(frame: EvmCallFrame) -> address {
    return frame.caller;
}

public func evmCallFrame_getAccount(frame: EvmCallFrame, addr: address) -> Account {
    return xif (addr == frame.runningAs) {
        frame.runningAsAccount
    } else {
        accountStore_get(frame.accountStore, addr)
    };
}

public func evmCallFrame_transferEth(frame: EvmCallFrame, from: address, to: address, amount: uint) -> option<EvmCallFrame> {
    return xif ((from == frame.runningAs) || (to == frame.runningAs)) {
        // runningAs account is involved, so we need to save and restore the cached copy of it
        let acctStore = accountStore_set(frame.accountStore, frame.runningAs, frame.runningAsAccount);
        acctStore = accountStore_transferEthBalance(acctStore, from, to, amount)?;
        Some(frame with {
            accountStore: acctStore
        } with {
            runningAsAccount: accountStore_get(acctStore, frame.runningAs)
        })
    } else {
        Some(frame with { accountStore: accountStore_transferEthBalance(frame.accountStore, from, to, amount)? })
    };
}

public func evmCallFrame_getMemory(frame: EvmCallFrame) -> ByteArray {
    return frame.memory;
}

public func evmCallFrame_getCallvalue(frame: EvmCallFrame) -> uint {
    return frame.callvalue;
}

public func evmCallFrame_getCalldata(frame: EvmCallFrame) -> ByteArray {
    return frame.calldata;
}

public func evmCallFrame_shouldRevertOnStorageWrite(frame: EvmCallFrame) -> bool {
    return frame.revertOnStorageWrite;
}

public func _evmCallFrame_getEvmLogs(frame: EvmCallFrame) -> EvmLogs {
    return frame.evmLogs;
}

public func _evmCallFrame_getResumeCodePoint(frame: EvmCallFrame) -> option<func()> {
    return Some((frame.resumeInfo?).codePoint);
}

public func _evmCallFrame_getSelfDestructQueue(frame: EvmCallFrame) -> Queue {
    return frame.selfDestructQueue;
}

public func _evmCallFrame_getParent(frame: EvmCallFrame) -> option<EvmCallFrame> {
    return frame.parent;
}

public impure func evmCallStack_callHitError(errInfo: any) {
    asm((664, errInfo),) { debugprint };
    if (evmCallStack_returnFromCall(false, 0, 0, None<impure func()>) == None<()>) {
        // something has gone seriously wrong with the evmCallStack
        // recover by clearing the evmCallStack, refunding unused gas, and jumping back to the error handler
        globalCallStack = None<EvmCallFrame>;
        let _ = gasAccounting_endTxCharges(int(0), txFeeStats_zero());

        errorHandler();  // should never return
        panic;
    }
}

func _getLastFrame(topFrame: EvmCallFrame) -> EvmCallFrame {
    return xloop {
        if let Some(tf) = topFrame.parent {
            topFrame = tf;
        } else {
            return topFrame;
        }
    };
}<|MERGE_RESOLUTION|>--- conflicted
+++ resolved
@@ -1340,8 +1340,6 @@
     };
 }
 
-<<<<<<< HEAD
-=======
 public func evmCallFrame_constructorIsOnStackForAddress(frame: EvmCallFrame, addr: address) -> bool {
     return xloop {
         if ( (frame.isConstructor) && (frame.runningAs == addr) ) {
@@ -1380,7 +1378,6 @@
     return Some((globalCallStack?).runningAsAccount);
 }
 
->>>>>>> cb055acb
 public impure func evmCallStack_runningCodeFromAccount() -> option<Account> {
     return Some(evmCallFrame_runningCodeFromAccount(globalCallStack?));
 }
