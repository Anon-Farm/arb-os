--- conflicted
+++ resolved
@@ -242,50 +242,18 @@
                 callvalue
             ) {
                 setGlobalAccountStore(globalAS);
-<<<<<<< HEAD
-                if let Some(gasUsage) = gasAccounting_endTxCharges() {
-                    // report success
-                    emitLog(incomingRequest, 0, None<ByteArray>, None<EvmLogs>, Some(gasUsage));
-                    emptyAvmStack();
-                    cleanAvmAuxStackAndCall(mainRunLoop,);  // should never return
-                } else {
-                    // unknown error type
-                    emitLog(incomingRequest, 255, None<ByteArray>, None<EvmLogs>, None<GasUsage>);
-                    evmCallStack_callHitError();
-               }
-            } else {
-               if let Some(gasUsage) = gasAccounting_endTxCharges() {
-                    // insufficient balance error
-                    emitLog(incomingRequest, 4, None<ByteArray>, None<EvmLogs>, Some(gasUsage));
-                } else {
-                    // unknown error type
-                    emitLog(incomingRequest, 255, None<ByteArray>, None<EvmLogs>, None<GasUsage>);
-                }
-                evmCallStack_callHitError();
-            }
-        } else {
-            if let Some(gasUsage) = gasAccounting_endTxCharges() {
-                // report success (even though tx was a no-op)
+                // report success
                 emitLog(incomingRequest, 0, None<ByteArray>, None<EvmLogs>, Some(gasUsage));
                 emptyAvmStack();
                 cleanAvmAuxStackAndCall(mainRunLoop,);  // should never return
             } else {
-                // unknown error type
-                emitLog(incomingRequest, 255, None<ByteArray>, None<EvmLogs>, None<GasUsage>);
-=======
-                // report success
-                emitLog(ethMessage, 0, None<ByteArray>, None<EvmLogs>, None<GasUsage>);
-                emptyAvmStack();
-                cleanAvmAuxStackAndCall(mainRunLoop,);  // should never return
-            } else {
                 // insufficient balance error
-                emitLog(ethMessage, 4, None<ByteArray>, None<EvmLogs>, None<GasUsage>);
->>>>>>> fe027876
+                emitLog(incomingRequest, 4, None<ByteArray>, None<EvmLogs>, Some(gasUsage));
                 evmCallStack_callHitError();
             }
         } else {
             // report success (even though tx was a no-op)
-            emitLog(ethMessage, 0, None<ByteArray>, None<EvmLogs>, None<GasUsage>);
+            emitLog(incomingRequest, 0, None<ByteArray>, None<EvmLogs>, Some(gasUsage));
             emptyAvmStack();
             cleanAvmAuxStackAndCall(mainRunLoop,);  // should never return
         }
