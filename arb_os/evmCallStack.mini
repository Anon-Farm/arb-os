//
// Copyright 2020-2021, Offchain Labs, Inc. All rights reserved.
//

use inbox::IncomingRequest;
use accounts::AccountStore;
use accounts::Account;
use evmlogs::EvmLogs;
use std::queue::Queue;
use std::bytearray::ByteArray;
use std::bytestream::ByteStream;
use std::bytearray::MarshalledBytes;
use std::stack::Stack;
use std::storageMap::StorageMap;
use messages::TxRequestData;

use errorHandler::errorHandler;

use accounts::getGlobalAccountStore;
use accounts::setGlobalAccountStore;
use accounts::accountStore_changeNumContracts;
use accounts::accountStore_get;
use accounts::accountStore_set;
use accounts::accountStore_getRetryBuffer;
use accounts::accountStore_setRetryBuffer;
use accounts::accountStore_transferEthBalance;
use accounts::accountStore_destroyAccount;
use accounts::accountStore_cloneContract;
use accounts::accountStore_createOrAddCodeRef;
use accounts::accountStore_codeRefExists;
use accounts::accountStore_getEscrowBalance;
use accounts::accountStore_payFromEscrow;
use accounts::account_setStorageCell;
use accounts::account_getBalance;
use accounts::account_getAllStorage;
use accounts::account_getStartCodePoint;
use accounts::account_setContractInfo;
use accounts::account_fetchAndIncrSeqNum;
use accounts::account_incrSeqNum;
use accounts::account_getStorageSize;
use accounts::account_isEmpty;
use accounts::pristineAccount;

use evmOps::evmOp_callAndReturn;

use evmlogs::evmlogs_empty;
use evmlogs::evmlogs_appendAny;

use std::bytearray::bytearray_new;
use std::bytearray::bytearray_size;
use std::bytearray::bytearray_extract;
use std::bytearray::bytearray_copy;
use std::bytearray::bytearray_setByte;
use std::bytearray::bytearray_set256;
use std::bytestream::bytestream_new;

use std::keccak::keccak256;

use std::storageMap::storageMap_new;

use std::queue::queue_new;
use std::queue::queue_isEmpty;
use std::queue::queue_get;
use std::queue::queue_put;

use std::stack::stack_new;
use std::stack::stack_isEmpty;
use std::stack::stack_push;
use std::stack::stack_pop;
use std::stack::stack_discardDeepestItems;

use gasAccounting::GasUsage;
use gasAccounting::gasAccounting_startTxCharges;
use gasAccounting::gasAccounting_endTxCharges;
use gasAccounting::gasAccounting_pauseTxCharges;
use gasAccounting::gasAccounting_resumeTxCharges;
use gasAccounting::gasAccounting_getGasChargeAmountInArbGas;
use gasAccounting::txFeeStats_zero;
use gasAccounting::getAddressForReserveFundsDeposit;
use gasAccounting::deferredPayments_apply;

use codeSegment::translateEvmCodeSegment;

use output::emitTxReceipt;
use output::queueMessageForSend;

use main::mainRunLoop;

use output::outbox_append;
use output::sendQueuedMessages;

use inbox::IncomingRequest;
use inbox::inbox_currentArbBlockNumber;
use inbox::inbox_currentEthBlockNumber;
use inbox::inbox_currentTimestamp;

use retrybuffer::RetryBuffer;
use retrybuffer::RetryableTx;


// This callframe is used to represent an EVM call in progress.
// The callframe will have a full copy of the global AccountStore, but
//        whether to ultimately adopt this AccountStore version will be contingent on the call succeeding.
// If the call succeeds, we'll copy the call's state into the caller as the new
//        state, but if the call fails we'll discard the state from the callframe.
// (For staticcalls, we will discard state even if the call succeeds, as the EVM spec requires.)
type EvmCallFrame = struct {
    runningAs: address,                 // call is running in the execution/security context of this address
    runningCodeFrom: address,           // call is running code associated with this address
    accountStore: AccountStore,         // accountStore used for executing this call
    runningAsAccount: Account,          // cache of accountStore[runningAs]
    caller: address,                    // who called this
    static: bool,                       // static flag, per EIP-214
    calldata: ByteArray,                // calldata passed in by our caller
    callvalue: uint,                    // Eth value given to this call by its caller
    returnInfo: option<ReturnInfo>,     // result of last subcall made by this call (if any)
    memory: ByteArray,                  // EVM memory of this call
    storageDelta: int,                  // change in total EVM storage usage, including child calls
    revertOnStorageWrite: bool,         // if true, revert if the EVM code tries to write to storage
    evmLogs: EvmLogs,                   // EVM logs, including those created by this call and its subcalls
    selfDestructQueue: Queue,           // set of self-destruct directives, including those created by this call and its subcalls
    resumeInfo: option<ResumeInfo>,     // if call is suspended, its state will be saved here
    sendQueue: Queue,                   // outgoing messages, including those created by this call and its subcalls
    sendOnFailure: option<ByteArray>,   // message to send if call fails
    parent: option<EvmCallFrame>,       // call-frame that created this one, or None if this is a top-level call
}

type ReturnInfo = struct {  // information about a call that previously completed
    data: ByteArray,
    status: bool,
}

type ResumeInfo = struct {            // information used to resume a call after a subcall returns
    codePoint: func(),                // where to resume execution
    stackContents: Stack,             // saved contents of stack
    auxStackContents: option<Stack>,  // saved contents of aux stack; None means to clear the auxstack on resume
    returnDataOffset: uint,           // where returndata from subcall should be put
    returnDataNbytes: uint,           // max amount of returndata to copy into caller's memory
    callType: uint,                   // call type of the subcall
    savedGas: uint,                   // how much of the caller's gas was not lent to the subcall
}

var globalCallStack: option<EvmCallFrame>;   // call frame of currently running call, if any
var globalCurrentTxRequest: TxRequestData;  // request that launched the top-level call

type IncomingRequestAndLogs = struct {
    req: IncomingRequest,
    evmLogs: EvmLogs,
}

var globalCurrentRetryableRequest: option<IncomingRequestAndLogs>;  // describes the retryable request we're currently doing, if any

// This is designed to be called if a top-level, non-constructor tx succeeds. First arg is tx's returndata.
type TxReturndataHook = struct {
    callback: impure func(ByteArray, any),
    data: any,
}

public impure func evmCallStack_currentArbBlockNumber() -> uint {
    return globalCurrentTxRequest.incomingRequest.arbBlockNumber;
}

public impure func evmCallStack_currentEthBlockNumber() -> uint {
    return globalCurrentTxRequest.incomingRequest.ethBlockNumber;
}

public impure func evmCallStack_currentTimestamp() -> uint {
    return globalCurrentTxRequest.incomingRequest.timestamp;
}

public impure func evmCallStack_init() {
    globalCallStack = None<EvmCallFrame>;
    globalCurrentRetryableRequest = None<IncomingRequestAndLogs>;
}

public impure func getRetryBufferInCurrentContext() -> RetryBuffer {
    let astore = xif let Some(frame) = globalCallStack {
        frame.accountStore
    } else {
        getGlobalAccountStore()
    };
    return accountStore_getRetryBuffer(astore);
}

public impure func setRetryBufferInCurrentContext(rbuf: RetryBuffer) {
    if let Some(frame) = globalCallStack {
        globalCallStack = Some(frame with {
            accountStore: accountStore_setRetryBuffer(frame.accountStore, rbuf)
        });
    } else {
        setGlobalAccountStore(
            accountStore_setRetryBuffer(getGlobalAccountStore(), rbuf)
        );
    }
}

public impure func evmCallStack_makeEmpty() {
    globalCallStack = None<EvmCallFrame>;
}

<<<<<<< HEAD
public impure func evmCallStack_isEmpty() -> bool {
    return globalCallStack == None<EvmCallFrame>;
=======
public impure func evmCallStack_currentTxRequestGasBid() -> uint {
    return globalCurrentTxRequest.gasPrice;
>>>>>>> a273f880
}

public impure func evmCallStack_addStorageCharge(units: uint) {
    if let Some(topFrame) = globalCallStack {
        globalCallStack = Some(
            topFrame with {
                storageDelta: topFrame.storageDelta + int(units)
            }
        );
    }
}

public impure func evmCallStack_stackDepth() -> uint {
    let depth = 0;
    let maybeFrame = globalCallStack;
    return xloop {
        if let Some(frame) = maybeFrame {
            depth = depth + 1;
            maybeFrame = frame.parent;
        } else {
            return depth;
        }
    };
}

public impure func evmCallStack_stackInfo() -> (uint, (address, address), (address, address)) {
    return xif let Some(topFrame) = globalCallStack {
        let sndRunningAs = address(0);
        let sndRunningCodeFrom = address(0);
        if let Some(sndFrame) = unsafecast<option<EvmCallFrame>>(topFrame.parent) {
            sndRunningAs = sndFrame.runningAs;
            sndRunningCodeFrom = sndFrame.runningCodeFrom;
        }
        (
            globalCurrentTxRequest.incomingRequest.requestId,
            (topFrame.runningAs, topFrame.runningCodeFrom),
            (sndRunningAs, sndRunningCodeFrom),
        )
    } else {
        (0, (address(0), address(0)), (address(0), address(0)))
    };
}

public impure func initEvmCallStack(
    callKind: uint,
    request: TxRequestData,
    sendOnFailure: option<ByteArray>,
    callvalueEscrowKey: option<uint>,
) {
    // Set up the call frame for a top-level call, and launch the call's execution.
    if let Some(entryPoint) = account_getStartCodePoint(
        accountStore_get(
            getGlobalAccountStore(),
            request.calleeAddr
        )
    ) {
        globalCurrentTxRequest = request;
        globalCurrentRetryableRequest = None<IncomingRequestAndLogs>;

        let (startTxResult, acctStore) = xif(request.maxGas < const::Charging_MinArbGasForContractTx) {
            (const::TxResultCode_belowMinimumTxGas, getGlobalAccountStore())
        } else {
            let (res, astore) = gasAccounting_startTxCharges(
            	request.maxGas, 
            	request.gasPrice, 
            	request.gasPayer, 
            	getGlobalAccountStore(), 
            );
            setGlobalAccountStore(astore);
            (res, astore)
        };

        if (startTxResult == const::TxResultCode_success) {
            setGlobalAccountStore(acctStore);
            if (request.seqNum != None<uint>) {
                // increment the caller's sequence number, if caller has sufficient balance
                if (xif let Some(key) = callvalueEscrowKey {
                        accountStore_getEscrowBalance(acctStore, key)
                    } else {
                        account_getBalance(accountStore_get(acctStore, request.caller))
                    }
                    >= request.value) {
                    setGlobalAccountStore(
                        accountStore_set(
                            acctStore,
                            request.caller,
                            account_incrSeqNum(
                                accountStore_get(acctStore, request.caller)
                            )
                        )
                    );
                }
            }

            globalCurrentTxRequest = request;
            globalCurrentRetryableRequest = None<IncomingRequestAndLogs>;

            // pay callvalue from caller to the called contract
            // payment will only be recorded inside the callframe, so it will be discarded if the call reverts
            if let Some(globalAS) = ethTransferOrGrant(
                getGlobalAccountStore(),
                request.caller,
                request.calleeAddr,
                request.value,
                callvalueEscrowKey,
            ) {
                globalCallStack = Some(struct {
                    runningAs: request.calleeAddr,
                    runningCodeFrom: request.calleeAddr,
                    accountStore: globalAS,
                    runningAsAccount: accountStore_get(globalAS, request.calleeAddr),
                    caller: request.caller,
                    static: false,
                    calldata: request.calldata,
                    callvalue: request.value,
                    returnInfo: None<ReturnInfo>,
                    memory: bytearray_new(0),
                    storageDelta: int(0),
                    revertOnStorageWrite: false,
                    evmLogs: evmlogs_empty(),
                    selfDestructQueue: queue_new(),
                    resumeInfo: None<ResumeInfo>,
                    sendQueue: queue_new(),
                    sendOnFailure: sendOnFailure,
                    parent: None<EvmCallFrame>
                });

                emptyAvmStack();
                asm(entryPoint,) { jump };
                // entryPoint();  // start executing the call; should never return
            } else {
                if let Some(res) = gasAccounting_endTxCharges(int(0), request.feeStats) {
                    // insufficient balance error
                    let (completed, gasUsage, feeStats, payments) = res;
                    setGlobalAccountStore(
                        deferredPayments_apply(getGlobalAccountStore(), payments)
                    );
                    emitTxReceipt(
                        request.incomingRequest,
                        const::TxResultCode_insufficientBalance,
                        None<ByteArray>,
                        None<EvmLogs>,
                        Some(gasUsage),
                        feeStats,
                    );
                } else {
                    // unknown error type
                    emitTxReceipt(
                        request.incomingRequest,
                        const::TxResultCode_unknownFailure,
                        None<ByteArray>,
                        None<EvmLogs>,
                        None<GasUsage>,
                        request.feeStats,
                    );
                }
                evmCallStack_callHitError(1);
            }
        } else {
            // can't pay for gas error
            emitTxReceipt(
                request.incomingRequest,
                startTxResult,
                None<ByteArray>,
                None<EvmLogs>,
                None<GasUsage>,
                request.feeStats,
            );
            evmCallStack_callHitError(2);
        }
    } else {
        // no contract at this address, so treat tx as a simple eth transfer

        if (request.seqNum != None<uint>) {
            // increment the caller's sequence number, if caller has sufficient balance
            let acctStore = getGlobalAccountStore();
            if (xif let Some(key) = callvalueEscrowKey {
                    accountStore_getEscrowBalance(acctStore, key)
                } else {
                    account_getBalance(accountStore_get(acctStore, request.caller))
                }
                >= request.value) {
                setGlobalAccountStore(
                    accountStore_set(
                        acctStore,
                        request.caller,
                        account_incrSeqNum(
                            accountStore_get(acctStore, request.caller)
                        )
                    )
                );
            }
        }

        if (request.value > 0) {
            // transfer value to destination address
            if let Some(globalAS) = ethTransferOrGrant(
                getGlobalAccountStore(),
                request.caller,
                request.calleeAddr,
                request.value,
                callvalueEscrowKey,
            ) {
                if (callKind != const::EVMCallType_staticcall) {  // commit the transfer, unless it's a static call
                    setGlobalAccountStore(globalAS);
                }

                // report success
                emitTxReceipt(
                    request.incomingRequest,
                    const::TxResultCode_success,
                    None<ByteArray>,
                    None<EvmLogs>,
                    None<GasUsage>,
                    request.feeStats,
                );
                emptyAvmStack();
                cleanAvmAuxStackAndCall(mainRunLoop, true);  // should never return
            } else {
                // insufficient balance error
                emitTxReceipt(
                    request.incomingRequest,
                    const::TxResultCode_insufficientBalance,
                    None<ByteArray>,
                    None<EvmLogs>,
                    None<GasUsage>,
                    request.feeStats,
                );
                evmCallStack_callHitError(3);
            }
        } else {
            // tx is transfer of 0 Eth, so just report success
            emitTxReceipt(
                request.incomingRequest,
                const::TxResultCode_success,
                None<ByteArray>,
                None<EvmLogs>,
                None<GasUsage>,
                request.feeStats,
            );
            emptyAvmStack();
            cleanAvmAuxStackAndCall(mainRunLoop, true);  // should never return
        }
    }
}

public impure func initEvmCallStackForConstructor(
    code: ByteArray,
    request: TxRequestData,
    callvalueEscrowKey: option<uint>,
) {
    // Set up the call frame for a top-level constructor call, and launch the call's execution.
    // This is called in the context of a new account.
    // The constructor will run, and (if it succeeds) it will return code, which will become the new
    //      code for this new account.

    globalCurrentTxRequest = request with { isConstructor: true };
    globalCurrentRetryableRequest = None<IncomingRequestAndLogs>;

    // Create an accountStore with the caller's sequence number incremented; will decide later whether to commit it
    let acctStore = getGlobalAccountStore();
    acctStore = accountStore_set(
        acctStore,
        request.caller,
        account_incrSeqNum(
            accountStore_get(acctStore, request.caller)
        )
    );

    if let Some(uas) = ethTransferOrGrant(
        acctStore,
        request.caller,
        request.calleeAddr,
        request.value,
        callvalueEscrowKey,
    ) {
        acctStore = uas;

        let (startTxResult, uAcctStore) = xif(request.maxGas < const::Charging_MinArbGasForContractTx) {
            (const::TxResultCode_belowMinimumTxGas, acctStore)
        } else {
            gasAccounting_startTxCharges(
                request.maxGas, 
                request.gasPrice, 
                request.gasPayer, 
                acctStore,
            )
        };
        acctStore = uAcctStore;

        if (startTxResult == const::TxResultCode_success) {
            setGlobalAccountStore(acctStore);   // commit the incremented sequence number

            let (startPoint, evmJumpTable, _) = translateEvmCodeSegment(bytestream_new(code), false);

            // Create a new account to run the constructor code.
            acctStore = accountStore_set(
                acctStore,
                request.calleeAddr,
                account_setContractInfo(
                    accountStore_get(acctStore, request.calleeAddr),
                    code,
                    evmJumpTable,
                    startPoint,
                    storageMap_new(),
                    true,
                )
            );

            globalCallStack = Some(struct {
                runningAs: request.calleeAddr,
                runningCodeFrom: request.calleeAddr,
                accountStore: acctStore,
                runningAsAccount: accountStore_get(acctStore, request.calleeAddr),
                caller: request.caller,
                static: false,
                calldata: request.calldata,
                callvalue: request.value,
                returnInfo: None<ReturnInfo>,
                memory: bytearray_new(0),
                storageDelta: int(0),
                revertOnStorageWrite: false,
                evmLogs: evmlogs_empty(),
                selfDestructQueue: queue_new(),
                resumeInfo: None<ResumeInfo>,
                sendQueue: queue_new(),
                sendOnFailure: None<ByteArray>,
                parent: None<EvmCallFrame>
            });

            startPoint();  // start executing the call; should never return
            panic;
        } else {
            // can't pay for gas error
            emitTxReceipt(
                request.incomingRequest,
                startTxResult,
                None<ByteArray>,
                None<EvmLogs>,
                None<GasUsage>,
                request.feeStats,
            );
            evmCallStack_callHitError(15);
        }
    } else {
        // caller doesn't have the funds to provide callvalue
        emitTxReceipt(
            request.incomingRequest,
            const::TxResultCode_insufficientBalance,
            None<ByteArray>,
            None<EvmLogs>,
            None<GasUsage>,
            request.feeStats,
        );
        evmCallStack_callHitError(4);  // should never return
        panic;
    }
}

public impure func evmCallStack_doCall(
    kind: uint,  // currently handle 0 (call), 1 (callcode), 2 (delegatecall), 3 (staticcall)
    gas: uint,
    calleeAddr: address,
    balance: uint,
    argsOffset: uint,
    argsLength: uint,
    retOffset: uint,
    retLength: uint,
    resumeCodePoint: func(),          // jump to this to resume the caller
    resumeAuxStack: option<Stack>,    // aux stack contents to restore on resume, if any
    callvalueEscrowKey: option<uint>, // escrow key that supplies the callvalue (otherwise caller supplies it)
) -> option<bool> {   // returns Some(success) if succeed/fail, or None on error
    let topFrame = globalCallStack?;
    let callee = accountStore_get(topFrame.accountStore, calleeAddr);
    if let Some(startCodePoint) = account_getStartCodePoint(callee) {
        // Create a new callframe for a subcall, and transfer execution to it.
        let availableGas = gasAccounting_pauseTxCharges();
        if (balance > 0) {
            // Add a stipend, charged to the caller, if non-zero value is transferred.
            // This is needed because Ethereum provides a stipend, and some code depends on that.
            // The size of our stipend was chosen experimentally, to make sure a call that will run on Ethereum will run here.
            gas = gas + const::ArbitrumNonZeroBalanceCallStipend;
        }
        if (gas > 63*availableGas/64) {
            gas = 63*availableGas/64;  // don't give the callee more than 63/64 of the call's gas
        }

        let callerAddr = topFrame.runningAs;
        let caller = topFrame.runningAsAccount;

        // prepare the caller's frame
        //    this means (1) saving the runningAsAccount into the accountStore, and
        //               (2) saving the resumeInfo so we can resume later
        let stackContents = saveAvmStack();  // must be done as a top level statement
        topFrame = topFrame
            with { accountStore: accountStore_set(topFrame.accountStore, callerAddr, caller) }
            with { resumeInfo: Some(struct {
                       codePoint: resumeCodePoint,
                       stackContents: stackContents,
                       auxStackContents: resumeAuxStack,
                       returnDataOffset: retOffset,
                       returnDataNbytes: retLength,
                       callType: kind,
                       savedGas: availableGas-gas,
                   }) };

        // now create a new callframe for the callee
        //     it incorporates the balance transfer from caller to callee
        //          (which is put into the callee frame so it isn't committed unless the call succeeds)
        let runningAsAddr = calleeAddr;
        let newCallerAddr = topFrame.runningAs;
        if ( (kind == const::EVMCallType_callcode) || (kind == const::EVMCallType_delegatecall) ) {
            runningAsAddr = callerAddr;  // callcode and delegatecall run as the caller, with callee's code
            if (kind == 2) {
                newCallerAddr = topFrame.caller;  // delegatecall inherits the caller of its parent
            }
        }
        let updatedAcctStore = topFrame.accountStore;
        if (balance > 0) {
            if let Some(uas) = ethTransferOrGrant(
                updatedAcctStore,
                callerAddr,
                calleeAddr,
                balance,
                callvalueEscrowKey,
            ) {
                updatedAcctStore = uas;
            } else {
                restoreAvmStack(stackContents);
                return Some(false);
            }
        } elseif (kind == const::EVMCallType_delegatecall) {
            // delegatecall inherits the callvalue of its parent
            // but don't do a transfer because it's running as the same account
            balance = topFrame.callvalue;
        }
        let newTopFrame = struct {
            runningAs: runningAsAddr,
            runningCodeFrom: calleeAddr,
            accountStore: updatedAcctStore,
            runningAsAccount: accountStore_get(updatedAcctStore, runningAsAddr),
            caller: newCallerAddr,
            static: topFrame.static || (kind == const::EVMCallType_staticcall),
            calldata: bytearray_extract(topFrame.memory, argsOffset, argsLength),
            callvalue: balance,
            returnInfo: None<ReturnInfo>,
            memory: bytearray_new(0),
            storageDelta: topFrame.storageDelta,
            revertOnStorageWrite: // disallow storage write if gas provided < EVM gas cost of storage write
                                  //       if balance == 0, disallow if gas < EVM gas cost of storage write
                                  //       if balance > 0, disallow if gas (before 20000 stipend) + EVM stipend
                                  //                           would have been less than EVM gas cost of storage write
                                  topFrame.revertOnStorageWrite
                                  || ((balance == 0) && (gas < const::EVMWriteL1GasCost))
                                  || ((balance > 0) && (gas <= (const::EVMWriteL1GasCost
                                                                + const::ArbitrumNonZeroBalanceCallStipend
                                                                - const::EVMNonZeroBalanceCallStipend))),
            evmLogs: topFrame.evmLogs,
            selfDestructQueue: topFrame.selfDestructQueue,
            resumeInfo: None<ResumeInfo>,
            sendQueue: topFrame.sendQueue,
            sendOnFailure: None<ByteArray>,
            parent: Some(topFrame)
        };

        // there were no errors in the setup, so write the result to global storage
        globalCallStack = Some(newTopFrame);

        // jump to the called code's startCodePoint -- this should never return
        let _ = gasAccounting_resumeTxCharges(gas);
        asm(startCodePoint,) { jump };
    } else {
        // no code at that address, so just do eth transfer
        if (balance > 0) {
            return Some(
                xif let Some(escrowKey) = callvalueEscrowKey {
                    evmCallStack_transferEthFromEscrow(escrowKey, calleeAddr, balance) == Some(())
                } else {
                    evmCallStack_transferEthFromCurrent(calleeAddr, balance) == Some(())
                }
            );
        } else {
            return Some(true);
        }
    }

    evmCallStack_callHitError(7);
    return panic;
}

public impure func evmCallStack_returnFromCall(
    success: bool,
    returnOffset: uint,
    returnLength: uint,
    jumpTargetIfTxEnd: option<impure func()>,
) -> option<()> {
    // A call just completed. Commit its effects as appropriate, and return control to its caller.

    let leftoverGas = gasAccounting_pauseTxCharges();  // amount of gas lent to call that wasn't used

    let topFrame = globalCallStack?;
    let memory = topFrame.memory;
    let returnData = bytearray_extract(memory, returnOffset, returnLength);

    return xif let Some(newTopFrame) = topFrame.parent {
        // Returning from a non-top-level call

        topFrame = topFrame with {   // copy cached account back into callframe's main accountStore
            accountStore: accountStore_set(
                topFrame.accountStore,
                topFrame.runningAs,
                topFrame.runningAsAccount
            )
        };

        if (success && !topFrame.static) {
            // copy relevant data back to parent frame
            newTopFrame = newTopFrame
                with { accountStore: topFrame.accountStore }
                with { runningAsAccount: accountStore_get(topFrame.accountStore, newTopFrame.runningAs) }
                with { storageDelta: topFrame.storageDelta }
                with { evmLogs: topFrame.evmLogs }
                with { sendQueue: topFrame.sendQueue };
        }

        // set up returnInfo in caller's frame
        newTopFrame = newTopFrame with { returnInfo: Some(struct{ data: returnData, status: success }) };

        // copy returndata into caller's memory
        let resumeInfo = newTopFrame.resumeInfo?;
        if (returnLength > resumeInfo.returnDataNbytes) {
             returnLength = resumeInfo.returnDataNbytes;
        }
        let newMemory = bytearray_copy(
            returnData,
            0,
            newTopFrame.memory,
            resumeInfo.returnDataOffset,
            returnLength
        );
        newTopFrame = newTopFrame with { memory: newMemory };

        // ready to return to caller
        // save updated EVM callstack state; send sendOnFailure message if applicable; restore caller's stack; jump to resume address
        globalCallStack = Some(newTopFrame);
        if ( ! success) {
            if let Some(msg) = topFrame.sendOnFailure {
                // promote the send-on-failure message to the next level of the callstack
                // note that it will still be discarded if the parent (or grandparent etc) reverts
                queueMessageForSend(msg);
            }
        }
        emptyAvmStack();                             // throw away anything that callee left on the stack
        restoreAvmStack(resumeInfo.stackContents,);  // restore the caller's stack
        asm(success,) { };                           // push return code onto the stack, where caller expects it to be
        let _ = gasAccounting_resumeTxCharges(leftoverGas + resumeInfo.savedGas);
        restoreAuxStackAndCall(resumeInfo.codePoint, resumeInfo.auxStackContents, false);

        evmCallStack_callHitError(8);
        panic  // shouldn't happen -- previous instruction jumped away
    } else {
        // top-level call completed; will need to return to external caller
        if (success) {
            let (entryPoint, evmJumpTable) = xif (globalCurrentTxRequest.isConstructor) {
                let _ = gasAccounting_resumeTxCharges(leftoverGas);
                let (uAcctStore, ep, ejt, created) = accountStore_createOrAddCodeRef(topFrame.accountStore, returnData)?;
                globalCallStack = Some(topFrame with { accountStore: uAcctStore });
                if (created) {
                    evmCallStack_addStorageCharge( (bytearray_size(returnData) + 31) / 32 );
                }
                topFrame = globalCallStack?;
                (ep, ejt)
            } else {
                (errorHandler, newmap<uint, func()>)
            };
            let (completed, gasUsage, feeStats, deferredPayments) = gasAccounting_endTxCharges(
                topFrame.storageDelta - int(storageReclaimedForSDQ(topFrame)),  // won't underflow because signed subtraction
                globalCurrentTxRequest.feeStats
            )?;
            if (completed) {
                if (globalCurrentTxRequest.isConstructor) {
                    // Constructor call was successful, so finish setting up the account

                    // Use the storage left over by the constructor.
                    let storageMap = storageMap_new();
                    if let Some(sm) = account_getAllStorage(topFrame.runningAsAccount) {
                        storageMap = sm;
                    } else {
                        // Somehow the constructor didn't have storage; report error and recover.
                        emitTxReceipt(
                            globalCurrentTxRequest.incomingRequest,
                            const::TxResultCode_formatError,
                            None<ByteArray>,
                            None<EvmLogs>,
                            Some(gasUsage),
                            feeStats,
                        );
                        evmCallStack_callHitError(5);  // should never return
                        panic;
                    }

                    // Update the global account store
                    setGlobalAccountStore(
                        deferredPayments_apply(
                            accountStore_set(
                                topFrame.accountStore,
                                topFrame.runningAs,
                                account_setContractInfo(
                                    topFrame.runningAsAccount,
                                    returnData,
                                    evmJumpTable,
                                    entryPoint,
                                    storageMap,
                                    true,
                                )
                            ),
                            deferredPayments,
                        )
                    );

                    returnData = bytearray_set256(
                        bytearray_new(0),
                        0,
                        uint(topFrame.runningAs)
                    );

                    // emit queued sends
                    let updatedEvmLogs = sendQueuedMessages(topFrame.sendQueue, topFrame.evmLogs);

                    // Emit log item reporting success
                    emitTxReceipt(
                        globalCurrentTxRequest.incomingRequest,
                        const::TxResultCode_success,
                        Some(returnData),
                        Some(updatedEvmLogs),
                        Some(gasUsage),
                        feeStats,
                    );

                    // increment global contract count
                    setGlobalAccountStore(accountStore_changeNumContracts(getGlobalAccountStore(), int(1)));
                } else {
                    let updatedEvmLogs = xif (! globalCurrentTxRequest.nonMutating) {
                        // It was a successful tx (not a non-mutating call).
                        // We'll commit the results of the tx

                        if let Some(reqAndLogs) = globalCurrentRetryableRequest {
                            emitTxReceipt(
                                reqAndLogs.req,
                                const::TxResultCode_success,
                                Some(returnData),
                                Some(reqAndLogs.evmLogs),
                                None<GasUsage>,
                                txFeeStats_zero(),
                            );
                            returnData = bytearray_new(0);   // outer tx should have no returndata
                            globalCurrentRetryableRequest = None<IncomingRequestAndLogs>;
                        }

                        // Save cached account back to main accountStore
                        let acctStore = accountStore_set(
                            topFrame.accountStore,
                            topFrame.runningAs,
                            topFrame.runningAsAccount
                        );

                        // Commit the self-destruct events that were requested during the call.
                        let sdq = topFrame.selfDestructQueue;
                        while( ! queue_isEmpty(sdq) ) {
                            let (q, item) = queue_get(sdq)?;
                            sdq = q;
                            let victim = unsafecast<address>(item);
                            acctStore = accountStore_changeNumContracts(
                                accountStore_destroyAccount(acctStore, victim),
                                -1s,
                            );
                        }

                        // emit queued sends
                        let updEvmLogs = sendQueuedMessages(topFrame.sendQueue, topFrame.evmLogs);

                        // Save results back to the main globalAccountStore
                        setGlobalAccountStore(deferredPayments_apply(acctStore, deferredPayments));

                        updEvmLogs
                    } else {
                        topFrame.evmLogs
                    };

                    // Emit a log item reporting success
                    emitTxReceipt(
                        globalCurrentTxRequest.incomingRequest,
                        const::TxResultCode_success,
                        Some(returnData),
                        Some(updatedEvmLogs),
                        Some(gasUsage),
                        feeStats,
                    );
                }
            } else {
                // Emit a log item reporting failure
                emitTxReceipt(
                    globalCurrentTxRequest.incomingRequest,
                    const::TxResultCode_revert,
                    None<ByteArray>,
                    None<EvmLogs>,
                    Some(gasUsage),
                    feeStats,
                );
                setGlobalAccountStore(deferredPayments_apply(getGlobalAccountStore(), deferredPayments));
            }
        } else {
            // Request failed
            let (_, gasUsage, feeStats, payments) = gasAccounting_endTxCharges(int(0), globalCurrentTxRequest.feeStats)?;
            setGlobalAccountStore(deferredPayments_apply(getGlobalAccountStore(), payments));
            if let Some(msg) = topFrame.sendOnFailure {
                outbox_append(msg);
            }
            emitTxReceipt(
                globalCurrentTxRequest.incomingRequest,
                const::TxResultCode_revert,
                Some(returnData),
                None<EvmLogs>,
                Some(gasUsage),
                feeStats,
            );
        }

        // Now discard any EVM and AVM stack contents and jump back to the main run loop.
        globalCallStack = None<EvmCallFrame>;
        emptyAvmStack();
        restoreAuxStackAndCall(
            xif let Some(target) = jumpTargetIfTxEnd { target } else { mainRunLoop },
            None<Stack>,
            true
        );  // should never return
        evmCallStack_callHitError(9);
        panic
    };
}

public impure func evmCallStack_callRetryableTxAndReturn(rtx: RetryableTx) -> (bool, ByteArray) {
    let ret = false;
    return xif let Some(topFrame) = globalCallStack {
        // Save parts of the callframe, then overwrite them before making the call,
        //     in order to impersonate the original caller.
        let savedRunningAs = topFrame.runningAs;
        let savedMemory = topFrame.memory;
        let savedEvmLogs = topFrame.evmLogs;

        let theFrame = evmCallFrame_setRunningAsAddress(topFrame, rtx.sender);
        theFrame = theFrame with {
            memory: rtx.calldata
        } with {
            evmLogs: evmlogs_empty()
        };
        globalCallStack = Some(theFrame);

        globalCurrentRetryableRequest = Some(struct {
            req: rtx.l1Message with {
                arbBlockNumber: inbox_currentArbBlockNumber()
            } with {
                ethBlockNumber: inbox_currentEthBlockNumber()
            } with {
                timestamp: inbox_currentTimestamp()
            },
            evmLogs: evmlogs_empty(),
        });

        let retCode = evmOp_callAndReturn(
            1000000000000000000,    // give all of our gas to the callee
            rtx.destination,
            rtx.callvalue,
            0,
            bytearray_size(rtx.calldata),
            0,
            0,
            Some(rtx.callvalueEscrowKey),
        );

        xif let Some(newTopFrame) = globalCallStack {
            // save evm logs to emit in inner tx's receipt
            if let Some(retryableReq) = globalCurrentRetryableRequest {
                globalCurrentRetryableRequest = Some(
                    retryableReq with { evmLogs: newTopFrame.evmLogs }
                );
            }

            // restore saved callframe info
            newTopFrame = newTopFrame with {
                memory: savedMemory
            } with {
                evmLogs: savedEvmLogs
            };
            newTopFrame = evmCallFrame_setRunningAsAddress(newTopFrame, savedRunningAs);
            globalCallStack = Some(newTopFrame);
            (retCode, xif let Some(retInfo) = newTopFrame.returnInfo { retInfo.data } else { bytearray_new(0) })
        } else {
            (false, bytearray_new(0))
        }
    } else {
        (false, bytearray_new(0))
    };
}

func ethTransferOrGrant(
    acctStore: AccountStore,
    payer: address,
    recipient: address,
    amount: uint,
    callvalueEscrowKey: option<uint>,
) -> option<AccountStore> {
    return xif let Some(escrowKey) = callvalueEscrowKey {
        accountStore_payFromEscrow(acctStore, escrowKey, recipient, amount)
    } else {
        accountStore_transferEthBalance(acctStore, payer, recipient, amount)
    };
}

func storageReclaimedForSDQ(topFrame: EvmCallFrame) -> uint {
    let q = topFrame.selfDestructQueue;
    let ret = 0;
    return xloop {
        if let Some(res) = queue_get(q) {
            let (uq, rawItem) = res;
            q = uq;
            let victim = unsafecast<address>(rawItem);
            if let Some(sz) = account_getStorageSize(accountStore_get(topFrame.accountStore, victim)) {
                ret = ret + sz;
            }
        } else {
            return ret;
        }
    };
}

func saveAvmStack() -> Stack {
    // pop all items from the AVM stack, push them into a Stack
    let ret = stack_new();
    while( ! asm() bool { stackempty } ) {
        let stackTop = asm() any { };  // pop value from AVM stack
        ret = stack_push(ret, stackTop);
    }
    return ret;
}

public func emptyAvmStack() {
    // discard everything on the AVM stack
    while( ! asm() bool { stackempty } ) {
        let _ = asm() any { };  // pop value from AVM stack
    }
}

func restoreAvmStack(savedStack: Stack) {
    // restore AVM stack state, from a Stack that was created earlier by saveAvmStack
    while( ! stack_isEmpty(savedStack) ) {
        if let Some(res) = stack_pop(savedStack) {
            let (newStack, top) = res;
            savedStack = newStack;
            asm (top,) { };  // push top onto AVM stack
        }
    }
}

public impure func snapshotAuxStack() -> Stack {
    // Save a copy everything from the auxstack, except the current callframe (which is on top).
    // Keep the callframe on top of the auxstack (except during asm blocks)
    //       in case the code generator wants to use the callframe
    let ret = stack_new();
    while ( ! asm() bool { auxpop auxstackempty swap1 auxpush }) {
        ret = stack_push(
            ret,
            asm() any {
                auxpop
                auxpop
                swap1
                auxpush
            }
        );
    }

    // Now restore everything that we popped from the aux stack, so the aux stack ends up where it started.
    let savedAuxStack = ret;
    while( ! stack_isEmpty(savedAuxStack)) {
        if let Some(res) = stack_pop(savedAuxStack) {
            let (ustack, val) = res;
            savedAuxStack = ustack;
            asm(val,) {
                auxpop
                swap1
                auxpush
                auxpush
            };
        } else {
            // can't happen, because we just verified that stack isn't empty
            evmCallStack_callHitError(19);  // shouldn't ever return
        }
    }

    // discard the first item saved to the saved aux stack, because it belongs to this function
    return stack_discardDeepestItems(ret, 1);
}

public impure func cleanAvmAuxStackAndCall(funcToCall: impure func(), pushFakeReturnAddress: bool) {
    restoreAuxStackAndCall(funcToCall, None<Stack>, pushFakeReturnAddress);
}

public impure func restoreAuxStackAndCall(
    funcToCall: impure func(),
    maybeSavedAuxStack: option<Stack>,
    pushFakeReturnAddress: bool
) {
    // This restores a saved version of the AvmAuxStack, then calls funcToCall.
    // funcToCall must never try to return.

    // Discard everything from the auxstack, except the current callframe (which is on top).
    // Keep the callframe on top of the auxstack (except during asm blocks)
    //       in case the code generator wants to use the callframe
    while ( ! asm() bool { auxpop auxstackempty swap1 auxpush }) {
        asm() {
            auxpop
            auxpop
            pop
            auxpush
        };
    }

    if let Some(savedAuxStack) = maybeSavedAuxStack {
        // Restore the saved AuxStack, leaving only the current callframe on top.
        // Keep the callframe on top of the auxstack (except during asm blocks)
        while( ! stack_isEmpty(savedAuxStack)) {
            if let Some(res) = stack_pop(savedAuxStack) {
                let (ustack, val) = res;
                savedAuxStack = ustack;
                asm(val,) {
                    auxpop
                    swap1
                    auxpush
                    auxpush
                };
            } else {
                // can't happen, because we just verified that stack isn't empty
                evmCallStack_callHitError(19);  // shouldn't ever return
            }
        }
    }

    // Discard our callframe, push a fake return address, and jump to funcToCall
    // funcToCall will think somebody called it normally, with the restored auxstack
    if (pushFakeReturnAddress) {
        asm(funcToCall,) {
            auxpop
            pop
            [0] swap1  // bogus return address, which funcToCall will save in its callframe but will never use
            jump
        };
    } else {
        asm(funcToCall,) {
            auxpop
            pop
            jump
        };
    }
}

public impure func saveAuxStack() -> Stack {
    let ret = stack_new();

    while ( ! asm() bool { auxpop auxstackempty swap1 auxpush }) {
        let topItemFromAuxstack = asm() any {
            auxpop
            auxpop
            swap1
            auxpush
        };
        ret = stack_push(ret, topItemFromAuxstack);
    }

    return ret;
}

public impure func restoreAuxStack(saved: Stack) {
    // discard everything on the auxstack, except the current frame
    while ( ! asm() bool { auxpop auxstackempty swap1 auxpush }) {
        asm() {
            auxpop
            auxpop
            pop
            auxpush
        };
    }

    // restore the saved aux stack contents
    loop {
        if let Some(res) = stack_pop(saved) {
            let (usaved, item) = res;
            saved = usaved;
            asm(item,) {
                auxpop
                swap1
                auxpush
                auxpush
            };
        } else {
            return;
        }
    }
}

public impure func saveAvmAndAuxStacks() -> Stack {
    asm(saveAuxStack(),) { };    // push stackified aux stack contents onto the main stack
    return saveAvmStack();
}

public impure func restoreAvmAndAuxStacks(saved: Stack) {
    restoreAvmStack(saved);
    restoreAuxStack(asm() Stack { });
}

public impure func evmCallStack_isEmpty() -> bool {
    return globalCallStack == None<EvmCallFrame>;
}

public impure func evmCallStack_topFrame() -> option<EvmCallFrame> {
    return globalCallStack;
}

public impure func evmCallStack_oldestCallFrame() -> option<EvmCallFrame> {
    let frame = globalCallStack?;
    return xloop {
        if let Some(parent) = frame.parent {
            frame = parent;
        } else {
            return Some(frame);
        }
    };
}

public impure func evmCallStack_runningAsAccount() -> option<Account> {
    return Some((globalCallStack?).runningAsAccount);
}

public impure func evmCallStack_runningCodeFromAccount() -> option<Account> {
    return Some(evmCallFrame_runningCodeFromAccount(globalCallStack?));
}

public impure func evmCallStack_runningAsAccountAndAddr() -> option<(Account, address)> {
    let topFrame = globalCallStack?;
    return Some((topFrame.runningAsAccount, topFrame.runningAs));
}

public impure func evmCallStack_writeRunningAsAccount(acct: Account) -> bool {
    return xif let Some(topFrame) = globalCallStack {
        globalCallStack = Some(topFrame with { runningAsAccount: acct });
        true
    } else {
        false
    };
}

public impure func evmCallStack_getTopFrameReturnData() -> option<ByteArray> {
    return Some(((globalCallStack?).returnInfo?).data);
}

public impure func evmCallStack_getAccount(addr: address) -> option<Account> {
    let topFrame = globalCallStack?;
    return xif (topFrame.runningAs == addr) {
        Some(topFrame.runningAsAccount)
    } else {
        Some(accountStore_get(topFrame.accountStore, addr))
    };
}

public impure func evmCallStack_setAccount(addr: address, acct: Account) -> bool {
    return xif let Some(topFrame) = globalCallStack {
        if (topFrame.runningAs == addr) {
            globalCallStack = Some(topFrame with { runningAsAccount: acct });
        } else {
            globalCallStack = Some(topFrame with {
                accountStore: accountStore_set(topFrame.accountStore, addr, acct)
            });
        }
        true
    } else {
        false
    };
}

public impure func evmCallStack_getAccountInCurrentContext(addr: address) -> Account {
    return xif let Some(topFrame) = globalCallStack {
        evmCallFrame_getAccount(topFrame, addr)
    } else {
        accountStore_get(getGlobalAccountStore(), addr)
    };
}

public impure func evmCallStack_setAccountInCurrentContext(addr: address, acct: Account) {
    if ( ! evmCallStack_setAccount(addr, acct)) {
        setGlobalAccountStore(
            accountStore_set(
                getGlobalAccountStore(),
                addr,
                acct,
            )
        );
    }
}

public impure func evmCallStack_getAccountStoreInCurrentContext() -> AccountStore {
    return xif let Some(topFrame) = globalCallStack {
        accountStore_set(topFrame.accountStore, topFrame.runningAs, topFrame.runningAsAccount)
    } else {
        getGlobalAccountStore()
    };
}

public impure func evmCallStack_setAccountStoreInCurrentContext(acctStore: AccountStore) {
    if let Some(topFrame) = globalCallStack {
        globalCallStack = Some(
            topFrame with {
                accountStore: acctStore
            } with {
                runningAsAccount: accountStore_get(acctStore, topFrame.runningAs)
            }
        );
    } else {
        setGlobalAccountStore(acctStore);
    }
}

public impure func evmCallStack_transferEthInCurrentContext(from: address, to: address, amount: uint) -> option<()> {
    if let Some(topFrame) = globalCallStack {
        globalCallStack = Some(evmCallFrame_transferEth(topFrame, from, to, amount)?);
    } else {
        setGlobalAccountStore(accountStore_transferEthBalance(getGlobalAccountStore(), from, to, amount)?);
    }
    return Some(());
}

public impure func evmCallStack_changeNumAccounts(delta: int) {
    if let Some(topFrame) = globalCallStack {
        globalCallStack = Some(
            topFrame with { accountStore: accountStore_changeNumContracts(topFrame.accountStore, delta) }
        );
    }
    // if not in a stack frame (which shouldn't happen), ignore the problem, the only consequence is inaccurate stats
}

public impure func evmCallStack_getTopFrameMemoryOrDie() -> ByteArray {
    return xif let Some(topFrame) = globalCallStack {
        topFrame.memory
    } else {
        evmCallStack_callHitError(10);
        panic
    };
}

public impure func evmCallStack_setTopFrameMemory(mem: ByteArray) -> bool {
    return xif let Some(topFrame) = globalCallStack {
        globalCallStack = Some(topFrame with { memory: mem });
        true
    } else {
        false
    };
}

public impure func evmCallStack_queueMessage(msg: any) {
    if let Some(topFrame) = globalCallStack {
        globalCallStack = Some(
            topFrame with {
                sendQueue: queue_put(topFrame.sendQueue, msg)
            }
        );
        return;
    }

    evmCallStack_callHitError(14);
}

public impure func evmCallStack_transferEthFromCurrent(
    dest: address,
    amount: uint,
) -> option<()> {
    let topFrame = globalCallStack?;
    globalCallStack = Some(evmCallFrame_transferEth(topFrame, topFrame.runningAs, dest, amount)?);
    return Some(());
}

public impure func evmCallStack_transferEthFromEscrow(escrowKey: uint, to: address, amount: uint) -> option<()> {
    let topFrame = globalCallStack?;
    if (to == topFrame.runningAs) {
        let acctStore = accountStore_set(topFrame.accountStore, topFrame.runningAs, topFrame.runningAsAccount);
        acctStore = accountStore_payFromEscrow(acctStore, escrowKey, to, amount)?;
        globalCallStack = Some(topFrame with {
            accountStore: acctStore
        } with {
            runningAsAccount: accountStore_get(acctStore, topFrame.runningAs)
        });
    } else {
        globalCallStack = Some(topFrame with {
            accountStore: accountStore_payFromEscrow(topFrame.accountStore, escrowKey, to, amount)?
        });
    }
    return Some(());
}


public impure func evmCallStack_setTopFrameStorageCell(offset: uint, value: uint) -> option<()> {
    let topFrame = globalCallStack?;
    let storageSizeBefore = account_getStorageSize(topFrame.runningAsAccount)?;
    let runningAsAccount = account_setStorageCell(
        topFrame.runningAsAccount,
        offset,
        value
    )?;
    globalCallStack = Some(topFrame with {
        runningAsAccount: runningAsAccount
    } with {
        storageDelta: topFrame.storageDelta + int(account_getStorageSize(runningAsAccount)?) - int(storageSizeBefore)
    });
    return Some(());
}

public impure func evmCallStack_addEvmLogToCurrent(item: any) -> option<()> {
    let topFrame = globalCallStack?;
    item = asm(0, item, topFrame.runningAs) any { tset };
    let newLogs = evmlogs_appendAny(topFrame.evmLogs, item);
    globalCallStack = Some(
        topFrame with {
            evmLogs: newLogs
        }
    );
    return Some(());
}

public impure func evmCallStack_selfDestructCurrentAccount(recipient: address) {
    if let Some(topFrame) = globalCallStack {
        let destructee = topFrame.runningAs;
        let amount = account_getBalance(topFrame.runningAsAccount);
        if (amount > 0) {
            // give amount to the correct party, according to the yellow paper's rules
            if (recipient == destructee) {
                // yellow paper says to burn the funds; we'll give them to the chain's reserve fund
                recipient = getAddressForReserveFundsDeposit();
            }
            topFrame = xif let Some(tf) = evmCallFrame_transferEth(topFrame, destructee, recipient, amount) {
                tf
            } else {
                evmCallStack_callHitError(30);
                //NOTREACHED
                topFrame
            };
        }

        globalCallStack = Some(
            topFrame with {
                selfDestructQueue: queue_put(topFrame.selfDestructQueue, destructee)
            }
        );
    }
}

public func evmCallFrame_runningAsAddress(frame: EvmCallFrame) -> address {
    return frame.runningAs;
}

public func evmCallFrame_setRunningAsAddress(frame: EvmCallFrame, addr: address) -> EvmCallFrame {
    let acctStore = accountStore_set(frame.accountStore, frame.runningAs, frame.runningAsAccount);
    return frame with {
        runningAs: addr
    } with {
        runningAsAccount: accountStore_get(acctStore, addr)
    } with {
        accountStore: acctStore
    };
}

public func evmCallFrame_runningAsAccount(frame: EvmCallFrame) -> Account {
    return frame.runningAsAccount;
}

public func evmCallFrame_runningCodeFromAccount(frame: EvmCallFrame) -> Account {
    return evmCallFrame_getAccount(frame, frame.runningCodeFrom);
}

public func evmCallFrame_getCaller(frame: EvmCallFrame) -> address {
    return frame.caller;
}

public func evmCallFrame_getAccount(frame: EvmCallFrame, addr: address) -> Account {
    return xif (addr == frame.runningAs) {
        frame.runningAsAccount
    } else {
        accountStore_get(frame.accountStore, addr)
    };
}

public func evmCallFrame_transferEth(frame: EvmCallFrame, from: address, to: address, amount: uint) -> option<EvmCallFrame> {
    return xif ((from == frame.runningAs) || (to == frame.runningAs)) {
        // runningAs account is involved, so we need to save and restore the cached copy of it
        let acctStore = accountStore_set(frame.accountStore, frame.runningAs, frame.runningAsAccount);
        acctStore = accountStore_transferEthBalance(acctStore, from, to, amount)?;
        Some(frame with {
            accountStore: acctStore
        } with {
            runningAsAccount: accountStore_get(acctStore, frame.runningAs)
        })
    } else {
        Some(frame with { accountStore: accountStore_transferEthBalance(frame.accountStore, from, to, amount)? })
    };
}

public func evmCallFrame_getMemory(frame: EvmCallFrame) -> ByteArray {
    return frame.memory;
}

public func evmCallFrame_getCallvalue(frame: EvmCallFrame) -> uint {
    return frame.callvalue;
}

public func evmCallFrame_getCalldata(frame: EvmCallFrame) -> ByteArray {
    return frame.calldata;
}

public func evmCallFrame_shouldRevertOnStorageWrite(frame: EvmCallFrame) -> bool {
    return frame.revertOnStorageWrite;
}

public func evmCallFrame_getEvmLogs(frame: EvmCallFrame) -> EvmLogs {
    return frame.evmLogs;
}

public func evmCallFrame_getResumeCodePoint(frame: EvmCallFrame) -> option<func()> {
    return Some((frame.resumeInfo?).codePoint);
}

public func evmCallFrame_getSelfDestructQueue(frame: EvmCallFrame) -> Queue {
    return frame.selfDestructQueue;
}

public func evmCallFrame_getParent(frame: EvmCallFrame) -> option<EvmCallFrame> {
    return frame.parent;
}

public impure func evmCallStack_callHitError(errInfo: any) {
    asm((664, errInfo),) { debugprint };
    if (evmCallStack_returnFromCall(false, 0, 0, None<impure func()>) == None<()>) {
        // something has gone seriously wrong with the evmCallStack
        // recover by clearing the evmCallStack, refunding unused gas, and jumping back to the error handler
        globalCallStack = None<EvmCallFrame>;
        let _ = gasAccounting_endTxCharges(int(0), txFeeStats_zero());

        errorHandler();  // should never return
        panic;
    }
}

func getLastFrame(topFrame: EvmCallFrame) -> EvmCallFrame {
    return xloop {
        if let Some(tf) = topFrame.parent {
            topFrame = tf;
        } else {
            return topFrame;
        }
    };
}<|MERGE_RESOLUTION|>--- conflicted
+++ resolved
@@ -198,13 +198,12 @@
     globalCallStack = None<EvmCallFrame>;
 }
 
-<<<<<<< HEAD
 public impure func evmCallStack_isEmpty() -> bool {
     return globalCallStack == None<EvmCallFrame>;
-=======
+}
+
 public impure func evmCallStack_currentTxRequestGasBid() -> uint {
     return globalCurrentTxRequest.gasPrice;
->>>>>>> a273f880
 }
 
 public impure func evmCallStack_addStorageCharge(units: uint) {
