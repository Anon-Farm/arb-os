--- conflicted
+++ resolved
@@ -26,12 +26,9 @@
 use accounts::accountStore_transferEthBalance;
 use accounts::accountStore_destroyAccount;
 use accounts::accountStore_cloneContract;
-<<<<<<< HEAD
 use accounts::accountStore_startChangeTracker;
-=======
 use accounts::accountStore_createOrAddCodeRef;
 use accounts::accountStore_codeRefExists;
->>>>>>> 8a397180
 use accounts::account_setStorageCell;
 use accounts::account_getBalance;
 use accounts::account_setBalance;
@@ -846,7 +843,6 @@
             )?;
             if (completed) {
                 if (globalCurrentTxRequest.isConstructor) {
-<<<<<<< HEAD
                     // Constructor call was successful, so finish setting up the account.
                     // The constructor's returndata is EVM code for the contract.
                     // Compile that EVM code into AVM, and substitute that in as the code for the contract.
@@ -910,9 +906,8 @@
                             feeStats,
                             true,
                         );
-=======
-                    // Constructor call was successful, so finish setting up the account
->>>>>>> 8a397180
+                    }
+
 
                     // Use the storage left over by the constructor.
                     let storageMap = storageMap_new();
