--- conflicted
+++ resolved
@@ -108,16 +108,13 @@
 
 import impure func mainRunLoop();
 
-<<<<<<< HEAD
 import impure func sendMessage(msgType: uint, sender: address, data: ByteArray);
 
-=======
 // This is declared identially in gasAccounting.mini
 type GasUsage = struct {
     gasUsed: uint,
     gasPriceWei: uint,
 }
->>>>>>> 49fb1b1a
 
 // This callframe is used to represent an EVM call in progress.
 // The callframe will have a full copy of the system state, but
@@ -222,28 +219,16 @@
             } else {
                 if let Some(gasUsage) = gasAccounting_endTxCharges() {
                     // insufficient balance error
-<<<<<<< HEAD
-                    let (gasUsed, gasPrice) = res;
-                    emitLog(incomingRequest, 4, None<ByteArray>, None<EvmLogs>, gasUsed, gasPrice);
-                } else {
-                    // unknown error type
-                    emitLog(incomingRequest, 255, None<ByteArray>, None<EvmLogs>, 0, 0);
-=======
                     emitLog(ethMessage, 4, None<ByteArray>, None<EvmLogs>, Some(gasUsage));
                 } else {
                     // unknown error type
                     emitLog(ethMessage, 255, None<ByteArray>, None<EvmLogs>, None<GasUsage>);
->>>>>>> 49fb1b1a
                 }
                 evmCallStack_callHitError();
             }
         } else {
             // can't pay for gas error
-<<<<<<< HEAD
-            emitLog(incomingRequest, 3, None<ByteArray>, None<EvmLogs>, 0, 0);
-=======
             emitLog(ethMessage, 3, None<ByteArray>, None<EvmLogs>, None<GasUsage>);
->>>>>>> 49fb1b1a
             evmCallStack_callHitError();
         }
     }
@@ -305,11 +290,7 @@
         }
     } else {
         // can't pay for gas error
-<<<<<<< HEAD
-        emitLog(incomingRequest, 3, None<ByteArray>, None<EvmLogs>, 0, 0);
-=======
         emitLog(ethMessage, 3, None<ByteArray>, None<EvmLogs>, None<GasUsage>);
->>>>>>> 49fb1b1a
         evmCallStack_callHitError();  // should never return
         panic;
     }
