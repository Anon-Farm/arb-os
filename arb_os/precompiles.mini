--- conflicted
+++ resolved
@@ -108,10 +108,7 @@
         }
     }
 
-<<<<<<< HEAD
-    evmOp_revert_knownPc(0, 0, 0);
-=======
-    evmOp_revert(0, 0);
+    evmOp_revert_knownPc(0, 0, 0);
 }
 
 public impure func precompile_0x06() {  // ecadd
@@ -144,7 +141,7 @@
         }
     }
 
-    evmOp_revert(0, 0);
+    evmOp_revert_knownPc(0, 0, 0);
 }
 
 public impure func precompile_0x07() {  // ecmul
@@ -176,7 +173,7 @@
         }
     }
 
-    evmOp_revert(0, 0);
+    evmOp_revert_knownPc(0, 0, 0);
 }
 
 public impure func precompile_0x08() { // ecpairing
@@ -216,6 +213,5 @@
         }
     }
 
-    evmOp_revert(0, 0);
->>>>>>> 7f634a17
+    evmOp_revert_knownPc(0, 0, 0);
 }