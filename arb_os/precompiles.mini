--- conflicted
+++ resolved
@@ -27,11 +27,8 @@
 use std::sha256::sha256_byteArray;
 
 use arbsys::arbsys_txcall;
-<<<<<<< HEAD
 use arbowner::arbowner_txcall;
-=======
 use arbosTest::arbosTest_txcall;
->>>>>>> d2ae8073
 use arbsys::arbAddressTable_txcall;
 use arbsys::arbBLS_txcall;
 use arbsys::arbFunctionTable_txcall;
@@ -107,7 +104,7 @@
     acctStore = accountStore_createBuiltinContract(
         acctStore,
         address(107),
-        arbowner_txcall,
+        makeTrampoline(arbowner_txcall),
         true,
     )?;
     return Some(acctStore);
