//
// Copyright 2020, Offchain Labs, Inc. All rights reserved.
//

use std::bytearray::ByteArray;
use std::bytearray::bytearray_size;
use std::bytearray::bytearray_new;
use std::bytearray::bytearray_extract;
use std::bytearray::bytearray_get256;
use std::bytearray::bytearray_set256;
use std::bytearray::bytearray_copy;

use std::bytestream::bytestream_new;

use std::storageMap::storageMap_serialize;
use std::storageMap::storageMap_deserialize;

use accounts::pristineAccount;
use accounts::account_setContractInfo;
use accounts::account_getAllStorage;
use accounts::account_getNextSeqNum;
use accounts::account_getEthBalance;
use accounts::account_setNextSeqNum;

use chainParameters::chainParams_getOrDie;

use std::codeSegment::translateEvmCodeSegment;

use evmOps::evmOp_return;
use evmOps::evmOp_revert_knownPc;
use evmOps::evmOp_revert_knownCodePc;
use evmOps::evmOp_revertIfStatic;

use evmCallStack::EvmCallFrame;
use evmCallStack::evmCallStack_callHitError;
use evmCallStack::evmCallStack_topFrame;
use evmCallStack::evmCallFrame_getCalldata;
use evmCallStack::evmCallStack_setTopFrameMemory;
use evmCallStack::evmCallStack_setAccount;
use evmCallStack::evmCallFrame_getCaller;
use evmCallStack::evmCallFrame_getAccount;
use evmCallStack::evmCallStack_getAccountInCurrentContext;
use evmCallStack::evmCallStack_setAccountInCurrentContext;


public view write func arbosTest_txcall() {
    if let Some(topFrame) = evmCallStack_topFrame() {
        let calldata = evmCallFrame_getCalldata(topFrame);
        if (bytearray_size(calldata) < 4) {
            evmOp_revert_knownCodePc(address(const::Address_ArbosTest), 1, 0, 0);
        }
        let funcCode = getFuncCode(calldata);
        if (funcCode == const::funcCode_ArbosTest_installAccount) {
            arbosTest_installAccount(topFrame, calldata);
        } elseif (funcCode == const::funcCode_ArbosTest_getMarshalledStorage) {
            arbosTest_getMarshalledStorage(topFrame, calldata);
        } elseif (funcCode == const::funcCode_ArbosTest_getAccountInfo) {
            arbosTest_getAccountInfo(topFrame, calldata);
        } elseif (funcCode == const::funcCode_ArbosTest_burnArbGas) {
            arbosTest_burnArbGas(topFrame, calldata);
        } elseif (funcCode == const::funcCode_ArbosTest_setNonce) {
            arbosTest_setNonce(topFrame, calldata);
        } else {
            // unrecognized function code
            evmOp_revert_knownCodePc(address(const::Address_ArbosTest), 2, 0, 0);
        }
    } else {
        // this shouldn't happen -- should always be called in an EVM tx
        evmCallStack_callHitError(19);
    }
}

func getFuncCode(ba: ByteArray) -> uint {
    return bytearray_get256(ba, 0) >> 224;
}

<<<<<<< HEAD
view write func arbosTest_installAccount(topFrame: EvmCallFrame, calldata: ByteArray) { // (bool, uint, uint, bytes, bytes)
=======
impure func arbosTest_installAccount(topFrame: EvmCallFrame, calldata: ByteArray) { // (bool, uint, uint, bytes, bytes)
    evmOp_revertIfStatic();

>>>>>>> 72ea5d7a
    // Verify that this has been called by address zero.
    // This ensures that this method can only be called (1) in testing, or (2) by the EthBridge.
    let caller = evmCallFrame_getCaller(topFrame);
    if (caller != address(0)) {
        evmOp_revert_knownCodePc(address(const::Address_ArbosTest), 10, 0, 0);
    }

    if (bytearray_size(calldata) <= 4+5*32) {
        evmOp_revert_knownCodePc(address(const::Address_ArbosTest), 11, 0, 0);
    }
    let addr = address(bytearray_get256(calldata, 4));
    let isEOA = bytearray_get256(calldata, 4+32) != 0;
    let balance = bytearray_get256(calldata, 4+2*32);
    let nonce = bytearray_get256(calldata, 4+3*32);

    let acct = pristineAccount(addr) with {
        ethBalance: balance
    } with {
        nextSeqNum: nonce
    };

    if( ! isEOA) {
        let codeSize = bytearray_get256(calldata, 4+6*32);
        let code = bytearray_extract(calldata, 4+7*32, codeSize);
        let storageOffset = 4 + 7*32 + 32*((codeSize+31)/32);
        let storageSize = bytearray_get256(calldata, storageOffset);
        let marshalledStorage = bytearray_extract(calldata, storageOffset+32, storageSize);

        if let Some(initStorage) = storageMap_deserialize(marshalledStorage) {
            let (startCodePoint, evmJumpTable, _) = translateEvmCodeSegment(bytestream_new(code), false);
            acct = account_setContractInfo(
                acct,
                code,
                evmJumpTable,
                startCodePoint,
                initStorage,
                false,
            );
        } else {
            evmOp_revert_knownCodePc(address(const::Address_ArbosTest), 12, 0, 0);
        }
    }

    if (evmCallStack_setAccount(addr, acct)) {
        evmOp_return(0, 0);
    } else {
        evmOp_revert_knownCodePc(address(const::Address_ArbosTest), 13, 0, 0);
    }
}

view write func arbosTest_getMarshalledStorage(topFrame: EvmCallFrame, calldata: ByteArray) { // (address) -> bytes
    // Return the marshalled storage for the contract at addr. Revert if no contract at that address.
    let caller = evmCallFrame_getCaller(topFrame);
    if (caller != address(0)) {
        evmOp_revert_knownCodePc(address(const::Address_ArbosTest), 20, 0, 0);
    }

    if (bytearray_size(calldata) != 36) {
        evmOp_revert_knownCodePc(address(const::Address_ArbosTest), 21, 0, 0);
    }

    let addr = address(bytearray_get256(calldata, 4));
    if let Some(storage) = account_getAllStorage(evmCallFrame_getAccount(topFrame, addr)) {
        let marshalledStorage = storageMap_serialize(storage);
        let msSize = bytearray_size(marshalledStorage);
        let mem = bytearray_set256(
            bytearray_set256(bytearray_new(0), 0, 64),
            32,
            msSize
        );
        mem = bytearray_copy(marshalledStorage, 0, mem, 64, msSize);
        if (evmCallStack_setTopFrameMemory(mem)) {
            evmOp_return(0, 64+msSize);
        } else {
            evmOp_revert_knownCodePc(address(const::Address_ArbosTest), 22, 0, 0);
        }
    } else {
        evmOp_return(0, 0);  // tests expect a report of empty storage if there is no storage
    }
}

view write func arbosTest_getAccountInfo(topFrame: EvmCallFrame, calldata: ByteArray) { // (address) -> bytes
    // Return the balance, nonce, and marshalled storage for the contract at addr. Revert if no contract at that address.
    if (evmCallFrame_getCaller(topFrame) != address(0)) {
        evmOp_revert_knownCodePc(address(const::Address_ArbosTest), 20, 0, 0);
    }

    if (bytearray_size(calldata) != 36) {
        evmOp_revert_knownCodePc(address(const::Address_ArbosTest), 21, 0, 0);
    }

    let addr = address(bytearray_get256(calldata, 4));
    let acct = evmCallFrame_getAccount(topFrame, addr);
    let mem = bytearray_set256(
        bytearray_set256(bytearray_new(0), 0, account_getEthBalance(acct)),
        32,
        account_getNextSeqNum(acct),
    );
    if let Some(storage) = account_getAllStorage(acct) {
        let marshalledStorage = storageMap_serialize(storage);
        let msSize = bytearray_size(marshalledStorage);
        mem = bytearray_copy(marshalledStorage, 0, mem, 64, msSize);
    }
    if (evmCallStack_setTopFrameMemory(mem)) {
        evmOp_return(0, bytearray_size(mem));
    } else {
        evmOp_revert_knownCodePc(address(const::Address_ArbosTest), 22, 0, 0);
    }
}

view write func arbosTest_burnArbGas(_topFrame: EvmCallFrame, calldata: ByteArray) {
    // Burn a specified amount of ArbGas
    if (bytearray_size(calldata) != 36) {
        evmOp_revert_knownCodePc(address(const::Address_ArbosTest), 30, 0, 0);
    }
    let gasToBurn = bytearray_get256(calldata, 4) * chainParams_getOrDie(const::Atom_Param_AvmGasPerArbGas);
    let gasLeft = getGas();
    if (gasToBurn >= gasLeft) {
        gasToBurn = gasLeft - 1;
    }
    setGas(gasLeft - gasToBurn);
    evmOp_return(0, 0);
}

view write func arbosTest_setNonce(topFrame: EvmCallFrame, calldata: ByteArray) {
    if (evmCallFrame_getCaller(topFrame) != address(0)) {
        evmOp_revert_knownPc(40, 0, 0);
    }
    if (bytearray_size(calldata) != 68) {
        evmOp_revert_knownPc(41, 0, 0);
    }
    let addr = address(bytearray_get256(calldata, 4));
    let newNonce = bytearray_get256(calldata, 36);
    evmCallStack_setAccountInCurrentContext(
        addr,
        account_setNextSeqNum(
            evmCallStack_getAccountInCurrentContext(addr),
            newNonce,
        ),
    );
    evmOp_return(0, 0);
}<|MERGE_RESOLUTION|>--- conflicted
+++ resolved
@@ -74,13 +74,9 @@
     return bytearray_get256(ba, 0) >> 224;
 }
 
-<<<<<<< HEAD
 view write func arbosTest_installAccount(topFrame: EvmCallFrame, calldata: ByteArray) { // (bool, uint, uint, bytes, bytes)
-=======
-impure func arbosTest_installAccount(topFrame: EvmCallFrame, calldata: ByteArray) { // (bool, uint, uint, bytes, bytes)
     evmOp_revertIfStatic();
 
->>>>>>> 72ea5d7a
     // Verify that this has been called by address zero.
     // This ensures that this method can only be called (1) in testing, or (2) by the EthBridge.
     let caller = evmCallFrame_getCaller(topFrame);
