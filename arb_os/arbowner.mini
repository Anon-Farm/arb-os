//
// Copyright 2020-2021, Offchain Labs, Inc. All rights reserved.
//

use accounts::Account;
use accounts::account_getBalance;
use accounts::accountStore_forall;
use accounts::accountStore_sumOfAllEscrowBalances;

use chainParameters::chainParams_get;
use chainParameters::chainParams_set;
use chainParameters::chainParams_create;
use chainParameters::chainParams_serializeAllParams;
use chainParameters::addChainOwner;
use chainParameters::removeChainOwner;
use chainParameters::hasChainOwnerPrivileges;
use chainParameters::serializedListOfChainOwners;

use evmCallStack::EvmCallFrame;
use evmCallStack::evmCallStack_topFrame;
use evmCallStack::evmCallStack_callHitError;
use evmCallStack::evmCallFrame_getCalldata;
use evmCallStack::evmCallFrame_getCaller;
use evmCallStack::evmCallFrame_getCallvalue;
use evmCallStack::evmCallStack_setTopFrameMemory;
use evmCallStack::evmCallStack_stackDepth;
use evmCallStack::evmCallStack_returnFromCall;
use evmCallStack::evmCallStack_transferEthFromCurrent;
use evmCallStack::evmCallStack_getAccountStoreInCurrentContext;
use evmCallStack::evmCallStack_changeRunningAs;

use evmOps::evmOp_return;
use evmOps::evmOp_revert_knownPc;
use evmOps::evmOp_revert_knownCodePc;
use evmOps::evmOp_revertIfStatic;
use evmOps::doCreationOpcode;

use gasAccounting::setFairGasPriceSender;
use gasAccounting::isFairGasPriceSender;
use gasAccounting::getSerializedFairGasPriceSenders;
use gasAccounting::allowedSenders_allowAll;
use gasAccounting::allowedSenders_allowNone;
use gasAccounting::allowedSenders_contains;
use gasAccounting::allowedSenders_add;
use gasAccounting::allowedSenders_remove;
use gasAccounting::allowedSenders_serialize;
use gasAccounting::getAddressForReserveFundsDeposit;
use gasAccounting::setL1GasPriceEstimate;

use inbox::addressRemapExceptions_set;
use inbox::isL1MappingException;
use inbox::serializeAllRemapExceptions;

use std::bytearray::ByteArray;
use std::bytearray::bytearray_new;
use std::bytearray::bytearray_size;
use std::bytearray::bytearray_get256;
use std::bytearray::bytearray_set256;
use std::bytearray::bytearray_extract;
use std::bytearray::bytearray_copy;

use std::avmcodebuilder::AvmCodeBuilder;
use std::avmcodebuilder::avmCodeBuilder_new;
use std::avmcodebuilder::avmCodeBuilder_append;
use std::avmcodebuilder::avmCodeBuilder_getCodeHash;
use std::avmcodebuilder::avmCodeBuilder_finish;

use std::bytestream::bytestream_new;

use std::rlp::keccakOfRlpEncodedUintPair;


var upgradeInProgress: option<AvmCodeBuilder>;
var previousArbosUpgradeHash: bytes32;

public write func arbowner_init() {
    upgradeInProgress = None<AvmCodeBuilder>;
    previousArbosUpgradeHash = bytes32(0);
}

public view write func arbowner_txcall() {
    if let Some(topFrame) = evmCallStack_topFrame() {
        // make sure the caller is either address zero or the chain's owner
        let caller = evmCallFrame_getCaller(topFrame);
        revertIfNotOwner(caller);

        let calldata = evmCallFrame_getCalldata(topFrame);
        if (bytearray_size(calldata) < 4) {
            evmOp_revert_knownCodePc(address(const::Address_ArbOwner), 1, 0, 0);
        }
        let funcCode = (bytearray_get256(calldata, 0) >> 224);
        if (funcCode == const::funcCode_ArbOwner_startCodeUpload) {
            arbowner_startCodeUpload(topFrame, calldata);
        } elseif (funcCode == const::funcCode_ArbOwner_startCodeUploadWithCheck) {
            arbowner_startCodeUploadWithCheck(topFrame, calldata);
        } elseif (funcCode == const::funcCode_ArbOwner_continueCodeUpload) {
            arbowner_continueCodeUpload(topFrame, calldata);
        } elseif (funcCode == const::funcCode_ArbOwner_getUploadedCodeHash) {
            arbowner_getUploadedCodeHash(topFrame, calldata);
        } elseif (funcCode == const::funcCode_ArbOwner_finishCodeUploadAsArbosUpgrade) {
           arbowner_finishCodeUploadAsArbosUpgrade(topFrame, calldata);
        } elseif (funcCode == const::funcCode_ArbOwner_getLastUpgradeHash) {
           arbowner_getLastUpgradeHash(topFrame, calldata);
        } elseif (funcCode == const::funcCode_ArbOwner_addToReserveFunds) {
            arbowner_addToReserveFunds(topFrame, calldata);
        } elseif (funcCode == const::funcCode_ArbOwner_getChainParameter) {
            arbowner_getChainParameter(topFrame, calldata);
        } elseif (funcCode == const::funcCode_ArbOwner_setChainParameter) {
            arbowner_setChainParameter(topFrame, calldata);
        } elseif (funcCode == const::funcCode_ArbOwner_createChainParameter) {
            arbowner_createChainParameter(topFrame, calldata);
        } elseif (funcCode == const::funcCode_ArbOwner_serializeAllParameters) {
            arbowner_serializeAllParameters(topFrame, calldata);
        } elseif (funcCode == const::funcCode_ArbOwner_getTotalOfEthBalances) {
            arbowner_getTotalOfEthBalances(topFrame, calldata);
        } elseif (funcCode == const::funcCode_ArbOwner_deployContract) {
            arbowner_deployContract(topFrame, calldata);
        } elseif (funcCode == const::funcCode_ArbOwner_allowAllSenders) {
            arbowner_allowAllSenders(topFrame, calldata);
        } elseif (funcCode == const::funcCode_ArbOwner_allowOnlyOwnerToSend) {
            arbowner_allowOnlyOwnerToSend(topFrame, calldata);
        } elseif (funcCode == const::funcCode_ArbOwner_isAllowedSender) {
            arbowner_isAllowedSender(topFrame, calldata);
        } elseif (funcCode == const::funcCode_ArbOwner_addAllowedSender) {
            arbowner_addAllowedSender(topFrame, calldata);
        } elseif (funcCode == const::funcCode_ArbOwner_removeAllowedSender) {
            arbowner_removeAllowedSender(topFrame, calldata);
        } elseif (funcCode == const::funcCode_ArbOwner_getAllAllowedSenders) {
            arbowner_getAllAllowedSenders(topFrame, calldata);
        } elseif (funcCode == const::funcCode_ArbOwner_setL1GasPriceEstimate) {
            arbowner_setL1GasPriceEstimate(topFrame, calldata);
        } elseif (funcCode == const::funcCode_ArbOwner_setFairGasPriceSender) {
            arbowner_setFairGasPriceSender(topFrame, calldata);
        } elseif (funcCode == const::funcCode_ArbOwner_isFairGasPriceSender) {
            arbowner_isFairGasPriceSender(topFrame, calldata);
        } elseif (funcCode == const::funcCode_ArbOwner_getAllFairGasPriceSenders) {
            arbowner_getAllFairGasPriceSenders(topFrame, calldata);
        } elseif (funcCode == const::funcCode_ArbOwner_addChainOwner) {
            arbowner_addChainOwner(topFrame, calldata);
        } elseif (funcCode == const::funcCode_ArbOwner_removeChainOwner) {
            arbowner_removeChainOwner(topFrame, calldata);
        } elseif (funcCode == const::funcCode_ArbOwner_isChainOwner) {
            arbowner_isChainOwner(topFrame, calldata);
        } elseif (funcCode == const::funcCode_ArbOwner_getAllChainOwners) {
            arbowner_getAllChainOwners(topFrame, calldata);
        } elseif (funcCode == const::funcCode_ArbOwner_addMappingException) {
            arbowner_addMappingException(topFrame, calldata);
        } elseif (funcCode == const::funcCode_ArbOwner_removeMappingException) {
            arbowner_removeMappingException(topFrame, calldata);
        } elseif (funcCode == const::funcCode_ArbOwner_isMappingException) {
            arbowner_isMappingException(topFrame, calldata);
        } elseif (funcCode == const::funcCode_ArbOwner_getAllMappingExceptions) {
            arbowner_getAllMappingExceptions(topFrame, calldata);
        } else {
            // unrecognized function code
            evmOp_revert_knownCodePc(address(const::Address_ArbOwner), 2, 0, 0);
        }
    } else {
        // this shouldn't happen -- should always be called in an EVM tx
        evmCallStack_callHitError(22);
    }
}

public view write func revertIfNotOwner(addr: address) {
    if ( ! hasChainOwnerPrivileges(addr)){
        evmOp_revert_knownPc(6666666, 0, 0);
    }
}

// function addToReserveFunds() external payable;
view write func arbowner_addToReserveFunds(topFrame: EvmCallFrame, calldata: ByteArray) { // () payable
    evmOp_revertIfStatic();
    if (bytearray_size(calldata) != 4) {
        evmOp_revert_knownCodePc(address(const::Address_ArbOwner), 50, 0, 0);
    }
    let callvalue = evmCallFrame_getCallvalue(topFrame);
    if (callvalue > 0) {
        if (evmCallStack_transferEthFromCurrent(getAddressForReserveFundsDeposit(), callvalue) == None<()>) {
            evmOp_revert_knownCodePc(address(const::Address_ArbOwner), 51, 0, 0);
        }
    }
    evmOp_return(0, 0);
}

// function startCodeUpload() external;
view write func arbowner_startCodeUpload(_topFrame: EvmCallFrame, calldata: ByteArray) {
    evmOp_revertIfStatic();
    if (bytearray_size(calldata) != 4) {
        evmOp_revert_knownPc(20, 0, 0);
    }
    upgradeInProgress = Some(avmCodeBuilder_new(false));
    evmOp_return(0, 0);
}

// function startCodeUploadWithCheck(bytes32 oldCodeHash) external;
view write func arbowner_startCodeUploadWithCheck(_topFrame: EvmCallFrame, calldata: ByteArray) {
    evmOp_revertIfStatic();
    if (bytearray_size(calldata) != 36) {
        evmOp_revert_knownPc(20, 0, 0);
    }
    let oldCodeHash = bytes32(bytearray_get256(calldata, 4));
    if ((oldCodeHash == bytes32(0)) || (oldCodeHash == previousArbosUpgradeHash)) {
        upgradeInProgress = Some(avmCodeBuilder_new(false));
        evmOp_return(0, 0);
    } else {
        evmOp_revert_knownPc(21, 0, 0);
    }
}

// function continueCodeUpload(bytes calldata marshalledCode) external;
view write func arbowner_continueCodeUpload(_topFrame: EvmCallFrame, calldata: ByteArray) {
    evmOp_revertIfStatic();
    if (bytearray_size(calldata) < 68) {
        evmOp_revert_knownCodePc(address(const::Address_ArbOwner), 30, 0, 0);
    }
    if let Some(upgrade) = upgradeInProgress {
        let nbytes = bytearray_get256(calldata, 36);
        let marshalledCode = bytearray_extract(calldata, 68, nbytes);
        if let Some(updated) = avmCodeBuilder_append(upgrade, bytestream_new(marshalledCode)) {
            upgradeInProgress = Some(updated);
            evmOp_return(0, 0);
        } else {
            evmOp_revert_knownCodePc(address(const::Address_ArbOwner), 33, 0, 0);
        }
    } else {
        evmOp_revert_knownCodePc(address(const::Address_ArbOwner), 33, 0, 0);
    }
}

// function getUploadedCodeHash() external view returns(bytes32);
view write func arbowner_getUploadedCodeHash(_topFrame: EvmCallFrame, calldata: ByteArray) {
    if (bytearray_size(calldata) != 4) {
        evmOp_revert_knownCodePc(address(const::Address_ArbOwner), 140, 0, 0);
    }
    if let Some(upgrade) = upgradeInProgress {
        let codeHash = avmCodeBuilder_getCodeHash(upgrade);
        if (evmCallStack_setTopFrameMemory(bytearray_set256(bytearray_new(0), 0, uint(codeHash)))) {
            evmOp_return(0, 32);
        } else {
            evmOp_revert_knownCodePc(address(const::Address_ArbOwner), 141, 0, 0);
        }
    } else {
        evmOp_revert_knownCodePc(address(const::Address_ArbOwner), 142, 0, 0);
    }
}

// function finishCodeUploadAsArbosUpgrade(bytes32 newCodeHash, bytes32 oldCodeHash) external;
view write func arbowner_finishCodeUploadAsArbosUpgrade(_topFrame: EvmCallFrame, calldata: ByteArray) {
<<<<<<< HEAD
    debug("finishing");
=======
    evmOp_revertIfStatic();
>>>>>>> e5e299cb
    if (bytearray_size(calldata) != 68) {
        evmOp_revert_knownCodePc(address(const::Address_ArbOwner), 40, 0, 0);
    }

    // This can only be called directly from L1. Revert if called from L2.
    if (evmCallStack_stackDepth() != 1) {
        evmOp_revert_knownCodePc(address(const::Address_ArbOwner), 41, 0, 0);
    }

    if let Some(upgrade) = upgradeInProgress {
        let newCodeHash = bytes32(bytearray_get256(calldata, 4));
        let oldCodeHash = bytes32(bytearray_get256(calldata, 36));
        if (avmCodeBuilder_getCodeHash(upgrade) != newCodeHash) {
            evmOp_revert_knownCodePc(address(const::Address_ArbOwner), 42, 0, 0);
        }
        if ((oldCodeHash != bytes32(0)) && (oldCodeHash != previousArbosUpgradeHash)) {
            evmOp_revert_knownCodePc(address(const::Address_ArbOwner), 43, 0, 0);
        }
        let upgradeCodePoint = unsafecast<view write func()>(avmCodeBuilder_finish(upgrade));
        upgradeInProgress = None<AvmCodeBuilder>;
        previousArbosUpgradeHash = newCodeHash;
        let _ = evmCallStack_returnFromCall(const::TxResultCode_success, 0, 0, Some(upgradeCodePoint));
    } else {
        evmOp_revert_knownCodePc(address(const::Address_ArbOwner), 44, 0, 0);
    }
}

// function getChainParameter(uint which) external view returns(uint);
view write func arbowner_getChainParameter(_topFrame: EvmCallFrame, calldata: ByteArray) {
    evmOp_revertIfStatic();
    if (bytearray_size(calldata) != 36) {
        evmOp_revert_knownCodePc(address(const::Address_ArbOwner), 70, 0, 0);
    }
    let paramId = bytearray_get256(calldata, 4);
    if let Some(value) = chainParams_get(paramId) {
        let mem = bytearray_set256(bytearray_new(0), 0, value);
        if (evmCallStack_setTopFrameMemory(mem)) {
            evmOp_return(0, 32);
        } else {
            evmOp_revert_knownCodePc(address(const::Address_ArbOwner), 71, 0, 0);
        }
    } else {
        evmOp_revert_knownCodePc(address(const::Address_ArbOwner), 72, 0, 0);
    }
}

// function setChainParameter(uint which, uint value) external;
view write func arbowner_setChainParameter(_topFrame: EvmCallFrame, calldata: ByteArray) {
    evmOp_revertIfStatic();
    if (bytearray_size(calldata) != 68) {
        evmOp_revert_knownCodePc(address(const::Address_ArbOwner), 80, 0, 0);
    }
    let paramId = bytearray_get256(calldata, 4);
    let newValue = bytearray_get256(calldata, 36);
    chainParams_set(paramId, newValue);
    evmOp_return(0, 0);
}

view write func arbowner_createChainParameter(_topFrame: EvmCallFrame, calldata: ByteArray) { // (uint, uint)
    evmOp_revertIfStatic();
    if (bytearray_size(calldata) != 68) {
        evmOp_revert_knownCodePc(address(const::Address_ArbOwner), 85, 0, 0);
    }
    let paramId = bytearray_get256(calldata, 4);
    let newValue = bytearray_get256(calldata, 36);
    chainParams_create(paramId, newValue);
    evmOp_return(0, 0);
}

// function getTotalOfEthBalances() external view returns(uint);
view write func arbowner_getTotalOfEthBalances(_topFrame: EvmCallFrame, calldata: ByteArray) {
    if (bytearray_size(calldata) != 4) {
        evmOp_revert_knownCodePc(address(const::Address_ArbOwner), 150, 0, 0);
    }
    let acctStore = evmCallStack_getAccountStoreInCurrentContext();
    let total = unsafecast<uint>(accountStore_forall(
        acctStore,
        unsafecast<func(Account, any) -> any>(totalEthClosure),
        0
    ));
    total = total + accountStore_sumOfAllEscrowBalances(acctStore);
    if (evmCallStack_setTopFrameMemory(bytearray_set256(bytearray_new(0), 0, total))) {
        evmOp_return(0, 32);
    } else {
        evmOp_revert_knownCodePc(address(const::Address_ArbOwner), 151, 0, 0);
    }
}

func totalEthClosure(acct: Account, state: uint) -> uint {
    return state + account_getBalance(acct);
}

// function deployContract(bytes calldata constructorData, address deemedSender, uint deemedNonce) external payable returns(address);
view write func arbowner_deployContract(topFrame: EvmCallFrame, calldata: ByteArray) {
    evmOp_revertIfStatic();
    let calldataSize = bytearray_size(calldata);
    if (calldataSize < 4+4*32) {
        evmOp_revert_knownCodePc(address(const::Address_ArbOwner), 160, 0, 0);
    }
    let deemedSender = address(bytearray_get256(calldata, 4+32));
    let deemedNonce = bytearray_get256(calldata, 4+2*32);
    let constructorDataSize = bytearray_get256(calldata, 4+3*32);
    if (calldataSize != 4 + 32 * (4 + (constructorDataSize+31)/32)) {
        evmOp_revert_knownCodePc(address(const::Address_ArbOwner), 161, 0, 0);
    }
    let constructorData = bytearray_extract(calldata, 4+4*32, constructorDataSize);
    let callvalue = evmCallFrame_getCallvalue(topFrame);

    let deployAddress = address(keccakOfRlpEncodedUintPair(uint(deemedSender), deemedNonce));

    // The current account is supposed to pay for callvalue of the call, but after we change runningAs below,
    //     the callvalue will be taken from deemedSender. So we transfer the callvalue from the current account
    //     to deemedSender here, to compensate.
    if (evmCallStack_transferEthFromCurrent(deemedSender, callvalue) == None<()>) {
        evmOp_revert_knownCodePc(address(const::Address_ArbOwner), 162, 0, 0);
    }

    if (evmCallStack_changeRunningAs(deemedSender) == None<()>) {
        evmOp_revert_knownCodePc(address(const::Address_ArbOwner), 163, 0, 0);
    }
    deployAddress = doCreationOpcode(callvalue, constructorData, deployAddress);
    if (evmCallStack_changeRunningAs(address(const::Address_ArbOwner)) == None<()>) {
        evmOp_revert_knownCodePc(address(const::Address_ArbOwner), 164, 0, 0);
    }
    if (deployAddress == address(0)) {
        evmOp_revert_knownCodePc(address(const::Address_ArbOwner), 165, 0, 0);
    }

    if (evmCallStack_setTopFrameMemory(bytearray_set256(bytearray_new(0), 0, uint(deployAddress)))) {
        evmOp_return(0, 32);
    } else {
        evmOp_revert_knownCodePc(address(const::Address_ArbOwner), 166, 0, 0);
    }
}

// function serializeAllParameters() external view returns(bytes memory);
view write func arbowner_serializeAllParameters(_topFrame: EvmCallFrame, calldata: ByteArray) {
    if (bytearray_size(calldata) != 4) {
        evmOp_revert_knownPc(170, 0, 0);
    }
    let serialized = chainParams_serializeAllParams();
    let serSize = bytearray_size(serialized);
    let mem = bytearray_copy(
        serialized,
        0,
        bytearray_set256(
            bytearray_set256(bytearray_new(0), 0, 32),
            32,
            serSize,   // no need to round up, because serSize is already a multiple of 32
        ),
        64,
        serSize,
    );
    if (evmCallStack_setTopFrameMemory(mem)) {
        evmOp_return(0, 64+serSize);
     } else {
        evmOp_revert_knownPc(171, 0, 0);
    }
}

// function isFairGasPriceSender(address addr) external view returns(bool);
view write func arbowner_isFairGasPriceSender(_topFrame: EvmCallFrame, calldata: ByteArray) {
    if (bytearray_size(calldata) != 36) {
        evmOp_revert_knownPc(170, 0, 0);
    }
    let mem = bytearray_set256(
        bytearray_new(0),
        0,
        uint(isFairGasPriceSender(address(bytearray_get256(calldata, 4)))),
    );
    if (evmCallStack_setTopFrameMemory(mem)) {
        evmOp_return(0, 32);
    } else {
        evmOp_revert_knownPc(171, 0, 0);
    }
}

// function getAllFairGasPriceSenders() external view returns(bytes memory);
view write func arbowner_getAllFairGasPriceSenders(_topFrame: EvmCallFrame, calldata: ByteArray) {
    if (bytearray_size(calldata) != 4) {
        evmOp_revert_knownPc(180, 0, 0);
    }
    if let Some(serialized) = getSerializedFairGasPriceSenders() {
        let mem = bytearray_copy(
            serialized,
            0,
            bytearray_set256(
                bytearray_set256(
                    bytearray_new(0),
                    0,
                    32,
                ),
                32,
                bytearray_size(serialized),
            ),
            64,
            bytearray_size(serialized),  // don't need to round up, because already a multiple of 32
        );
        if (evmCallStack_setTopFrameMemory(mem)) {
            evmOp_return(0, bytearray_size(mem));
        } else {
            evmOp_revert_knownPc(181, 0, 0);
        }
    } else {
        evmOp_revert_knownPc(182, 0, 0);
    }
}

// function allowAllSenders() external;
view write func arbowner_allowAllSenders(_topFrame: EvmCallFrame, calldata: ByteArray) {
    evmOp_revertIfStatic();
    if (bytearray_size(calldata) != 4) {
        evmOp_revert_knownPc(190, 0, 0);
    }
    allowedSenders_allowAll();
    evmOp_return(0, 0);
}

// function allowOnlyOwnerToSend() external;
view write func arbowner_allowOnlyOwnerToSend(_topFrame: EvmCallFrame, calldata: ByteArray) {
    evmOp_revertIfStatic();
    if (bytearray_size(calldata) != 4) {
        evmOp_revert_knownPc(200, 0, 0);
    }
    allowedSenders_allowNone();
    evmOp_return(0, 0);
}

// function isAllowedSender(address addr) external view returns(bool);
view write func arbowner_isAllowedSender(_topFrame: EvmCallFrame, calldata: ByteArray) {
    if (bytearray_size(calldata) != 36) {
        evmOp_revert_knownPc(210, 0, 0);
    }
    let mem = bytearray_set256(
        bytearray_new(0),
        0,
        uint(allowedSenders_contains(address(bytearray_get256(calldata, 4))))
    );
    if (evmCallStack_setTopFrameMemory(mem)) {
        evmOp_return(0, 32);
    } else {
        evmOp_revert_knownPc(211, 0, 0);
    }
}

// function addAllowedSender(address addr) external;
view write func arbowner_addAllowedSender(_topFrame: EvmCallFrame, calldata: ByteArray) {
    evmOp_revertIfStatic();
    if (bytearray_size(calldata) != 36) {
        evmOp_revert_knownPc(220, 0, 0);
    }
    allowedSenders_add(address(bytearray_get256(calldata, 4)));
    evmOp_return(0, 0);
}

// function removeAllowedSender(address addr) external;
view write func arbowner_removeAllowedSender(_topFrame: EvmCallFrame, calldata: ByteArray) {
    evmOp_revertIfStatic();
    if (bytearray_size(calldata) != 36) {
        evmOp_revert_knownPc(230, 0, 0);
    }
    allowedSenders_remove(address(bytearray_get256(calldata, 4)));
    evmOp_return(0, 0);
}

// function getAllAllowedSenders() external view returns(bytes memory);
view write func arbowner_getAllAllowedSenders(_topFrame: EvmCallFrame, calldata: ByteArray) {
    if (bytearray_size(calldata) != 4) {
        evmOp_revert_knownPc(240, 0, 0);
    }
    if let Some(serialized) = allowedSenders_serialize() {
        let size = bytearray_size(serialized);
        let mem = bytearray_copy(
            serialized,
            0,
            bytearray_set256(
                bytearray_set256(bytearray_new(0), 0, 32),
                32,
                size,    // no need to round up, because size is already a multiple of 32
            ),
            64,
            size,
        );
        if (evmCallStack_setTopFrameMemory(mem)) {
            evmOp_return(0, 64+size);
        } else {
            evmOp_revert_knownPc(241, 0, 0);
        }
    } else {
        evmOp_revert_knownPc(242, 0, 0);
    }
}

// function setL1GasPriceEstimate(uint priceInGwei) external;
view write func arbowner_setL1GasPriceEstimate(_topFrame: EvmCallFrame, calldata: ByteArray) {
    evmOp_revertIfStatic();
    if (bytearray_size(calldata) != 36) {
        evmOp_revert_knownPc(250, 0, 0);
    }
    let newGasPrice = bytearray_get256(calldata, 4);
    setL1GasPriceEstimate(newGasPrice * (1000 * 1000 * 1000));  // convert to wei
    evmOp_return(0, 0);
}

// function setFairGasPriceSender(address addr, bool isFairGasPriceSender) external;
view write func arbowner_setFairGasPriceSender(_topFrame: EvmCallFrame, calldata: ByteArray) {
    if (bytearray_size(calldata) != 68) {
        evmOp_revert_knownCodePc(address(const::Address_ArbOwner), 210, 0, 0);
    }
    setFairGasPriceSender(address(bytearray_get256(calldata, 4)), bytearray_get256(calldata, 36)!=0);
    evmOp_return(0, 0);
}

// function getLastUpgradeHash() external view returns(bytes32);
view write func arbowner_getLastUpgradeHash(_topFrame: EvmCallFrame, calldata: ByteArray) {
    if (bytearray_size(calldata) != 4) {
        evmOp_revert_knownPc(190, 0, 0);
    }
    let mem = bytearray_set256(bytearray_new(0), 0, uint(previousArbosUpgradeHash));
    if (evmCallStack_setTopFrameMemory(mem)) {
        evmOp_return(0, 32);
    } else {
        evmOp_revert_knownPc(191, 0, 0);
    }
}

// function addChainOwner(address newOwner) external;
view write func arbowner_addChainOwner(_topFrame: EvmCallFrame, calldata: ByteArray) {
    evmOp_revertIfStatic();
    if (bytearray_size(calldata) != 36) {
        evmOp_revert_knownPc(190, 0, 0);
    }
    let newOwner = address(bytearray_get256(calldata, 4));
    addChainOwner(newOwner);
    evmOp_return(0, 0);
}

// function removeChainOwner(address ownerToRemove) external;
view write func arbowner_removeChainOwner(_topFrame: EvmCallFrame, calldata: ByteArray) {
    evmOp_revertIfStatic();
    if (bytearray_size(calldata) != 36) {
        evmOp_revert_knownPc(200, 0, 0);
    }
    let ownerToRemove = address(bytearray_get256(calldata, 4));
    if (hasChainOwnerPrivileges(ownerToRemove)) {
        removeChainOwner(ownerToRemove);
        evmOp_return(0, 0);
    } else {
        evmOp_revert_knownPc(201, 0, 0);
    }
}

// function isChainOwner(address addr) external view returns(bool);
view write func arbowner_isChainOwner(_topFrame: EvmCallFrame, calldata: ByteArray) {
    if (bytearray_size(calldata) != 36) {
        evmOp_revert_knownPc(210, 0, 0);
    }
    let addr = address(bytearray_get256(calldata, 4));
    let mem = bytearray_set256(
        bytearray_new(0),
        0,
        xif (hasChainOwnerPrivileges(addr)) { 1 } else { 0 },
    );
    if (evmCallStack_setTopFrameMemory(mem)) {
        evmOp_return(0, 32);
    } else {
        evmOp_revert_knownPc(211, 0, 0);
    }
}

// function getAllChainOwners() external view returns(bytes memory);
view write func arbowner_getAllChainOwners(_topFrame: EvmCallFrame, calldata: ByteArray) {
    if (bytearray_size(calldata) != 4) {
        evmOp_revert_knownPc(220, 0, 0);
    }
    let serialized = serializedListOfChainOwners();
    let mem = bytearray_copy(
        serialized,
        0,
        bytearray_set256(
            bytearray_set256(
                bytearray_new(0),
                0,
                32,
            ),
            32,
            bytearray_size(serialized),
        ),
        64,
        bytearray_size(serialized),  // don't need to round up, because already a multiple of 32
    );
    if (evmCallStack_setTopFrameMemory(mem)) {
        evmOp_return(0, bytearray_size(mem));
    } else {
        evmOp_revert_knownPc(221, 0, 0);
    }
}

//  function addMappingException(uint from, uint to) external;
view write func arbowner_addMappingException(_topFrame: EvmCallFrame, calldata: ByteArray) {
    evmOp_revertIfStatic();
    if (bytearray_size(calldata) != 68) {
        evmOp_revert_knownPc(230, 0, 0);
    }
    let from = bytearray_get256(calldata, 4);
    let to = bytearray_get256(calldata, 36);
    addressRemapExceptions_set(
        xif(from == const::WildcardForAddress) { None<address> } else { Some(address(from)) },
        xif(to == const::WildcardForAddress) { None<address> } else { Some(address(to)) },
        true,
    );
    evmOp_return(0, 0);
}

//  function removeMappingException(uint from, uint to) external;
view write func arbowner_removeMappingException(_topFrame: EvmCallFrame, calldata: ByteArray) {
    evmOp_revertIfStatic();
    if (bytearray_size(calldata) != 68) {
        evmOp_revert_knownPc(240, 0, 0);
    }
    let from = bytearray_get256(calldata, 4);
    let to = bytearray_get256(calldata, 36);
    addressRemapExceptions_set(
        xif(from == const::WildcardForAddress) { None<address> } else { Some(address(from)) },
        xif(to == const::WildcardForAddress) { None<address> } else { Some(address(to)) },
        false,
    );
    evmOp_return(0, 0);
}

//  function isMappingException(uint from, uint to) external view returns(bool);
view write func arbowner_isMappingException(_topFrame: EvmCallFrame, calldata: ByteArray) {
    if (bytearray_size(calldata) != 68) {
        evmOp_revert_knownPc(240, 0, 0);
    }
    let from = bytearray_get256(calldata, 4);
    let to = bytearray_get256(calldata, 36);
    let result = isL1MappingException(
        xif(from == const::WildcardForAddress) { None<address> } else { Some(address(from)) },
        xif(to == const::WildcardForAddress) { None<address> } else { Some(address(to)) },
    );
    let mem = bytearray_new(0);
    if (result) {
        mem = bytearray_set256(mem, 0, 1);
    }
    if (evmCallStack_setTopFrameMemory(mem)) {
        evmOp_return(0, 32);
    } else {
        evmOp_revert_knownPc(241, 0, 0);
    }
}

//  function getAllMappingExceptions() external view returns (bytes memory);
view write func arbowner_getAllMappingExceptions(_topFrame: EvmCallFrame, calldata: ByteArray) {
    if (bytearray_size(calldata) != 4) {
        evmOp_revert_knownPc(250, 0, 0);
    }

    let serialized = serializeAllRemapExceptions();
    let mem = bytearray_copy(
        serialized,
        0,
        bytearray_set256(
            bytearray_set256(
                bytearray_new(0),
                0,
                32,
            ),
            32,
            bytearray_size(serialized),
        ),
        64,
        bytearray_size(serialized),  // don't need to round up, because already a multiple of 32
    );
    if (evmCallStack_setTopFrameMemory(mem)) {
        evmOp_return(0, bytearray_size(mem));
    } else {
        evmOp_revert_knownPc(251, 0, 0);
    }
}<|MERGE_RESOLUTION|>--- conflicted
+++ resolved
@@ -246,11 +246,8 @@
 
 // function finishCodeUploadAsArbosUpgrade(bytes32 newCodeHash, bytes32 oldCodeHash) external;
 view write func arbowner_finishCodeUploadAsArbosUpgrade(_topFrame: EvmCallFrame, calldata: ByteArray) {
-<<<<<<< HEAD
     debug("finishing");
-=======
-    evmOp_revertIfStatic();
->>>>>>> e5e299cb
+    evmOp_revertIfStatic();
     if (bytearray_size(calldata) != 68) {
         evmOp_revert_knownCodePc(address(const::Address_ArbOwner), 40, 0, 0);
     }
