//
// Copyright 2020, Offchain Labs, Inc. All rights reserved.
//

use accounts::Account;
use accounts::getGlobalAccountStore;
use accounts::account_getBalance;
use accounts::account_setContractInfo;
use accounts::accountStore_forall;

use chainParameters::chainParams_getOwner;
use chainParameters::chainParams_setOwner;
use chainParameters::chainParams_setSecondsPerSend;

use decompression::decompressAndVerifyEcdsaSignedTx;

use evmCallStack::EvmCallFrame;
use evmCallStack::evmCallStack_topFrame;
use evmCallStack::evmCallStack_callHitError;
use evmCallStack::evmCallFrame_getCalldata;
use evmCallStack::evmCallFrame_getCaller;
use evmCallStack::evmCallFrame_getCallvalue;
use evmCallStack::evmCallFrame_getAccount;
use evmCallStack::evmCallStack_setAccount;
use evmCallStack::evmCallStack_setTopFrameMemory;
use evmCallStack::evmCallStack_stackDepth;
use evmCallStack::evmCallStack_returnFromCall;
use evmCallStack::evmCallStack_getAccountInCurrentContext;
use evmCallStack::evmCallStack_setAccountInCurrentContext;
use evmCallStack::evmCallStack_getTopFrameReturnData;

use evmOps::evmOp_return;
use evmOps::evmOp_revert;
use evmOps::evmOp_revert_knownPc;
use evmOps::evmOp_revert_knownCodePc;
use evmOps::evmOp_returndatasize;
use evmOps::doCreationOpcode;

use pluggables::ModuleFunction;
use pluggables::installPluggable;
use pluggables::callPluggable;
use pluggables::bindContractAddressToPluggable;

use gasAccounting::gasAccounting_addToReserveInCurrentContext;
use gasAccounting::gasAccounting_setFeesEnabled;
use gasAccounting::gasAccounting_getFeeRecipients;
use gasAccounting::gasAccounting_setFeeRecipients;
use gasAccounting::setFairGasPriceSender;
use gasAccounting::setGasAccountingParams;
use gasAccounting::isFairGasPriceSender;
use gasAccounting::getSerializedFairGasPriceSenders;

use inbox::inbox_currentArbBlockNumber;
use inbox::inbox_currentEthBlockNumber;
use inbox::inbox_currentTimestamp;

use std::bytearray::ByteArray;
use std::bytearray::bytearray_new;
use std::bytearray::bytearray_size;
use std::bytearray::bytearray_setByte;
use std::bytearray::bytearray_get256;
use std::bytearray::bytearray_set256;
use std::bytearray::bytearray_extract;
use std::bytearray::bytearray_copy;

use std::avmcodebuilder::AvmCodeBuilder;
use std::avmcodebuilder::avmCodeBuilder_new;
use std::avmcodebuilder::avmCodeBuilder_append;
use std::avmcodebuilder::avmCodeBuilder_getCodeHash;
use std::avmcodebuilder::avmCodeBuilder_finish;

use std::bytestream::bytestream_new;

use std::rlp::keccakOfRlpEncodedUintPair;

use std::storageMap::storageMap_new;


var upgradeInProgress: option<AvmCodeBuilder>;

public impure func arbowner_init() {
    upgradeInProgress = None<AvmCodeBuilder>;
}

public impure func arbowner_txcall() {
    if let Some(topFrame) = evmCallStack_topFrame() {
        // make sure the caller is either address zero or the chain's owner
        let caller = evmCallFrame_getCaller(topFrame);
        if ( (caller != address(0)) && (Some(caller) != chainParams_getOwner()) ) {
            evmOp_revert_knownCodePc(address(const::Address_ArbOwner), 0, 0, 0);
        }

        let calldata = evmCallFrame_getCalldata(topFrame);
        if (bytearray_size(calldata) < 4) {
            evmOp_revert_knownCodePc(address(const::Address_ArbOwner), 1, 0, 0);
        }
        let funcCode = asm(224, bytearray_get256(calldata, 0)) uint { shr };
        if (funcCode == const::funcCode_ArbOwner_giveOwnership) {
            arbowner_giveOwnership(topFrame, calldata);
        } elseif (funcCode == const::funcCode_ArbOwner_startCodeUpload) {
            arbowner_startCodeUpload(topFrame, calldata);
        } elseif (funcCode == const::funcCode_ArbOwner_continueCodeUpload) {
            arbowner_continueCodeUpload(topFrame, calldata);
        } elseif (funcCode == const::funcCode_ArbOwner_getUploadedCodeHash) {
            arbowner_getUploadedCodeHash(topFrame, calldata);
        } elseif (funcCode == const::funcCode_ArbOwner_finishCodeUploadAsArbosUpgrade) {
           arbowner_finishCodeUploadAsArbosUpgrade(topFrame, calldata);
        } elseif (funcCode == const::funcCode_ArbOwner_finishCodeUploadAsPluggable) {
           arbowner_finishCodeUploadAsPluggable(topFrame, calldata);
        } elseif (funcCode == const::funcCode_ArbOwner_addToReserveFunds) {
            arbowner_addToReserveFunds(topFrame, calldata);
        } elseif (funcCode == const::funcCode_ArbOwner_setFeesEnabled) {
            arbowner_setFeesEnabled(topFrame, calldata);
        } elseif (funcCode == const::funcCode_ArbOwner_getFeeRecipients) {
            arbowner_getFeeRecipients(topFrame, calldata);
        } elseif (funcCode == const::funcCode_ArbOwner_setFeeRecipients) {
            arbowner_setFeeRecipients(topFrame, calldata);
        } elseif (funcCode == const::funcCode_ArbOwner_setFairGasPriceSender) {
            arbowner_setFairGasPriceSender(topFrame, calldata);
        } elseif (funcCode == const::funcCode_ArbOwner_isFairGasPriceSender) {
            arbowner_isFairGasPriceSender(topFrame, calldata);
        } elseif (funcCode == const::funcCode_ArbOwner_getAllFairGasPriceSenders) {
            arbowner_getAllFairGasPriceSenders(topFrame, calldata);
        } elseif (funcCode == const::funcCode_ArbOwner_setSecondsPerSend) {
            arbowner_setSecondsPerSend(topFrame, calldata);
        } elseif (funcCode == const::funcCode_ArbOwner_setGasAccountingParams) {
            arbowner_setGasAccountingParams(topFrame, calldata);
        } elseif (funcCode == const::funcCode_ArbOwner_getTotalOfEthBalances) {
            arbowner_getTotalOfEthBalances(topFrame, calldata);
        } elseif (funcCode == const::funcCode_ArbOwner_deployContract) {
            arbowner_deployContract(topFrame, calldata);
        } else {
            // unrecognized function code
            evmOp_revert_knownCodePc(address(const::Address_ArbOwner), 2, 0, 0);
        }
    } else {
        // this shouldn't happen -- should always be called in an EVM tx
        evmCallStack_callHitError(22);
    }
}

impure func arbowner_giveOwnership(_topFrame: EvmCallFrame, calldata: ByteArray) {  // (address)
    if (bytearray_size(calldata) != 36) {
        evmOp_revert_knownCodePc(address(const::Address_ArbOwner), 10, 0, 0);
    }
    chainParams_setOwner(address(bytearray_get256(calldata, 4)));
    evmOp_return(0, 0);
}

impure func arbowner_addToReserveFunds(topFrame: EvmCallFrame, calldata: ByteArray) { // () payable
    if (bytearray_size(calldata) != 4) {
        evmOp_revert_knownCodePc(address(const::Address_ArbOwner), 50, 0, 0);
    }
    let callvalue = evmCallFrame_getCallvalue(topFrame);
    if (callvalue > 0) {
        gasAccounting_addToReserveInCurrentContext(callvalue);
    }
    evmOp_return(0, 0);
}

impure func arbowner_setFeesEnabled(_topFrame: EvmCallFrame, calldata: ByteArray) { // (bool)
    if (bytearray_size(calldata) != 36) {
        evmOp_revert_knownCodePc(address(const::Address_ArbOwner), 200, 0, 0);
    }
    gasAccounting_setFeesEnabled(bytearray_get256(calldata, 4) != 0);
    evmOp_return(0, 0);
}

impure func arbowner_getFeeRecipients(_topFrame: EvmCallFrame, calldata: ByteArray) { // () -> (address, address)
    if (bytearray_size(calldata) != 4) {
        evmOp_revert_knownCodePc(address(const::Address_ArbOwner), 100, 0, 0);
    }

    let (r1, r2) = gasAccounting_getFeeRecipients();
    let mem = bytearray_set256(
        bytearray_set256(bytearray_new(0), 0, uint(r1)),
        32,
        uint(r2)
    );
    if (evmCallStack_setTopFrameMemory(mem)) {
        evmOp_return(0, 64);
    } else {
        evmOp_revert_knownCodePc(address(const::Address_ArbOwner), 101, 0, 0);
    }
}

impure func arbowner_setFeeRecipients(_topFrame: EvmCallFrame, calldata: ByteArray) { // (address, address)
    if (bytearray_size(calldata) != 68) {
        evmOp_revert_knownCodePc(address(const::Address_ArbOwner), 110, 0, 0);
    }
    let recipient1 = address(bytearray_get256(calldata, 4));
    let recipient2 = address(bytearray_get256(calldata, 36));
    gasAccounting_setFeeRecipients(recipient1, recipient2);
    evmOp_return(0, 0);
}

<<<<<<< HEAD
impure func arbowner_setFairGasPriceSender(topFrame: EvmCallFrame, calldata: ByteArray) { // (address, bool)
    if (bytearray_size(calldata) != 68) {
=======
impure func arbowner_setFairGasPriceSender(_topFrame: EvmCallFrame, calldata: ByteArray) { // (address)
    if (bytearray_size(calldata) != 36) {
>>>>>>> 99fbbb42
        evmOp_revert_knownCodePc(address(const::Address_ArbOwner), 210, 0, 0);
    }
    setFairGasPriceSender(address(bytearray_get256(calldata, 4)), bytearray_get256(calldata, 36)!=0);
    evmOp_return(0, 0);
}

impure func arbowner_setSecondsPerSend(_topFrame: EvmCallFrame, calldata: ByteArray) {  // (uint)
    if (bytearray_size(calldata) != 36) {
        evmOp_revert_knownCodePc(address(const::Address_ArbOwner), 120, 0, 0);
    }
    if (chainParams_setSecondsPerSend(bytearray_get256(calldata, 4)) == Some(())) {
        evmOp_return(0, 0);
    } else {
        evmOp_revert_knownCodePc(address(const::Address_ArbOwner), 121, 0, 0);
    }
}

impure func arbowner_startCodeUpload(_topFrame: EvmCallFrame, calldata: ByteArray) { // ()
    if (bytearray_size(calldata) != 4) {
        evmOp_revert_knownCodePc(address(const::Address_ArbOwner), 20, 0, 0);
    }
    upgradeInProgress = Some(avmCodeBuilder_new(false));
    evmOp_return(0, 0);
}

impure func arbowner_continueCodeUpload(_topFrame: EvmCallFrame, calldata: ByteArray) { // (bytes)
    if (bytearray_size(calldata) < 68) {
        evmOp_revert_knownCodePc(address(const::Address_ArbOwner), 30, 0, 0);
    }
    if let Some(upgrade) = upgradeInProgress {
        let nbytes = bytearray_get256(calldata, 36);
        let marshalledCode = bytearray_extract(calldata, 68, nbytes);
        if let Some(updated) = avmCodeBuilder_append(upgrade, bytestream_new(marshalledCode)) {
            upgradeInProgress = Some(updated);
            evmOp_return(0, 0);
        } else {
            evmOp_revert_knownCodePc(address(const::Address_ArbOwner), 33, 0, 0);
        }
    } else {
        evmOp_revert_knownCodePc(address(const::Address_ArbOwner), 33, 0, 0);
    }
}

impure func arbowner_getUploadedCodeHash(_topFrame: EvmCallFrame, calldata: ByteArray) { // () -> bytes32
    if (bytearray_size(calldata) != 4) {
        evmOp_revert_knownCodePc(address(const::Address_ArbOwner), 140, 0, 0);
    }
    if let Some(upgrade) = upgradeInProgress {
        let codeHash = avmCodeBuilder_getCodeHash(upgrade);
        if (evmCallStack_setTopFrameMemory(bytearray_set256(bytearray_new(0), 0, uint(codeHash)))) {
            evmOp_return(0, 32);
        } else {
            evmOp_revert_knownCodePc(address(const::Address_ArbOwner), 141, 0, 0);
        }
    } else {
        evmOp_revert_knownCodePc(address(const::Address_ArbOwner), 142, 0, 0);
    }
}

impure func arbowner_finishCodeUploadAsArbosUpgrade(_topFrame: EvmCallFrame, calldata: ByteArray) { // ()
    if (bytearray_size(calldata) != 36) {
        evmOp_revert_knownCodePc(address(const::Address_ArbOwner), 40, 0, 0);
    }

    // This can only be called directly from L1. Revert if called from L2.
    if (evmCallStack_stackDepth() != 1) {
        evmOp_revert_knownCodePc(address(const::Address_ArbOwner), 41, 0, 0);
    }

    if let Some(upgrade) = upgradeInProgress {
        let requiredCodeHash = bytes32(bytearray_get256(calldata, 4));
        if (avmCodeBuilder_getCodeHash(upgrade) != requiredCodeHash) {
            evmOp_revert_knownCodePc(address(const::Address_ArbOwner), 42, 0, 0);
        }
        let upgradeCodePoint = unsafecast<impure func()>(avmCodeBuilder_finish(upgrade));
        upgradeInProgress = None<AvmCodeBuilder>;
        let _ = evmCallStack_returnFromCall(true, 0, 0, Some(upgradeCodePoint));
    } else {
        evmOp_revert_knownCodePc(address(const::Address_ArbOwner), 43, 0, 0);
    }
}

impure func arbowner_finishCodeUploadAsPluggable(_topFrame: EvmCallFrame, calldata: ByteArray) { // ()
    if (bytearray_size(calldata) != 68) {
        evmOp_revert_knownCodePc(address(const::Address_ArbOwner), 50, 0, 0);
    }
    let id = bytearray_get256(calldata, 4);
    let keepState = bytearray_get256(calldata, 36) != 0;
    if let Some(upgrade) = upgradeInProgress {
        if let Some(_) = installPluggable(id, unsafecast<ModuleFunction>(avmCodeBuilder_finish(upgrade)), keepState) {
            evmOp_return(0, 0);
        } else {
            evmOp_revert_knownCodePc(address(const::Address_ArbOwner), 51, 0, 0);
        }
    } else {
        evmOp_revert_knownCodePc(address(const::Address_ArbOwner), 52, 0, 0);
    }
}

impure func arbowner_bindAddressToPluggable(topFrame: EvmCallFrame, calldata: ByteArray) { // (address, uint)
    if (bytearray_size(calldata) != 68) {
        evmOp_revert_knownCodePc(address(const::Address_ArbOwner), 60, 0, 0);
    }
    let addr = address(bytearray_get256(calldata, 4));
    let pluggableId = bytearray_get256(calldata, 36);

    let acct = evmCallFrame_getAccount(topFrame, addr);
    acct = bindContractAddressToPluggable(acct, pluggableId);
    let success = evmCallStack_setAccount(addr, acct);
    if (success) {
        evmOp_return(0, 0);
    } else {
        evmOp_revert_knownCodePc(address(const::Address_ArbOwner), 61, 0, 0);
    }
}

impure func arbowner_setGasAccountingParams(_topFrame: EvmCallFrame, calldata: ByteArray) { // (uint, uint, uint)
    if (bytearray_size(calldata) != (4+3*32)) {
        evmOp_revert_knownCodePc(address(const::Address_ArbOwner), 130, 0, 0);
    }
    let speedLimitPerBlock = bytearray_get256(calldata, 4);
    let speedLimitPerSecond = speedLimitPerBlock * const::SecondsPerBlockDenominator / const::SecondsPerBlockNumerator;
    if (setGasAccountingParams(
            speedLimitPerSecond,
            bytearray_get256(calldata, 4+32),
            bytearray_get256(calldata, 4+2*32),
        )
    ) {
        evmOp_return(0, 0);
    } else {
        evmOp_revert_knownCodePc(address(const::Address_ArbOwner), 131, 0, 0);
    }
}

impure func arbowner_getTotalOfEthBalances(_topFrame: EvmCallFrame, calldata: ByteArray) { // () -> uint
    if (bytearray_size(calldata) != 4) {
        evmOp_revert_knownCodePc(address(const::Address_ArbOwner), 150, 0, 0);
    }
    let total = unsafecast<uint>(accountStore_forall(
        getGlobalAccountStore(),
        unsafecast<func(Account, any) -> any>(totalEthClosure),
        0
    ));
    if (evmCallStack_setTopFrameMemory(bytearray_set256(bytearray_new(0), 0, total))) {
        evmOp_return(0, 32);
    } else {
        evmOp_revert_knownCodePc(address(const::Address_ArbOwner), 151, 0, 0);
    }
}

func totalEthClosure(acct: Account, state: uint) -> uint {
    return state + account_getBalance(acct);
}

// function deployContract(bytes calldata constructorData, address deemedSender, uint deemedNonce) external payable returns(address);
impure func arbowner_deployContract(topFrame: EvmCallFrame, calldata: ByteArray) {
    let calldataSize = bytearray_size(calldata);
    if (calldataSize < 4+4*32) {
        evmOp_revert_knownCodePc(address(const::Address_ArbOwner), 160, 0, 0);
    }
    let deemedSender = address(bytearray_get256(calldata, 4+32));
    let deemedNonce = bytearray_get256(calldata, 4+2*32);
    let constructorDataSize = bytearray_get256(calldata, 4+3*32);
    if (calldataSize != 4 + 32 * (4 + (constructorDataSize+31)/32)) {
        evmOp_revert_knownCodePc(address(const::Address_ArbOwner), 161, 0, 0);
    }
    let constructorData = bytearray_extract(calldata, 4+4*32, constructorDataSize);
    let callvalue = evmCallFrame_getCallvalue(topFrame);

    let deployAddress = address(keccakOfRlpEncodedUintPair(uint(deemedSender), deemedNonce));

    if (doCreationOpcode(callvalue, constructorData, deployAddress) == address(0)) {
        evmOp_revert_knownCodePc(address(const::Address_ArbOwner), 163, 0, 0);
    }

    if (evmCallStack_setTopFrameMemory(bytearray_set256(bytearray_new(0), 0, uint(deployAddress)))) {
        evmOp_return(0, 32);
    } else {
        evmOp_revert_knownCodePc(address(const::Address_ArbOwner), 164, 0, 0);
    }
}

// function isFairGasPriceSender(address addr) external view returns(bool);
impure func arbowner_isFairGasPriceSender(topFrame: EvmCallFrame, calldata: ByteArray) {
    if (bytearray_size(calldata) != 36) {
        evmOp_revert_knownPc(170, 0, 0);
    }
    let mem = bytearray_set256(
        bytearray_new(0),
        0,
        uint(isFairGasPriceSender(address(bytearray_get256(calldata, 4)))),
    );
    if (evmCallStack_setTopFrameMemory(mem)) {
        evmOp_return(0, 32);
    } else {
        evmOp_revert_knownPc(171, 0, 0);
    }
}

// function getAllFairGasPriceSenders() external view returns(bytes memory);
impure func arbowner_getAllFairGasPriceSenders(topFrame: EvmCallFrame, calldata: ByteArray) {
    if (bytearray_size(calldata) != 4) {
        evmOp_revert_knownPc(180, 0, 0);
    }
    let serialized = getSerializedFairGasPriceSenders();
    let mem = bytearray_copy(
        serialized,
        0,
        bytearray_set256(
            bytearray_set256(
                bytearray_new(0),
                0,
                32,
            ),
            32,
            bytearray_size(serialized),
        ),
        64,
        bytearray_size(serialized),  // don't need to round up, because already a multiple of 32
    );
    if (evmCallStack_setTopFrameMemory(mem)) {
        evmOp_return(0, bytearray_size(mem));
    } else {
        evmOp_revert_knownPc(181, 0, 0);
    }
}




<|MERGE_RESOLUTION|>--- conflicted
+++ resolved
@@ -194,13 +194,8 @@
     evmOp_return(0, 0);
 }
 
-<<<<<<< HEAD
-impure func arbowner_setFairGasPriceSender(topFrame: EvmCallFrame, calldata: ByteArray) { // (address, bool)
+impure func arbowner_setFairGasPriceSender(_topFrame: EvmCallFrame, calldata: ByteArray) { // (address)
     if (bytearray_size(calldata) != 68) {
-=======
-impure func arbowner_setFairGasPriceSender(_topFrame: EvmCallFrame, calldata: ByteArray) { // (address)
-    if (bytearray_size(calldata) != 36) {
->>>>>>> 99fbbb42
         evmOp_revert_knownCodePc(address(const::Address_ArbOwner), 210, 0, 0);
     }
     setFairGasPriceSender(address(bytearray_get256(calldata, 4)), bytearray_get256(calldata, 36)!=0);
