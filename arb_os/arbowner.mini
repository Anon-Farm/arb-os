--- conflicted
+++ resolved
@@ -1,5 +1,5 @@
 //
-// Copyright 2020, Offchain Labs, Inc. All rights reserved.
+// Copyright 2020-2021, Offchain Labs, Inc. All rights reserved.
 //
 
 use accounts::Account;
@@ -126,17 +126,14 @@
             arbowner_getAllAllowedSenders(topFrame, calldata);
         } elseif (funcCode == const::funcCode_ArbOwner_setL1GasPriceEstimate) {
             arbowner_setL1GasPriceEstimate(topFrame, calldata);
-<<<<<<< HEAD
         } elseif (funcCode == const::funcCode_ArbOwner_setFairGasPriceSender) {
             arbowner_setFairGasPriceSender(topFrame, calldata);
         } elseif (funcCode == const::funcCode_ArbOwner_isFairGasPriceSender) {
             arbowner_isFairGasPriceSender(topFrame, calldata);
         } elseif (funcCode == const::funcCode_ArbOwner_getAllFairGasPriceSenders) {
             arbowner_getAllFairGasPriceSenders(topFrame, calldata);
-=======
         } elseif (funcCode == const::funcCode_ArbOwner_bindAddressToPluggable) {
             arbowner_bindAddressToPluggable(topFrame, calldata);
->>>>>>> 251e58e6
         } else {
             // unrecognized function code
             evmOp_revert_knownCodePc(address(const::Address_ArbOwner), 2, 0, 0);
