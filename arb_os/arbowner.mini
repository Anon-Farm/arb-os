//
// Copyright 2020, Offchain Labs, Inc. All rights reserved.
//

<<<<<<< HEAD
use accounts::Account;
use accounts::getGlobalAccountStore;
use accounts::account_getBalance;
use accounts::account_setContractInfo;
use accounts::accountStore_forall;

=======
>>>>>>> e570a477
use chainParameters::chainParams_getOwner;
use chainParameters::chainParams_setOwner;
use chainParameters::chainParams_setSecondsPerSend;

use decompression::decompressAndVerifyEcdsaSignedTx;

use evmCallStack::EvmCallFrame;
use evmCallStack::evmCallStack_topFrame;
use evmCallStack::evmCallStack_callHitError;
use evmCallStack::evmCallFrame_getCalldata;
use evmCallStack::evmCallFrame_getCaller;
use evmCallStack::evmCallFrame_getCallvalue;
use evmCallStack::evmCallFrame_getAccount;
use evmCallStack::evmCallStack_setAccount;
use evmCallStack::evmCallStack_setTopFrameMemory;
use evmCallStack::evmCallStack_stackDepth;
use evmCallStack::evmCallStack_returnFromCall;
use evmCallStack::evmCallStack_getAccountInCurrentContext;
use evmCallStack::evmCallStack_setAccountInCurrentContext;
use evmCallStack::evmCallStack_getTopFrameReturnData;

use evmOps::evmOp_return;
use evmOps::evmOp_revert;
use evmOps::evmOp_revert_knownCodePc;
use evmOps::evmOp_callAndReturn;
use evmOps::evmOp_returndatasize;
use evmOps::doCreationOpcode;

use pluggables::ModuleFunction;
use pluggables::installPluggable;
use pluggables::callPluggable;
use pluggables::bindContractAddressToPluggable;

use gasAccounting::gasAccounting_addToReserveInCurrentContext;
use gasAccounting::gasAccounting_setFeesEnabled;
use gasAccounting::gasAccounting_getFeeRecipients;
use gasAccounting::gasAccounting_setFeeRecipients;
use gasAccounting::setFairGasPriceSender;
use gasAccounting::setGasAccountingParams;

use inbox::AggregatorInfo;
use inbox::inbox_currentArbBlockNumber;
use inbox::inbox_currentEthBlockNumber;
use inbox::inbox_currentTimestamp;

use std::bytearray::ByteArray;
use std::bytearray::bytearray_new;
use std::bytearray::bytearray_size;
use std::bytearray::bytearray_setByte;
use std::bytearray::bytearray_get256;
use std::bytearray::bytearray_set256;
use std::bytearray::bytearray_extract;

use std::avmcodebuilder::AvmCodeBuilder;
use std::avmcodebuilder::avmCodeBuilder_new;
use std::avmcodebuilder::avmCodeBuilder_append;
use std::avmcodebuilder::avmCodeBuilder_getCodeHash;
use std::avmcodebuilder::avmCodeBuilder_finish;

use std::bytestream::bytestream_new;

use std::rlp::keccakOfRlpEncodedUintPair;

use std::storageMap::storageMap_new;


var upgradeInProgress: option<AvmCodeBuilder>;

public impure func arbowner_init() {
    upgradeInProgress = None<AvmCodeBuilder>;
}

public impure func arbowner_txcall() {
    if let Some(topFrame) = evmCallStack_topFrame() {
        // make sure the caller is either address zero or the chain's owner
        let caller = evmCallFrame_getCaller(topFrame);
        if ( (caller != address(0)) && (Some(caller) != chainParams_getOwner()) ) {
            evmOp_revert_knownCodePc(address(const::Address_ArbOwner), 0, 0, 0);
        }

        let calldata = evmCallFrame_getCalldata(topFrame);
        if (bytearray_size(calldata) < 4) {
            evmOp_revert_knownCodePc(address(const::Address_ArbOwner), 1, 0, 0);
        }
        let funcCode = asm(224, bytearray_get256(calldata, 0)) uint { shr };
        if (funcCode == const::funcCode_ArbOwner_giveOwnership) {
            arbowner_giveOwnership(topFrame, calldata);
        } elseif (funcCode == const::funcCode_ArbOwner_startCodeUpload) {
            arbowner_startCodeUpload(topFrame, calldata);
        } elseif (funcCode == const::funcCode_ArbOwner_continueCodeUpload) {
            arbowner_continueCodeUpload(topFrame, calldata);
        } elseif (funcCode == const::funcCode_ArbOwner_getUploadedCodeHash) {
            arbowner_getUploadedCodeHash(topFrame, calldata);
        } elseif (funcCode == const::funcCode_ArbOwner_finishCodeUploadAsArbosUpgrade) {
           arbowner_finishCodeUploadAsArbosUpgrade(topFrame, calldata);
        } elseif (funcCode == const::funcCode_ArbOwner_finishCodeUploadAsPluggable) {
           arbowner_finishCodeUploadAsPluggable(topFrame, calldata);
        } elseif (funcCode == const::funcCode_ArbOwner_addToReserveFunds) {
            arbowner_addToReserveFunds(topFrame, calldata);
        } elseif (funcCode == const::funcCode_ArbOwner_setFeesEnabled) {
            arbowner_setFeesEnabled(topFrame, calldata);
        } elseif (funcCode == const::funcCode_ArbOwner_getFeeRecipients) {
            arbowner_getFeeRecipients(topFrame, calldata);
        } elseif (funcCode == const::funcCode_ArbOwner_setFeeRecipients) {
            arbowner_setFeeRecipients(topFrame, calldata);
        } elseif (funcCode == const::funcCode_ArbOwner_setFairGasPriceSender) {
            arbowner_setFairGasPriceSender(topFrame, calldata);
        } elseif (funcCode == const::funcCode_ArbOwner_setSecondsPerSend) {
            arbowner_setSecondsPerSend(topFrame, calldata);
        } elseif (funcCode == const::funcCode_ArbOwner_setGasAccountingParams) {
            arbowner_setGasAccountingParams(topFrame, calldata);
<<<<<<< HEAD
        } elseif (funcCode == const::funcCode_ArbOwner_getTotalOfEthBalances) {
            arbowner_getTotalOfEthBalances(topFrame, calldata);
=======
        } elseif (funcCode == const::funcCode_ArbOwner_deployContract) {
            arbowner_deployContract(topFrame, calldata);
>>>>>>> e570a477
        } else {
            // unrecognized function code
            evmOp_revert_knownCodePc(address(const::Address_ArbOwner), 2, 0, 0);
        }
    } else {
        // this shouldn't happen -- should always be called in an EVM tx
        evmCallStack_callHitError(22);
    }
}

impure func arbowner_giveOwnership(topFrame: EvmCallFrame, calldata: ByteArray) {  // (address)
    if (bytearray_size(calldata) != 36) {
        evmOp_revert_knownCodePc(address(const::Address_ArbOwner), 10, 0, 0);
    }
    chainParams_setOwner(address(bytearray_get256(calldata, 4)));
    evmOp_return(0, 0);
}

impure func arbowner_addToReserveFunds(topFrame: EvmCallFrame, calldata: ByteArray) { // () payable
    if (bytearray_size(calldata) != 4) {
        evmOp_revert_knownCodePc(address(const::Address_ArbOwner), 50, 0, 0);
    }
    let callvalue = evmCallFrame_getCallvalue(topFrame);
    if (callvalue > 0) {
        gasAccounting_addToReserveInCurrentContext(callvalue);
    }
    evmOp_return(0, 0);
}

impure func arbowner_setFeesEnabled(topFrame: EvmCallFrame, calldata: ByteArray) { // (bool)
    if (bytearray_size(calldata) != 36) {
        evmOp_revert_knownCodePc(address(const::Address_ArbOwner), 200, 0, 0);
    }
    gasAccounting_setFeesEnabled(bytearray_get256(calldata, 4) != 0);
    evmOp_return(0, 0);
}

impure func arbowner_getFeeRecipients(topFrame: EvmCallFrame, calldata: ByteArray) { // () -> (address, address)
    if (bytearray_size(calldata) != 4) {
        evmOp_revert_knownCodePc(address(const::Address_ArbOwner), 100, 0, 0);
    }

    let (r1, r2) = gasAccounting_getFeeRecipients();
    let mem = bytearray_set256(
        bytearray_set256(bytearray_new(0), 0, uint(r1)),
        32,
        uint(r2)
    );
    if (evmCallStack_setTopFrameMemory(mem)) {
        evmOp_return(0, 64);
    } else {
        evmOp_revert_knownCodePc(address(const::Address_ArbOwner), 101, 0, 0);
    }
}

impure func arbowner_setFeeRecipients(topFrame: EvmCallFrame, calldata: ByteArray) { // (address, address)
    if (bytearray_size(calldata) != 68) {
        evmOp_revert_knownCodePc(address(const::Address_ArbOwner), 110, 0, 0);
    }
    let recipient1 = address(bytearray_get256(calldata, 4));
    let recipient2 = address(bytearray_get256(calldata, 36));
    gasAccounting_setFeeRecipients(recipient1, recipient2);
    evmOp_return(0, 0);
}

impure func arbowner_setFairGasPriceSender(topFrame: EvmCallFrame, calldata: ByteArray) { // (address)
    if (bytearray_size(calldata) != 36) {
        evmOp_revert_knownCodePc(address(const::Address_ArbOwner), 210, 0, 0);
    }
    setFairGasPriceSender(address(bytearray_get256(calldata, 4)));
    evmOp_return(0, 0);
}

impure func arbowner_setSecondsPerSend(topFrame: EvmCallFrame, calldata: ByteArray) {  // (uint)
    if (bytearray_size(calldata) != 36) {
        evmOp_revert_knownCodePc(address(const::Address_ArbOwner), 120, 0, 0);
    }
    if (chainParams_setSecondsPerSend(bytearray_get256(calldata, 4)) == Some(())) {
        evmOp_return(0, 0);
    } else {
        evmOp_revert_knownCodePc(address(const::Address_ArbOwner), 121, 0, 0);
    }
}

impure func arbowner_startCodeUpload(topFrame: EvmCallFrame, calldata: ByteArray) { // ()
    if (bytearray_size(calldata) != 4) {
        evmOp_revert_knownCodePc(address(const::Address_ArbOwner), 20, 0, 0);
    }
    upgradeInProgress = Some(avmCodeBuilder_new(false));
    evmOp_return(0, 0);
}

impure func arbowner_continueCodeUpload(topFrame: EvmCallFrame, calldata: ByteArray) { // (bytes)
    if (bytearray_size(calldata) < 68) {
        evmOp_revert_knownCodePc(address(const::Address_ArbOwner), 30, 0, 0);
    }
    if let Some(upgrade) = upgradeInProgress {
        let nbytes = bytearray_get256(calldata, 36);
        let marshalledCode = bytearray_extract(calldata, 68, nbytes);
        if let Some(updated) = avmCodeBuilder_append(upgrade, bytestream_new(marshalledCode)) {
            upgradeInProgress = Some(updated);
            evmOp_return(0, 0);
        } else {
            evmOp_revert_knownCodePc(address(const::Address_ArbOwner), 33, 0, 0);
        }
    } else {
        evmOp_revert_knownCodePc(address(const::Address_ArbOwner), 33, 0, 0);
    }
}

impure func arbowner_getUploadedCodeHash(topFrame: EvmCallFrame, calldata: ByteArray) { // () -> bytes32
    if (bytearray_size(calldata) != 4) {
        evmOp_revert_knownCodePc(address(const::Address_ArbOwner), 140, 0, 0);
    }
    if let Some(upgrade) = upgradeInProgress {
        let codeHash = avmCodeBuilder_getCodeHash(upgrade);
        if (evmCallStack_setTopFrameMemory(bytearray_set256(bytearray_new(0), 0, uint(codeHash)))) {
            evmOp_return(0, 32);
        } else {
            evmOp_revert_knownCodePc(address(const::Address_ArbOwner), 141, 0, 0);
        }
    } else {
        evmOp_revert_knownCodePc(address(const::Address_ArbOwner), 142, 0, 0);
    }
}

impure func arbowner_finishCodeUploadAsArbosUpgrade(topFrame: EvmCallFrame, calldata: ByteArray) { // ()
    if (bytearray_size(calldata) != 36) {
        evmOp_revert_knownCodePc(address(const::Address_ArbOwner), 40, 0, 0);
    }

    // This can only be called directly from L1. Revert if called from L2.
    if (evmCallStack_stackDepth() != 1) {
        evmOp_revert_knownCodePc(address(const::Address_ArbOwner), 41, 0, 0);
    }

    if let Some(upgrade) = upgradeInProgress {
        let requiredCodeHash = bytes32(bytearray_get256(calldata, 4));
        if (avmCodeBuilder_getCodeHash(upgrade) != requiredCodeHash) {
            evmOp_revert_knownCodePc(address(const::Address_ArbOwner), 42, 0, 0);
        }
        let upgradeCodePoint = unsafecast<impure func()>(avmCodeBuilder_finish(upgrade));
        upgradeInProgress = None<AvmCodeBuilder>;
        let _ = evmCallStack_returnFromCall(true, 0, 0, Some(upgradeCodePoint));
    } else {
        evmOp_revert_knownCodePc(address(const::Address_ArbOwner), 43, 0, 0);
    }
}

impure func arbowner_finishCodeUploadAsPluggable(topFrame: EvmCallFrame, calldata: ByteArray) { // ()
    if (bytearray_size(calldata) != 68) {
        evmOp_revert_knownCodePc(address(const::Address_ArbOwner), 50, 0, 0);
    }
    let id = bytearray_get256(calldata, 4);
    let keepState = bytearray_get256(calldata, 36) != 0;
    if let Some(upgrade) = upgradeInProgress {
        if let Some(_) = installPluggable(id, unsafecast<ModuleFunction>(avmCodeBuilder_finish(upgrade)), keepState) {
            evmOp_return(0, 0);
        } else {
            evmOp_revert_knownCodePc(address(const::Address_ArbOwner), 51, 0, 0);
        }
    } else {
        evmOp_revert_knownCodePc(address(const::Address_ArbOwner), 52, 0, 0);
    }
}

impure func arbowner_bindAddressToPluggable(topFrame: EvmCallFrame, calldata: ByteArray) { // (address, uint)
    if (bytearray_size(calldata) != 68) {
        evmOp_revert_knownCodePc(address(const::Address_ArbOwner), 60, 0, 0);
    }
    let addr = address(bytearray_get256(calldata, 4));
    let pluggableId = bytearray_get256(calldata, 36);

    let acct = evmCallFrame_getAccount(topFrame, addr);
    acct = bindContractAddressToPluggable(acct, addr, pluggableId);
    let success = evmCallStack_setAccount(addr, acct);
    if (success) {
        evmOp_return(0, 0);
    } else {
        evmOp_revert_knownCodePc(address(const::Address_ArbOwner), 61, 0, 0);
    }
}

impure func arbowner_setGasAccountingParams(topFrame: EvmCallFrame, calldata: ByteArray) { // (uint, uint, uint)
    if (bytearray_size(calldata) != (4+3*32)) {
        evmOp_revert_knownCodePc(address(const::Address_ArbOwner), 130, 0, 0);
    }
    let speedLimitPerBlock = bytearray_get256(calldata, 4);
    let speedLimitPerSecond = speedLimitPerBlock * const::SecondsPerBlockDenominator / const::SecondsPerBlockNumerator;
    if (setGasAccountingParams(
            speedLimitPerSecond,
            bytearray_get256(calldata, 4+32),
            bytearray_get256(calldata, 4+2*32),
        )
    ) {
        evmOp_return(0, 0);
    } else {
        evmOp_revert_knownCodePc(address(const::Address_ArbOwner), 131, 0, 0);
    }
}

<<<<<<< HEAD
impure func arbowner_getTotalOfEthBalances(topFrame: EvmCallFrame, calldata: ByteArray) { // () -> uint
    if (bytearray_size(calldata) != 4) {
        evmOp_revert_knownCodePc(address(const::Address_ArbOwner), 150, 0, 0);
    }
    let total = unsafecast<uint>(accountStore_forall(
        getGlobalAccountStore(),
        unsafecast<func(Account, any) -> any>(totalEthClosure),
        0
    ));
    if (evmCallStack_setTopFrameMemory(bytearray_set256(bytearray_new(0), 0, total))) {
        evmOp_return(0, 32);
    } else {
        evmOp_revert_knownCodePc(address(const::Address_ArbOwner), 151, 0, 0);
    }
}

func totalEthClosure(acct: Account, state: uint) -> uint {
    return state + account_getBalance(acct);
}
=======
// function deployContract(bytes calldata constructorData, address deemedSender, uint deemedNonce) external payable returns(address);
impure func arbowner_deployContract(topFrame: EvmCallFrame, calldata: ByteArray) {
    let calldataSize = bytearray_size(calldata);
    if (calldataSize < 4+4*32) {
        evmOp_revert_knownCodePc(address(const::Address_ArbOwner), 150, 0, 0);
    }
    let deemedSender = address(bytearray_get256(calldata, 4+32));
    let deemedNonce = bytearray_get256(calldata, 4+2*32);
    let constructorDataSize = bytearray_get256(calldata, 4+3*32);
    if (calldataSize != 4 + 32 * (4 + (constructorDataSize+31)/32)) {
        evmOp_revert_knownCodePc(address(const::Address_ArbOwner), 151, 0, 0);
    }
    let constructorData = bytearray_extract(calldata, 4+4*32, constructorDataSize);
    let callvalue = evmCallFrame_getCallvalue(topFrame);

    if( ! evmCallStack_setTopFrameMemory(constructorData) ) {
        evmOp_revert_knownCodePc(address(const::Address_ArbOwner), 152, 0, 0);
    }

    let deployAddress = address(keccakOfRlpEncodedUintPair(uint(deemedSender), deemedNonce));

    if (doCreationOpcode(callvalue, 0, constructorDataSize, deployAddress) == address(0)) {
        evmOp_revert_knownCodePc(address(const::Address_ArbOwner), 153, 0, 0);
    }

    if (evmCallStack_setTopFrameMemory(bytearray_set256(bytearray_new(0), 0, uint(deployAddress)))) {
        evmOp_return(0, 32);
    } else {
        evmOp_revert_knownCodePc(address(const::Address_ArbOwner), 154, 0, 0);
    }
}



>>>>>>> e570a477





<|MERGE_RESOLUTION|>--- conflicted
+++ resolved
@@ -2,15 +2,12 @@
 // Copyright 2020, Offchain Labs, Inc. All rights reserved.
 //
 
-<<<<<<< HEAD
 use accounts::Account;
 use accounts::getGlobalAccountStore;
 use accounts::account_getBalance;
 use accounts::account_setContractInfo;
 use accounts::accountStore_forall;
 
-=======
->>>>>>> e570a477
 use chainParameters::chainParams_getOwner;
 use chainParameters::chainParams_setOwner;
 use chainParameters::chainParams_setSecondsPerSend;
@@ -122,13 +119,10 @@
             arbowner_setSecondsPerSend(topFrame, calldata);
         } elseif (funcCode == const::funcCode_ArbOwner_setGasAccountingParams) {
             arbowner_setGasAccountingParams(topFrame, calldata);
-<<<<<<< HEAD
         } elseif (funcCode == const::funcCode_ArbOwner_getTotalOfEthBalances) {
             arbowner_getTotalOfEthBalances(topFrame, calldata);
-=======
         } elseif (funcCode == const::funcCode_ArbOwner_deployContract) {
             arbowner_deployContract(topFrame, calldata);
->>>>>>> e570a477
         } else {
             // unrecognized function code
             evmOp_revert_knownCodePc(address(const::Address_ArbOwner), 2, 0, 0);
@@ -330,7 +324,6 @@
     }
 }
 
-<<<<<<< HEAD
 impure func arbowner_getTotalOfEthBalances(topFrame: EvmCallFrame, calldata: ByteArray) { // () -> uint
     if (bytearray_size(calldata) != 4) {
         evmOp_revert_knownCodePc(address(const::Address_ArbOwner), 150, 0, 0);
@@ -350,44 +343,40 @@
 func totalEthClosure(acct: Account, state: uint) -> uint {
     return state + account_getBalance(acct);
 }
-=======
+
 // function deployContract(bytes calldata constructorData, address deemedSender, uint deemedNonce) external payable returns(address);
 impure func arbowner_deployContract(topFrame: EvmCallFrame, calldata: ByteArray) {
     let calldataSize = bytearray_size(calldata);
     if (calldataSize < 4+4*32) {
-        evmOp_revert_knownCodePc(address(const::Address_ArbOwner), 150, 0, 0);
+        evmOp_revert_knownCodePc(address(const::Address_ArbOwner), 160, 0, 0);
     }
     let deemedSender = address(bytearray_get256(calldata, 4+32));
     let deemedNonce = bytearray_get256(calldata, 4+2*32);
     let constructorDataSize = bytearray_get256(calldata, 4+3*32);
     if (calldataSize != 4 + 32 * (4 + (constructorDataSize+31)/32)) {
-        evmOp_revert_knownCodePc(address(const::Address_ArbOwner), 151, 0, 0);
+        evmOp_revert_knownCodePc(address(const::Address_ArbOwner), 161, 0, 0);
     }
     let constructorData = bytearray_extract(calldata, 4+4*32, constructorDataSize);
     let callvalue = evmCallFrame_getCallvalue(topFrame);
 
     if( ! evmCallStack_setTopFrameMemory(constructorData) ) {
-        evmOp_revert_knownCodePc(address(const::Address_ArbOwner), 152, 0, 0);
+        evmOp_revert_knownCodePc(address(const::Address_ArbOwner), 162, 0, 0);
     }
 
     let deployAddress = address(keccakOfRlpEncodedUintPair(uint(deemedSender), deemedNonce));
 
     if (doCreationOpcode(callvalue, 0, constructorDataSize, deployAddress) == address(0)) {
-        evmOp_revert_knownCodePc(address(const::Address_ArbOwner), 153, 0, 0);
+        evmOp_revert_knownCodePc(address(const::Address_ArbOwner), 163, 0, 0);
     }
 
     if (evmCallStack_setTopFrameMemory(bytearray_set256(bytearray_new(0), 0, uint(deployAddress)))) {
         evmOp_return(0, 32);
     } else {
-        evmOp_revert_knownCodePc(address(const::Address_ArbOwner), 154, 0, 0);
-    }
-}
-
-
-
->>>>>>> e570a477
-
-
-
-
-
+        evmOp_revert_knownCodePc(address(const::Address_ArbOwner), 164, 0, 0);
+    }
+}
+
+
+
+
+
