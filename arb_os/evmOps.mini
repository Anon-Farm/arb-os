--- conflicted
+++ resolved
@@ -320,7 +320,6 @@
     let addr = address(addrAsUint);     // truncates if necessary
     if let Some(topFrame) = evmCallStack_topFrame() {
         let memory = evmCallFrame_getMemory(topFrame);
-<<<<<<< HEAD
         let (codeArr, codeSize) = xif (evmCallFrame_constructorIsOnStackForAddress(topFrame, addr)) {
             (bytearray_new(0), 0)
         } else {
@@ -333,32 +332,6 @@
         };
         memory = bytearray_copy(codeArr, codeSize, memory, memAddr, nbytes);  // will zero-fill anything beyond end of codeArr
         if (evmCallStack_setTopFrameMemory(memory)) {
-=======
-        let updatedMemory = xif let Some(code) = account_getCode(
-            evmCallFrame_getAccount(topFrame, addr)
-        ) {
-            // if this would read beyond end of code,
-            //       bytearray_copy will zero-fill the rest of the target memory region,
-            //       which is the desired behavior
-            bytearray_copy(
-                code,
-                codeOffset,
-                memory,
-                memAddr,
-                nbytes
-            )
-        } else {
-            // code doesn't exist, so zero-fill the target memory region
-            bytearray_copy(
-                bytearray_new(0),
-                0,
-                memory,
-                memAddr,
-                nbytes
-            )
-        };
-        if (evmCallStack_setTopFrameMemory(updatedMemory)) {
->>>>>>> 5ebd8c49
             return;
         }
     }
@@ -373,7 +346,6 @@
         if (account_isEmpty(acct)) {
             return bytes32(0);
         }
-<<<<<<< HEAD
         return xif (evmCallFrame_constructorIsOnStackForAddress(topFrame, addr)) {
             bytes32(0xc5d2460186f7233c927e7db2dcc703c0e500b653ca82273b7bfad8045d85a470)  // hash of empty code
         } else {
@@ -382,12 +354,6 @@
             } else {
                 bytes32(0xc5d2460186f7233c927e7db2dcc703c0e500b653ca82273b7bfad8045d85a470)  // hash of empty code
             }
-=======
-        return xif let Some(code) = account_getCode(acct) {
-            keccak256(code, 0, bytearray_size(code))
-        } else {
-            bytes32(0xc5d2460186f7233c927e7db2dcc703c0e500b653ca82273b7bfad8045d85a470)   // hash of null code
->>>>>>> 5ebd8c49
         };
     }
 
