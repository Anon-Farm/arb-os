//
// Copyright 2020, Offchain Labs, Inc. All rights reserved.
//

use accounts::Account;
use evmCallStack::EvmCallFrame;
use evmlogs::EvmLogs;
use std::avmcodebuilder::AvmCodePoint;
use std::bytearray::ByteArray;
use std::bytestream::ByteStream;
use std::bytearray::MarshalledBytes;
use std::stack::Stack;
use std::storageMap::StorageMap;

use blockhash::blockhash_getForBlock;

use chainParameters::chainParams_chainId;
use errorHandler::errorHandler;

use evmCallStack::evmCallStack_stackInfo;
use evmCallStack::evmCallStack_topFrame;
use evmCallStack::evmCallStack_oldestCallFrame;
use evmCallStack::evmCallStack_setAccount;
use evmCallStack::evmCallStack_getAccount;
use evmCallStack::evmCallStack_getTopFrameReturnData;
use evmCallStack::evmCallStack_getTopFrameMemoryOrDie;
use evmCallStack::evmCallStack_setTopFrameMemory;
use evmCallStack::evmCallStack_setTopFrameStorageCell;
use evmCallStack::evmCallStack_addEvmLogToCurrent;
use evmCallStack::evmCallStack_selfDestructCurrentAccount;
use evmCallStack::evmCallStack_doCall;
use evmCallStack::evmCallStack_returnFromCall;
use evmCallStack::evmCallStack_callHitError;
use evmCallStack::evmCallStack_runningCodeFromAccount;
use evmCallStack::snapshotAuxStack;
use evmCallStack::evmCallStack_changeNumAccounts;
use evmCallStack::evmCallStack_getAccountStoreInCurrentContext;
use evmCallStack::evmCallStack_setAccountStoreInCurrentContext;

use evmCallStack::evmCallFrame_runningAsAccount;
use evmCallStack::evmCallFrame_runningCodeFromAccount;
use evmCallStack::evmCallFrame_getAccount;
use evmCallStack::evmCallFrame_getCaller;
use evmCallStack::evmCallFrame_getMemory;
use evmCallStack::evmCallFrame_getResumeCodePoint;
use evmCallStack::evmCallFrame_getCallvalue;
use evmCallStack::evmCallFrame_getCalldata;
use evmCallStack::evmCallFrame_getEvmLogs;
use evmCallStack::evmCallFrame_shouldRevertOnStorageWrite;

use accounts::accountStore_createOrAddCodeRef;
use accounts::account_getAddress;
use accounts::account_getCodeSize;
use accounts::account_getBalance;
use accounts::account_getCode;
use accounts::account_getStorageCell;
use accounts::account_getAllStorage;
use accounts::account_getEvmJumpTable;
use accounts::account_fetchAndIncrSeqNum;
use accounts::account_setContractInfo;
use accounts::account_isEmpty;
use accounts::account_hasContract;
use accounts::pristineAccount;

use codeSegment::getDummyAcceptContractCode;

use std::storageMap::storageMap_new;

use evmCallStack::evmCallStack_currentTimestamp;
use evmCallStack::evmCallStack_currentEthBlockNumber;

use evmlogs::evmlogs_empty;

use gasAccounting::getArbGasPrice;
use gasAccounting::getCurrentBlockGasLimit;

use tracing::evmTracer_pushCreate;
use tracing::evmTracer_pushCreate2;

use std::bytearray::bytearray_new;
use std::bytearray::bytearray_size;
use std::bytearray::bytearray_getByte;
use std::bytearray::bytearray_setByte;
use std::bytearray::bytearray_get256;
use std::bytearray::bytearray_set256;
use std::bytearray::bytearray_extract;
use std::bytearray::bytearray_copy;
use std::bytearray::bytearray_toSizeAndBuffer;
use std::bytestream::bytestream_new;

use std::stack::stack_pop;
use std::stack::stack_isEmpty;
use std::stack::stack_discardDeepestItems;

use codeSegment::translateEvmCodeSegment;

use std::keccak::keccak256;
use std::rlp::keccakOfRlpEncodedUintPair;


var evmOpJumpTable: [const::NumEvmOps]impure func();

public impure func evmOps_init() {
    evmOpJumpTable = unsafecast<[const::NumEvmOps]impure func()>(newfixedarray(const::NumEvmOps))
        with  { [const::EvmOp_stop] = unsafecast<impure func()>(evmOp_stop) }
        with  { [const::EvmOp_sha3] = unsafecast<impure func()>(evmOp_sha3) }
        with  { [const::EvmOp_address] = unsafecast<impure func()>(evmOp_address) }
        with  { [const::EvmOp_balance] = unsafecast<impure func()>(evmOp_balance) }
        with  { [const::EvmOp_selfbalance] = unsafecast<impure func()>(evmOp_selfbalance) }
        with  { [const::EvmOp_origin] = unsafecast<impure func()>(evmOp_origin) }
        with  { [const::EvmOp_caller] = unsafecast<impure func()>(evmOp_caller) }
        with  { [const::EvmOp_callvalue] = unsafecast<impure func()>(evmOp_callvalue) }
        with  { [const::EvmOp_calldataload] = unsafecast<impure func()>(evmOp_calldataload) }
        with  { [const::EvmOp_calldatasize] = unsafecast<impure func()>(evmOp_calldatasize) }
        with  { [const::EvmOp_calldatacopy] = unsafecast<impure func()>(evmOp_calldatacopy) }
        with  { [const::EvmOp_codesize] = unsafecast<impure func()>(evmOp_codesize) }
        with  { [const::EvmOp_codecopy] = unsafecast<impure func()>(evmOp_codecopy) }
        with  { [const::EvmOp_gasprice] = unsafecast<impure func()>(getArbGasPrice) }
        with  { [const::EvmOp_extcodesize] = unsafecast<impure func()>(evmOp_extcodesize) }
        with  { [const::EvmOp_extcodecopy] = unsafecast<impure func()>(evmOp_extcodecopy) }
        with  { [const::EvmOp_extcodehash] = unsafecast<impure func()>(evmOp_extcodehash) }
        with  { [const::EvmOp_blockhash] = unsafecast<impure func()>(evmOp_blockhash) }
        with  { [const::EvmOp_returndatasize] = unsafecast<impure func()>(evmOp_returndatasize) }
        with  { [const::EvmOp_returndatacopy] = unsafecast<impure func()>(evmOp_returndatacopy) }
        with  { [const::EvmOp_timestamp] = unsafecast<impure func()>(evmOp_timestamp) }
        with  { [const::EvmOp_number] = unsafecast<impure func()>(evmOp_number) }
        with  { [const::EvmOp_gaslimit] = unsafecast<impure func()>(getCurrentBlockGasLimit) }
        with  { [const::EvmOp_msize] = unsafecast<impure func()>(evmOp_msize) }
        with  { [const::EvmOp_mload] = unsafecast<impure func()>(evmOp_mload) }
        with  { [const::EvmOp_mstore] = unsafecast<impure func()>(evmOp_mstore) }
        with  { [const::EvmOp_mstore8] = unsafecast<impure func()>(evmOp_mstore8) }
        with  { [const::EvmOp_sload] = unsafecast<impure func()>(evmOp_sload) }
        with  { [const::EvmOp_sstore] = unsafecast<impure func()>(evmOp_sstore) }
        with  { [const::EvmOp_getjumpaddr] = unsafecast<impure func()>(evmOp_getjumpaddr) }
        with  { [const::EvmOp_msize] = unsafecast<impure func()>(evmOp_msize) }
        with  { [const::EvmOp_log0] = unsafecast<impure func()>(evmOp_log0) }
        with  { [const::EvmOp_log1] = unsafecast<impure func()>(evmOp_log1) }
        with  { [const::EvmOp_log2] = unsafecast<impure func()>(evmOp_log2) }
        with  { [const::EvmOp_log3] = unsafecast<impure func()>(evmOp_log3) }
        with  { [const::EvmOp_log4] = unsafecast<impure func()>(evmOp_log4) }
        with  { [const::EvmOp_call] = unsafecast<impure func()>(evmOp_call) }
        with  { [const::EvmOp_callcode] = unsafecast<impure func()>(evmOp_callcode) }
        with  { [const::EvmOp_delegatecall] = unsafecast<impure func()>(evmOp_delegatecall) }
        with  { [const::EvmOp_staticcall] = unsafecast<impure func()>(evmOp_staticcall) }
        with  { [const::EvmOp_revert] = unsafecast<impure func()>(evmOp_revert) }
        with  { [const::EvmOp_revert_knownPc] = unsafecast<impure func()>(evmOp_revert_knownPc) }
        with  { [const::EvmOp_return] = unsafecast<impure func()>(evmOp_return) }
        with  { [const::EvmOp_selfdestruct] = unsafecast<impure func()>(evmOp_selfdestruct) }
        with  { [const::EvmOp_create] = unsafecast<impure func()>(evmOp_create) }
        with  { [const::EvmOp_create2] = unsafecast<impure func()>(evmOp_create2) }
        with  { [const::EvmOp_chainId] = unsafecast<impure func()>(chainParams_chainId) }
        with  { [const::EvmOp_gas] = unsafecast<impure func()>(evmOp_gas) };

}

public impure func getEvmOpJumpTable() -> [const::NumEvmOps]impure func() {
    return evmOpJumpTable;
}

<<<<<<< HEAD
public impure func dispatchForEvmOp(index: uint) {
=======
#[noinline, ] public impure func evmOps_trampoline(index: uint) {
>>>>>>> 3e0a1915
    asm(evmOpJumpTable[index],) {
        auxpop pop   // discard this function's call frame
        auxpop
        swap1
        // stack holds: funcPtr returnAddr
        jump
    };
}


// Any function with a name like evmOp_XXX is designed to implement the XXX instruction in EVM.
// Compiled EVM code will call that function to implement the XXX instruction.
// Most of the functions are fairly simple, and access the callframe or similar information.

public impure func evmOp_stop() {
    // return from the current call, with no calldata
    evmOp_return(0, 0);
}

public impure func evmOp_sha3(baseMemAddr: uint, nbytes: uint) -> bytes32 {
    return keccak256(evmCallStack_getTopFrameMemoryOrDie(), baseMemAddr, nbytes);
}

public impure func evmOp_address() -> address {
    if let Some(topFrame) = evmCallStack_topFrame() {
        return account_getAddress(evmCallFrame_runningAsAccount(topFrame));
    }

    evm_runtimePanic(0);
    return address(0);
}

public impure func evmOp_balance(addrAsUint: uint) -> uint {
    let addr = address(addrAsUint);  // truncates if necessary
    return xif let Some(topFrame) = evmCallStack_topFrame() {
        account_getBalance(
            evmCallFrame_getAccount(topFrame, addr)
        )
    } else {
        evm_runtimePanic(1);
        0
    };
}

public impure func evmOp_selfbalance() -> uint {
    return xif let Some(topFrame) = evmCallStack_topFrame() {
        account_getBalance(
            evmCallFrame_runningAsAccount(topFrame)
        )
    } else {
        evm_runtimePanic(2);
        0
    };
}
    
public impure func evmOp_origin() -> address {
    if let Some(oldie) = evmCallStack_oldestCallFrame() {
        return evmCallFrame_getCaller(oldie);
    }

    evm_runtimePanic(3);
    return address(0);
}
    
public impure func evmOp_caller() -> address {
    if let Some(topFrame) = evmCallStack_topFrame() {
        return evmCallFrame_getCaller(topFrame);
    }

    evm_runtimePanic(4);
    return address(0);
}

public impure func evmOp_callvalue() -> uint {
    return xif let Some(topFrame) = evmCallStack_topFrame() {
        evmCallFrame_getCallvalue(topFrame)
    } else {
        evm_runtimePanic(5);
        0
    };
}

public impure func evmOp_calldataload(offset: uint) -> uint {
    if let Some(topFrame) = evmCallStack_topFrame() {
        return bytearray_get256(evmCallFrame_getCalldata(topFrame), offset);
    }

    evm_runtimePanic(6);
    return 0;
}

public impure func evmOp_calldatasize() -> uint {
    return xif let Some(topFrame) = evmCallStack_topFrame() {
        bytearray_size(evmCallFrame_getCalldata(topFrame))
    } else {
        evm_runtimePanic(7);
        0
    };
}

public impure func evmOp_calldatacopy(memAddr: uint, calldataOffset: uint, nbytes: uint) {
    if let Some(topFrame) = evmCallStack_topFrame() {
        let newMemory = bytearray_copy(
            evmCallFrame_getCalldata(topFrame),
            calldataOffset,
            evmCallFrame_getMemory(topFrame),
            memAddr,
            nbytes
        );
        if (evmCallStack_setTopFrameMemory(newMemory,)) {
            return;
        }
    }

    evm_runtimePanic(8);
}

public impure func evmOp_codesize() -> uint {
    return xif let Some(topFrame) = evmCallStack_topFrame() {
        account_getCodeSize(
            evmCallFrame_runningCodeFromAccount(topFrame)
        )
    } else {
        evm_runtimePanic(9);
        0
    };
}

public impure func evmOp_codecopy(memAddr: uint, codeOffset: uint, nbytes: uint) {
    if let Some(topFrame) = evmCallStack_topFrame() {
        let memory = evmCallFrame_getMemory(topFrame);
        if let Some(code) = account_getCode(
            evmCallFrame_runningCodeFromAccount(topFrame)
        ) {
            // if this would read beyond end of code,
            //       bytearray_copy will zero-fill the rest of the target memory region,
            //       which is the desired behavior
            let updatedMemory = bytearray_copy(
                code,
                codeOffset,
                memory,
                memAddr,
                nbytes
            );
            if (evmCallStack_setTopFrameMemory(updatedMemory,)) {
                return;
            }
        }
    }

    evm_runtimePanic(10);
}

public impure func evmOp_extcodesize(addrAsUint: uint) -> uint {
    let addr = address(addrAsUint);     // truncates if necessary
    if let Some(topFrame) = evmCallStack_topFrame() {
        return account_getCodeSize(
            evmCallFrame_getAccount(topFrame, addr)
        );
    }

    evm_runtimePanic(11);
    return 0;
}

public impure func evmOp_extcodecopy(addrAsUint: uint, memAddr: uint, codeOffset: uint, nbytes: uint) {
    let addr = address(addrAsUint);     // truncates if necessary
    if let Some(topFrame) = evmCallStack_topFrame() {
        let memory = evmCallFrame_getMemory(topFrame);
        if let Some(code) = account_getCode(
            evmCallFrame_getAccount(topFrame, addr)
        ) {
            // if this would read beyond end of code,
            //       bytearray_copy will zero-fill the rest of the target memory region,
            //       which is the desired behavior
            let updatedMemory = bytearray_copy(
                code,
                codeOffset,
                memory,
                memAddr,
                nbytes
            );
            if (evmCallStack_setTopFrameMemory(updatedMemory,)) {
                return;
            }
        } else {
            // code doesn't exist, so zero-fill the target memory region
            let updatedMemory = bytearray_copy(
                bytearray_new(0),
                0,
                memory,
                memAddr,
                nbytes
            );
            if (evmCallStack_setTopFrameMemory(updatedMemory,)) {
                return;
            }
        }
    }

    evm_runtimePanic(12);
}

public impure func evmOp_extcodehash(addrAsUint: uint) -> bytes32 {
    let addr = address(addrAsUint);     // truncates if necessary
    if let Some(topFrame) = evmCallStack_topFrame() {
        let acct = evmCallFrame_getAccount(topFrame, addr);
        if (account_isEmpty(acct)) {
            return bytes32(0);
        }
        if let Some(code) = account_getCode(acct) {
            return keccak256(code, 0, bytearray_size(code));
        } else {
            return bytes32(0xc5d2460186f7233c927e7db2dcc703c0e500b653ca82273b7bfad8045d85a470);
        }
    }

    evm_runtimePanic(13);
    return bytes32(0);
}

public impure func evmOp_blockhash(blockNum: uint) -> bytes32 {
    return xif let Some(h) = blockhash_getForBlock(blockNum) { h } else { bytes32(0) };
}

public impure func evmOp_returndatasize() -> uint {
    if let Some(returnData) = evmCallStack_getTopFrameReturnData() {
        return bytearray_size(returnData);
    } else {
        return 0;
    }

    evm_runtimePanic(14);
    return 0;
}

public impure func evmOp_returndatacopy(memAddr: uint, dataOffset: uint, nbytes: uint) {
    let memory = evmCallStack_getTopFrameMemoryOrDie();
    if let Some(returnData) = evmCallStack_getTopFrameReturnData() {
        // if the returndata is smaller than nbytes,
        //       this will zero-fill the remainder of the target region,
        //       which is the desired behavior
        let updatedMemory = bytearray_copy(
            returnData,
            dataOffset,
            memory,
            memAddr,
            nbytes
        );
        if (evmCallStack_setTopFrameMemory(updatedMemory,)) {
           return;
        }
    } else {
        let updatedMemory = bytearray_copy(
            bytearray_new(0),
            0,
            memory,
            memAddr,
            nbytes
        );
        if (evmCallStack_setTopFrameMemory(updatedMemory,)) {
           return;
        }
    }

    evm_runtimePanic(15);
}

public impure func evmOp_timestamp() -> uint {
    return evmCallStack_currentTimestamp();
}

public impure func evmOp_number() -> uint {
    return evmCallStack_currentEthBlockNumber();
}

public impure func evmOp_mload(memAddr: uint) -> uint {
    if let Some(topFrame) = evmCallStack_topFrame() {
        return bytearray_get256(
            evmCallFrame_getMemory(topFrame),
            memAddr
        );
    }

    evm_runtimePanic(16);
    return 0;
}

public impure func evmOp_mstore(memAddr: uint, value: uint) {
    if let Some(topFrame) = evmCallStack_topFrame() {
        let memory = bytearray_set256(
            evmCallFrame_getMemory(topFrame),
            memAddr,
            value
        );
        if (evmCallStack_setTopFrameMemory(memory)) {
            return;
        }
    }

    evm_runtimePanic(17);
}

public impure func evmOp_mstore8(memAddr: uint, value:uint) {
    if let Some(topFrame) = evmCallStack_topFrame() {
        let memory = bytearray_setByte(
            evmCallFrame_getMemory(topFrame),
            memAddr,
            value
        );
        if (evmCallStack_setTopFrameMemory(memory)) {
            return;
        }
    }

    evm_runtimePanic(18);
}
    
public impure func evmOp_sload(storageAddr: uint) -> uint {
    if let Some(topFrame) = evmCallStack_topFrame() {
        if let Some(val) = account_getStorageCell(
            evmCallFrame_runningAsAccount(topFrame),
            storageAddr
        ) {
            return val;
        }
    }

    evm_runtimePanic(19);
    return 0;
}

public impure func evmOp_sstore(storageAddr: uint, value: uint) {
    if let Some(topFrame) = evmCallStack_topFrame() {
        if (topFrame.static) {
            evmOp_revert_knownPc(0xfffffffffffffffe, 0, 0);
        }
        if (evmCallFrame_shouldRevertOnStorageWrite(topFrame)) {
            // the currently running code was given a gas amount that wouldn't allow a storage write on EVM
            // for compatibility with EVM code that uses gas limit to prevent writes, we cause out-of-gas error here
            asm(1,) { setgas };
            let _ = asm(1,1) uint { plus };  // will get an out-of-gas error on this instruction
        } else {
            if let Some(_) = evmCallStack_setTopFrameStorageCell(
                storageAddr,
                value
            ) {
                return;
            }
        }
    }

    evm_runtimePanic(20);
}
    
public impure func evmOp_getjumpaddr(evm_pc: uint) -> impure func() {
    // This one isn't actually an EVM instruction.
    // It's a "pseudo-instruction" that translates an EVM jump destination to an AVM codepoint in the compiled code.
    if let Some(topFrame) = evmCallStack_topFrame() {
        if let Some(jumpTable) = account_getEvmJumpTable(
            evmCallFrame_runningCodeFromAccount(topFrame)
        ) {
            if let Some(codept) = jumpTable[evm_pc] {
                return codept;
            } else {
                evm_error();   // EVM code tried to jump to a forbidden EVM jump destination
                evmCallStack_callHitError(11);
                panic;
            }
        }
    }

    evm_runtimePanic(21);
    evmCallStack_callHitError(12);
    return panic;
}

public impure func evmOp_msize() -> uint {
    return xif let Some(topFrame) = evmCallStack_topFrame() {
        32*((bytearray_size(evmCallFrame_getMemory(topFrame))+31)/32)
    } else {
        evm_runtimePanic(22);
        0
    };
}

public impure func evmOp_log0(
    memAddr: uint, 
    nbytes: uint
) {
    if let Some(topFrame) = evmCallStack_topFrame() {
        if (topFrame.static) {
            evmOp_revert_knownPc(0xfffffffffffffffe, 0, 0);
        }
        let data = bytearray_extract(
            evmCallFrame_getMemory(topFrame),
            memAddr,
            nbytes
        );
        if (evmCallStack_addEvmLogToCurrent(
            (
                address(0),  // addEvmLogToCurrent will fill this in
                bytearray_toSizeAndBuffer(data),
            )
        ) == Some(()) ) {
            return;
        }
    }

    evm_runtimePanic(23);
    panic;
}

public impure func evmOp_log1(
    memAddr: uint, 
    nbytes: uint, 
    topic0: uint
) {
    if let Some(topFrame) = evmCallStack_topFrame() {
        if (topFrame.static) {
            evmOp_revert_knownPc(0xfffffffffffffffe, 0, 0);
        }
        let data = bytearray_extract(
            evmCallFrame_getMemory(topFrame),
            memAddr,
            nbytes
        );
        if (evmCallStack_addEvmLogToCurrent(
            (
                address(0),  // addEvmLogToCurrent will fill this in
                bytearray_toSizeAndBuffer(data),
                topic0,
            )
        ) == Some(()) ) {
            return;
        }
    }

    evm_runtimePanic(24);
    panic;
}

public impure func evmOp_log2(
    memAddr: uint, 
    nbytes: uint, 
    topic0: uint,
    topic1: uint,
) {
    if let Some(topFrame) = evmCallStack_topFrame() {
        if (topFrame.static) {
            evmOp_revert_knownPc(0xfffffffffffffffe, 0, 0);
        }
        let data = bytearray_extract(
            evmCallFrame_getMemory(topFrame),
            memAddr,
            nbytes
        );
        if (evmCallStack_addEvmLogToCurrent(
            (
                address(0),  // addEvmLogToCurrent will fill this in
                bytearray_toSizeAndBuffer(data),
                topic0,
                topic1,
            )
        ) == Some(()) ) {
            return;
        }
    }

    evm_runtimePanic(25);
    panic;
}

public impure func evmOp_log3(
    memAddr: uint, 
    nbytes: uint, 
    topic0: uint,
    topic1: uint,
    topic2: uint,
) {
    if let Some(topFrame) = evmCallStack_topFrame() {
        if (topFrame.static) {
            evmOp_revert_knownPc(0xfffffffffffffffe, 0, 0);
        }
        let data = bytearray_extract(
            evmCallFrame_getMemory(topFrame),
            memAddr,
            nbytes
        );
        if (evmCallStack_addEvmLogToCurrent(
            (
                address(0),  // addEvmLogToCurrent will fill this in
                bytearray_toSizeAndBuffer(data),
                topic0,
                topic1,
                topic2,
            )
        ) == Some(()) ) {
            return;
        }
    }

    evm_runtimePanic(26);
    panic;
}

public impure func evmOp_log4(
    memAddr: uint, 
    nbytes: uint, 
    topic0: uint,
    topic1: uint,
    topic2: uint,
    topic3: uint,
) {
    if let Some(topFrame) = evmCallStack_topFrame() {
        if (topFrame.static) {
            evmOp_revert_knownPc(0xfffffffffffffffe, 0, 0);
        }
        let data = bytearray_extract(
            evmCallFrame_getMemory(topFrame),
            memAddr,
            nbytes
        );
        if (evmCallStack_addEvmLogToCurrent(
            (
                address(0),  // addEvmLogToCurrent will fill this in
                bytearray_toSizeAndBuffer(data),
                topic0,
                topic1,
                topic2,
                topic3,
            )
        ) == Some(()) ) {
            return;
        }
    }

    evm_runtimePanic(27);
    panic;
}

public impure func evmOp_gas() -> uint {
    return (asm() uint { getgas }) / const::Charging_ArbGasPerAvmGas;
}

#[noinline, ] public impure func evmOp_callAndReturn(
    gas: uint,
    callee: address,
    balance: uint,
    argsOffset: uint,
    argsLength: uint,
    retOffset: uint,
    retLength: uint,
    callvalueEscrowKey: option<uint>,  // escrow key that supplies the callvalue (otherwise caller supplies it)
    overrideStartPoint: option<AvmCodePoint>,
) -> bool {
    let savedAuxStack = snapshotAuxStack();

    // remove first two items from saved aux stack, so we get our caller's aux stack state
    savedAuxStack = stack_discardDeepestItems(savedAuxStack, 2);

    // First, get the return address of our caller.
    // This will be the second-from-top item on the AVM AuxStack.
    // Get a copy of it, without disturbing anything.
    let resumeCodePoint = asm() func() {
        auxpop
        auxpop
        dup0
        swap2
        swap1
        auxpush
        auxpush
    };

    // Now make the call.
    // After the call completes, control will be thrown directly back to resumeCodePoint.
    let res = evmCallStack_doCall(
        0,
        gas,
        callee,
        balance,
        argsOffset,
        argsLength,
        retOffset,
        retLength,
        resumeCodePoint,
        Some(savedAuxStack),
        callvalueEscrowKey,
        overrideStartPoint,
    );
    return xif let Some(success) = res {
        success
    } else {
        false  // weird failure, best to return false
    };
}

#[noinline, ] public impure func evmOp_call(
    gas: uint,
    calleeAsUint: uint,
    balance: uint,
    argsOffset: uint,
    argsLength: uint,
    retOffset: uint,
    retLength: uint
) -> bool {
    if (balance > 0) {
        if let Some(topFrame) = evmCallStack_topFrame() {
            if (topFrame.static) {
                evmOp_revert_knownPc(0xfffffffffffffffe, 0, 0);
            }
        } else {
            evm_runtimePanic(34);
        }
    }

    let callee = address(calleeAsUint);  // truncates if necessary

    // First, get the return address of our caller.
    // This will be the second-from-top item on the AVM AuxStack.
    // Get a copy of it, without disturbing anything.
    let resumeCodePoint = asm() func() {
        auxpop
        auxpop
        dup0
        swap2
        swap1
        auxpush
        auxpush
    };

    // Now make the call.
    // After the call completes, control will be thrown directly back to resumeCodePoint.
    let res = evmCallStack_doCall(
        const::EVMCallType_call,
        gas,
        callee,
        balance,
        argsOffset,
        argsLength,
        retOffset,
        retLength,
        resumeCodePoint,
        None<Stack>,
        None<uint>,
        None<impure func()>,
    );
    return xif let Some(success) = res {
        success
    } else {
        false  // weird failure, best to return false
    };
}

#[noinline, ] public impure func evmOp_callcode(
    gas: uint,
    calleeAsUint: uint,
    balance: uint,
    argsOffset: uint,
    argsLength: uint,
    retOffset: uint,
    retLength: uint
) -> bool {
    let callee = address(calleeAsUint);     // truncates if necessary

    // This is the same as evmOp_call, except for the callKind.
    let resumeCodePoint = asm() func() {
        auxpop
        auxpop
        dup0
        swap2
        swap1
        auxpush
        auxpush
    };
    let res = evmCallStack_doCall(
        const::EVMCallType_callcode,
        gas,
        callee,
        balance,
        argsOffset,
        argsLength,
        retOffset,
        retLength,
        resumeCodePoint,
        None<Stack>,
        None<uint>,
        None<impure func()>,
    );
    return xif let Some(success) = res {
        success
    } else {
        false  // weird failure, best to return false
    };
}

#[noinline, ] public impure func evmOp_delegatecall(
    gas: uint,
    calleeAsUint: uint,
    argsOffset: uint,
    argsLength: uint,
    retOffset: uint,
    retLength: uint
) -> bool {
    let callee = address(calleeAsUint);     // truncates if necessary

    // This is the same as evmOp_call, except for the callKind.
     let resumeCodePoint = asm() func() {
         auxpop
         auxpop
         dup0
         swap2
         swap1
         auxpush
         auxpush
     };
     let res = evmCallStack_doCall(
         const::EVMCallType_delegatecall,
         gas,
         callee,
         0,  // balance will be filled in by evmCallStack_doCall
         argsOffset,
         argsLength,
         retOffset,
         retLength,
         resumeCodePoint,
         None<Stack>,
         None<uint>,
         None<impure func()>,
     );
    return xif let Some(success) = res {
        success
    } else {
        false  // weird failure, best to return false
    };
}

#[noinline, ] public impure func evmOp_staticcall(
    gas: uint,
    calleeAsUint: uint,
    argsOffset: uint,
    argsLength: uint,
    retOffset: uint,
    retLength: uint
) -> bool {
    let callee = address(calleeAsUint);     // truncates if necessary

    // This is the same as evmOp_call, except for the callKind.
    let resumeCodePoint = asm() func() {
        auxpop
        auxpop
        dup0
        swap2
        swap1
        auxpush
        auxpush
    };
    let res = evmCallStack_doCall(
        const::EVMCallType_staticcall,
        gas,
        callee,
        0,  // balance is zero for a staticcall
        argsOffset,
        argsLength,
        retOffset,
        retLength,
        resumeCodePoint,
        None<Stack>,
        None<uint>,
        None<impure func()>,
    );
    return xif let Some(success) = res {
        success
    } else {
        false  // weird failure, best to return false
    };
}

public impure func evmOp_revert(memOffset: uint, memNbytes: uint) {
    let _ = evmCallStack_returnFromCall(false, memOffset, memNbytes, None<impure func()>);

    evm_runtimePanic(28);
}

public impure func evmOp_revert_knownCodePc(codeAddr: address, evmPc: uint, memOffset: uint, memNbytes: uint) {
    let (txid, addrs, parentAddrs) = evmCallStack_stackInfo();
    asm((10000, codeAddr, evmPc, txid, addrs, parentAddrs),) { debugprint };
    evmOp_revert(memOffset, memNbytes);
}

public impure func evmOp_revert_knownPc(evmPc: uint, memOffset: uint, memNbytes: uint) {
    let codeAddr = address(0);
    if let Some(acct) = evmCallStack_runningCodeFromAccount() {
        codeAddr = account_getAddress(acct);
    }
    evmOp_revert_knownCodePc(codeAddr, evmPc, memOffset, memNbytes);
}

public impure func evmOp_return(memOffset: uint, memNbytes: uint) {
    let _ = evmCallStack_returnFromCall(true, memOffset, memNbytes, None<impure func()>);

    evm_runtimePanic(29);
}

public impure func evmOp_selfdestruct(ownerAsUint: uint) {
    if let Some(topFrame) = evmCallStack_topFrame() {
        if (topFrame.static) {
            evmOp_revert_knownPc(0xfffffffffffffffe, 0, 0);
        }
        let owner = address(ownerAsUint);     // truncates if necessary

        evmCallStack_selfDestructCurrentAccount(owner,);
        evmOp_return(0, 0);
    } else {
        evm_runtimePanic(33);
    }
}

public impure func evmOp_create(value: uint, offset: uint, length: uint) -> address {
    if let Some(topFrame) = evmCallStack_topFrame() {
        if (topFrame.static) {
            evmOp_revert_knownPc(0xfffffffffffffffe, 0, 0);
        }
        let myAcct = evmCallFrame_runningAsAccount(topFrame);
        let myAddr = account_getAddress(myAcct);
        let (seqNum, updatedAcct) = account_fetchAndIncrSeqNum(myAcct);
        if ( ! evmCallStack_setAccount(myAddr, updatedAcct)) {
            return address(0);
        }
        let newAddress = address(keccakOfRlpEncodedUintPair(uint(myAddr), seqNum));
        let constructorCode = bytearray_extract(
            evmCallStack_getTopFrameMemoryOrDie(),
            offset,
            length
        );
        evmTracer_pushCreate(constructorCode, newAddress);
        let ret = doCreationOpcode(value, constructorCode, newAddress);
        return ret;
    }

    evm_runtimePanic(30);
    return panic;
}

public impure func evmOp_create2(value: uint, offset: uint, length: uint, salt: uint) -> address {
    if let Some(topFrame) = evmCallStack_topFrame() {
        if (topFrame.static) {
            evmOp_revert_knownPc(0xfffffffffffffffe, 0, 0);
        }
        let myAcct = evmCallFrame_runningAsAccount(topFrame);
        let myAddr = account_getAddress(myAcct);
        let newAddrBuf = bytearray_new(85);
        newAddrBuf = bytearray_setByte(newAddrBuf, 0, 0xff);
        newAddrBuf = bytearray_set256(newAddrBuf, 1, asm(12*8, myAddr) uint { shl });
        newAddrBuf = bytearray_set256(newAddrBuf, 1+20, salt);
        newAddrBuf = bytearray_set256(
            newAddrBuf,
            1+20+32,
            uint(keccak256(
                evmCallFrame_getMemory(topFrame),
                offset,
                length
            ))
        );
        let newAddress = address(keccak256(newAddrBuf, 0, 85));
        let constructorCode = bytearray_extract(
            evmCallStack_getTopFrameMemoryOrDie(),
            offset,
            length
        );
        evmTracer_pushCreate2(constructorCode, myAddr, salt, newAddress);
        return doCreationOpcode(value, constructorCode, newAddress);
    }

    evm_runtimePanic(31);
    return panic;
}

#[noinline, ] public impure func doCreationOpcode(value: uint, constructorCode: ByteArray, newAddress: address) -> address {
    // make sure there isn't already an account at the given address
    if let Some(acct) = evmCallStack_getAccount(newAddress) {
        if (account_hasContract(acct)) {
            // there is already a contract at that address; return failure
            return address(0);
        }
    } else {
        // somehow there isn't an EVM callframe
        evm_runtimePanic(32);
        panic;
    }

    let (startPoint, evmJumpTable, _) = translateEvmCodeSegment(bytestream_new(constructorCode), false);

    // Create a new account to run the constructor code.
    if (evmCallStack_setAccount(
            newAddress,
            account_setContractInfo(
                pristineAccount(newAddress),
                constructorCode,
                evmJumpTable,
                getDummyAcceptContractCode(),
                storageMap_new(),
                true,
            )
        )
    ) {
        let constructorSucceeded = evmOp_callAndReturn(
            1000000000,  // gas allocation
            newAddress,
            value,
            0,           // no calldata passed to constructor
            0,
            0,           // don't copy returndata back into caller's memory
            0,
            None<uint>,
            Some(startPoint),  // use constructor's startPoint, even though code isn't installed yet
        );

        if (constructorSucceeded) {
            if let Some(contractCode) = evmCallStack_getTopFrameReturnData() {
                let astore = evmCallStack_getAccountStoreInCurrentContext();
                if let Some(res) = accountStore_createOrAddCodeRef(astore, contractCode) {
                    let (uastore, startPoint2, evmJumpTable2, _) = res;
                    evmCallStack_setAccountStoreInCurrentContext(uastore);
                    if let Some(oldAcct) = evmCallStack_getAccount(newAddress) {
                        let storage = storageMap_new();
                        if let Some(st) = account_getAllStorage(oldAcct) {
                            storage = st;
                        }
                        if (evmCallStack_setAccount(
                                newAddress,
                                account_setContractInfo(
                                    oldAcct,
                                    contractCode,
                                    evmJumpTable2,
                                    startPoint2,
                                    storage,
                                    true,
                                )
                            )
                        ) {
                            evmCallStack_changeNumAccounts(int(1));
                            return newAddress;
                        }
                    }
                }
            }
        }
    }

    // clean up the state and return failure
    let _ = evmCallStack_setAccount(newAddress, pristineAccount(newAddress));
    return address(0);
}

impure func evm_error() {
    // This should be called when EVM code has generated an EVM error.
    evmOp_revert_knownPc(0xffffffffffffffff, 0, 0);  // should never return

}

impure func evm_runtimePanic(reasonCode: uint) {
    // This should be called when something that "shouldn't ever happen" has occurred.
    // It should only be called if something has gone wrong in the trusted code.
    // If untrusted code has encountered an error, that will be handled elsewhere.
    evmCallStack_callHitError(1000+reasonCode);
    panic;
}
<|MERGE_RESOLUTION|>--- conflicted
+++ resolved
@@ -157,11 +157,7 @@
     return evmOpJumpTable;
 }
 
-<<<<<<< HEAD
-public impure func dispatchForEvmOp(index: uint) {
-=======
-#[noinline, ] public impure func evmOps_trampoline(index: uint) {
->>>>>>> 3e0a1915
+#[noinline, ] public impure func dispatchForEvmOp(index: uint) {
     asm(evmOpJumpTable[index],) {
         auxpop pop   // discard this function's call frame
         auxpop
