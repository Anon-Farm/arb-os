--- conflicted
+++ resolved
@@ -8,11 +8,9 @@
 use accounts::getGlobalAccountStore;
 use accounts::setGlobalAccountStore;
 use accounts::accountStore_createAccountFromEvmCode;
-<<<<<<< HEAD
 use arbstatistics::arbStatistics_init;
-=======
 use accounts::accountStore_upgradeContractFromEvmCode;
->>>>>>> 28b1e922
+use arbstatistics::arbStatistics_init;
 use blockhash::blockhash_init;
 use chainParameters::chainParams_init;
 use chainParameters::chainParams_haveDoneInit;
@@ -65,26 +63,6 @@
 
         asm(remapGlobalsForUpgrade(oldGlobals),) { rset };
 
-<<<<<<< HEAD
-impure func main() {
-    errorHandler_init();
-    arbStatistics_init();
-    pluggables_init();
-    codeSegment_init();
-    chainParams_init();
-    output_init();
-    decompression_init();
-    inbox_init();
-    gasAccounting_init();
-    evmCallStack_init();
-    evmOps_init();
-    blockhash_init();
-    accountStore_init();
-    txReceipts_init();
-    rollupTracker_init();
-    if (initializePreinstalls() == None<()>) {
-        panic;   // don't try to run without preinstalls and precompiles
-=======
         // now re-do the initializations that set up pointers into the ArbOS code
         errorHandler_init();
         evmOps_init();
@@ -95,6 +73,8 @@
     } else {
         // this is a clean start, not an upgrade
         errorHandler_init();
+        arbStatistics_init();
+
         pluggables_init();
         codeSegment_init();
         chainParams_init();
@@ -111,7 +91,6 @@
         if (initializePreinstalls(false) == None<()>) {
             panic;   // don't try to run without preinstalls and precompiles
         }
->>>>>>> 28b1e922
     }
 
     // initialize any customizations here
