--- conflicted
+++ resolved
@@ -2,100 +2,7 @@
 // Copyright 2020, Offchain Labs, Inc. All rights reserved.
 //
 
-<<<<<<< HEAD
-use accounts::foo;
-use arbsys::foo;
-use chainParameters::foo;
-use codeSegment::foo;
-use contractTemplates::foo;
-use errorHandler::foo;
-use evmCallStack::foo;
-use evmLogs::foo;
-use evmOps::foo;
-use gasAccounting::foo;
-use inbox::foo;
-use messageBatch::foo;
-use messages::foo;
-use output::foo;
-use precompiles::foo;
-use signedTx::foo;
-use tokens::foo;
 
-use std::bytearray::foo;
-use std::bytestream::foo;
-use std::keccak::foo;
-use std::queue::foo;
-use std::rlp::foo;
-use std::stack::foo;
-use std::storageMap::foo;
-
-import type AccountStore;
-import type MarshalledBytes;
-import type ByteArray;
-import type ByteStream;
-import type EvmLogs;
-import type GasUsage;
-import type StorageMap;
-import type Stack;
-
-import impure func errorHandler_init();
-import impure func chainParams_init();
-import impure func gasAccounting_init();
-import impure func evmCallStack_init();
-import impure func inbox_init();
-import impure func accountStore_init();
-import impure func precompiles_init(acctStore: AccountStore) -> option<AccountStore>;
-import impure func txReceipts_init();
-
-import impure func getGlobalAccountStore() -> AccountStore;
-import impure func setGlobalAccountStore(acctStore: AccountStore);
-import func accountStore_createAccountFromEvmCode(
-    store: AccountStore,
-    newAddr: address,
-    code: ByteArray,
-    evmJumpTable: map<uint, impure func()>,
-    initCodePt: impure func(),
-    storageMap: StorageMap
-) -> option<AccountStore>;
-import impure func translateEvmCodeSegment(
-    bs: ByteStream,
-    makePcTable: bool
-) -> option<(impure func(), map<uint, impure func()>, Stack)>;
-import func bytearray_new(capacityHint: uint) -> ByteArray;
-import func bytearray_unmarshalBytes(mb: MarshalledBytes) -> ByteArray;
-import func bytestream_new(ba: ByteArray) -> ByteStream;
-import func getErc20code() -> MarshalledBytes;
-import func getErc721code() -> MarshalledBytes;
-import func getArbInfoCode() -> MarshalledBytes;
-import func getErc20address() -> address;
-import func getErc721address() -> address;
-import func getArbInfoAddress() -> address;
-import func getErc20storage() -> StorageMap;
-import func getErc721storage() -> StorageMap;
-import func getArbInfoStorage() -> StorageMap;
-
-import impure func inbox_get() -> IncomingRequest;
-import impure func getNextRequestFromCongestionAuction() -> (
-    bool,           // was it approved for execution
-    option<IncomingRequest>,  // if it was an L1 message
-    option<TxRequestData>,    // if it was an L2 tx message
-);
-import impure func handleL1Request(
-    msg: IncomingRequest,
-) -> option<()>; // return None if message format error; Some(()) if other error; if no error, never return
-import impure func handleL2Request(
-    inStream: ByteStream,
-    request: TxRequestData
-) -> option<()>; // return None if message format error; Some(()) if other error; if no error, never return
-import impure func emitLog(
-    l1message: IncomingRequest,
-    resultCode: uint,
-    maybeReturnData: option<ByteArray>,
-    maybeEvmLogs: option<EvmLogs>,
-    gasUsage: option<GasUsage>,
-);
-import impure func arbsys_txcall();
-=======
 use accounts::AccountStore;
 use accounts::accountStore_init;
 use accounts::getGlobalAccountStore;
@@ -136,7 +43,7 @@
 use messages::handleL2Request; // return None if message format error; Some(()) if other error; if no error, never return
 use output::emitLog;
 use arbsys::arbsys_txcall;
->>>>>>> 13f9654c
+
 
 // This structure defines an incoming request.
 // It is declared identically in inbox.mini and elsewhere.
