//
// Copyright 2020, Offchain Labs, Inc. All rights reserved.
//

use arbowner::arbowner_init;
use evmCallStack::evmCallStack_callHitError;

use inbox::inbox_addSequencer;

use std::bytearray::MarshalledBytes;
use std::bytearray::ByteArray;
use std::bytearray::MarshalledBytes;
use std::bytearray::bytearray_get256;

use std::bytestream::ByteStream;
use std::bytestream::bytestream_new;
use std::bytestream::bytestream_get64;
use std::bytestream::bytestream_get256;
use std::bytestream::bytestream_skipBytes;


type ChainParams = struct {
    chainAddress: address,
    gracePeriodSec: uint,     // time validators are given to respond to an assertion
    arbGasSpeedLimit: uint,   // assumed max speed of nodes tracking this chain's VM
    maxExecutionSteps: uint,  // max number of steps in an assertion
    baseStake: uint,          // base stake of a validator, in wei
    stakingToken: address,    // ERC-20 token used for staking; or zero if using ETH
    owner: address,           // owner of the chain, who has admin privileges (or zero if there is no owner)
<<<<<<< HEAD
=======
    isProChain: bool          // is this an Arbitrum Pro chain?
>>>>>>> 0172c4c8
}

var globalChainParams: option<ChainParams>;

public impure func chainParams_init() {
    globalChainParams = None<ChainParams>;
}

public impure func chainParams_gotParamsMessage(sender: address, data: ByteArray) {
    if (globalChainParams == None<ChainParams>) {
        arbowner_init();

        globalChainParams = Some(struct{
            chainAddress: sender,
            gracePeriodSec: bytearray_get256(data, 0) / ticksPerSecond(),
            arbGasSpeedLimit: bytearray_get256(data, 32) * ticksPerSecond(),
            maxExecutionSteps: bytearray_get256(data, 2*32),
            baseStake: bytearray_get256(data, 3*32),
            stakingToken: address(bytearray_get256(data, 4*32)),
            owner: address(bytearray_get256(data, 5*32)),
        });

        // now read and process initialization options
        if let Some(stream) = bytestream_skipBytes(bytestream_new(data), 6*32) {
            loop {
                if let Some(ustr2) = doInitializationOption(stream) {
                    stream = ustr2;
                } else {
                    return;
                }
            }
        }
    }
}

impure func doInitializationOption(stream: ByteStream) -> option<ByteStream> {
    // process one initialization option
    // on success, return Some(updated stream)
    // on end-of-stream, return None

    let (ustr, optionId) = bytestream_get64(stream)?;
    stream = ustr;
    let (ustr, numPayloadBytes) = bytestream_get64(stream)?;
    stream = ustr;
    if (optionId == 0) {   // option: sequencer
        if (numPayloadBytes != 3*32) {
            // unexpected payload size; discard the payload and ignore this option
            return bytestream_skipBytes(stream, numPayloadBytes);
        }
        let (ustr, sequencerAddrAsUint) = bytestream_get256(stream)?;
        let (ustr, delayBlocks) = bytestream_get256(ustr)?;
        let (ustr, delayTime) = bytestream_get256(ustr)?;
        inbox_addSequencer(address(sequencerAddrAsUint), delayBlocks, delayTime);
        return Some(ustr);
    } else {
        // unrecognized option, discard it
        return bytestream_skipBytes(stream, numPayloadBytes);
    }
}

func ticksPerSecond() -> uint {
    return 10000/135;   // 1000 ticks = 13.5 seconds
}

public impure func chainParams_chainAddress() -> address {
    if let Some(params) = globalChainParams {
        return params.chainAddress;
    } else {
        // If we get here, the chain never received its initialization message.
        evmCallStack_callHitError(20);
        panic;
    }
}

public impure func chainParams_chainId() -> uint {
    return uint(chainParams_chainAddress()) & 0xffffffffffff;  // chainID == low 48 bits of chainAddress
}

public impure func chainParams_speedLimitPerSecond() -> uint {
    if let Some(params) = globalChainParams {
        return params.arbGasSpeedLimit;
    } else {
        return 100000000;  // reasonable default
    }
}

public impure func chainParams_baseStake() -> (address, uint) {
    if let Some(params) = globalChainParams {
        return (params.stakingToken, params.baseStake);
    } else {
        return (address(0), 0);
    }
}
<<<<<<< HEAD
=======

public impure func chainParams_isProChain() -> bool {
    if let Some(params) = globalChainParams {
        return params.isProChain;
    } else {
        return false;
    }
}

public impure func chainParams_getOwner() -> option<address> {
    if let Some(params) = globalChainParams {
        return Some(params.owner);
    } else {
        return None;
    }
}

public impure func chainParams_setOwner(newOwner: address) {
    if let Some(params) = globalChainParams {
        globalChainParams = Some(params with { owner: newOwner });
    }
}
>>>>>>> 0172c4c8
<|MERGE_RESOLUTION|>--- conflicted
+++ resolved
@@ -27,10 +27,6 @@
     baseStake: uint,          // base stake of a validator, in wei
     stakingToken: address,    // ERC-20 token used for staking; or zero if using ETH
     owner: address,           // owner of the chain, who has admin privileges (or zero if there is no owner)
-<<<<<<< HEAD
-=======
-    isProChain: bool          // is this an Arbitrum Pro chain?
->>>>>>> 0172c4c8
 }
 
 var globalChainParams: option<ChainParams>;
@@ -124,16 +120,6 @@
         return (address(0), 0);
     }
 }
-<<<<<<< HEAD
-=======
-
-public impure func chainParams_isProChain() -> bool {
-    if let Some(params) = globalChainParams {
-        return params.isProChain;
-    } else {
-        return false;
-    }
-}
 
 public impure func chainParams_getOwner() -> option<address> {
     if let Some(params) = globalChainParams {
@@ -147,5 +133,4 @@
     if let Some(params) = globalChainParams {
         globalChainParams = Some(params with { owner: newOwner });
     }
-}
->>>>>>> 0172c4c8
+}