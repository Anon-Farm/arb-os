//
// Copyright 2020, Offchain Labs, Inc.
//
// Licensed under the Apache License, Version 2.0 (the "License");
// you may not use this file except in compliance with the License.
// You may obtain a copy of the License at
//
//    http://www.apache.org/licenses/LICENSE-2.0
//
// Unless required by applicable law or agreed to in writing, software
// distributed under the License is distributed on an "AS IS" BASIS,
// WITHOUT WARRANTIES OR CONDITIONS OF ANY KIND, either express or implied.
// See the License for the specific language governing permissions and
// limitations under the License.
//

import type MarshalledBytes;
import type ByteArray;
import type ByteStream;

import func bytearray_size(ba: ByteArray) -> uint;
import func bytearray_getByte(ba: ByteArray, offset: uint) -> uint;
import func bytearray_get256(ba: ByteArray, offset: uint) -> uint;
import func bytearray_setByte(ba: ByteArray, offset: uint, val: uint) -> ByteArray;
import func bytearray_unmarshalBytes(mb: MarshalledBytes) -> ByteArray;
import func bytearray_marshalFull(ba: ByteArray) -> MarshalledBytes;
import func bytearray_extract(ba: ByteArray, offset: uint, nbytes: uint) -> ByteArray;
import func bytestream_new(ba: ByteArray) -> ByteStream;
import func bytestream_get64(bs: ByteStream) -> option<(ByteStream, uint)>;
import func bytestream_getN(bs: ByteStream, nbytes: uint) -> option<(ByteStream, ByteArray)>;
import func bytestream_skipBytes(bs: ByteStream, nbytes: uint) -> option<ByteStream>;
import func marshalledBytes_firstByte(mb: MarshalledBytes) -> uint;
import func marshalledBytes_hash(mb: MarshalledBytes) -> bytes32;


<<<<<<< HEAD
// This is the structure that the Arbitrum protocol gives us, for each incoming message.
// It is declared identically in inbox.mini and elsewhere
=======
// This structure defines an incoming request.
// It is declared identically in inbox.mini and elsewhere.
>>>>>>> 070f0683
type IncomingRequest = struct {
    kind: uint,               // type of message
    blockNumber: uint,        // block number of the L1 block
    timestamp: uint,          // timestamp of the L1 block
    sender: address,          // address of the sender
    requestId: uint,
    msgData: MarshalledBytes  // kind-specific data, as a marshalled bytearray
}

type MessageBatch = struct {
    template: IncomingRequest,
    stream: ByteStream,
    numSoFar: uint,
}

public func messageBatch_tryNew(msg: IncomingRequest) -> option<MessageBatch> {
    if ( (msg.kind == 3) && (marshalledBytes_firstByte(msg.msgData) == 3) ) {
        let stream = bytestream_new(bytearray_unmarshalBytes(msg.msgData));
        stream = bytestream_skipBytes(stream, 1)?;
        return Some(
            struct {
                template: msg,
                stream: stream,
                numSoFar: 0,
            }
        );
    } else {
        // it's not a batch
        return None;
    }
}

public func messageBatch_get(batch: MessageBatch) -> option<(IncomingRequest, MessageBatch)> {
    // returns next message in the batch (and updated batch), or None if no more messages in batch
    let (stream, l2MsgLength) = bytestream_get64(batch.stream)?;
    let (bs, extractedL2data) = bytestream_getN(stream, l2MsgLength)?;
    stream = bs;

    return Some((
        batch.template with {
            msgData: bytearray_marshalFull(extractedL2data)
        } with {
            requestId: uint(hash(bytes32(batch.template.requestId), bytes32(batch.numSoFar)))
        },
        batch with {
            stream: stream
        } with {
            numSoFar: batch.numSoFar + 1
        }
    ));
}<|MERGE_RESOLUTION|>--- conflicted
+++ resolved
@@ -33,13 +33,8 @@
 import func marshalledBytes_hash(mb: MarshalledBytes) -> bytes32;
 
 
-<<<<<<< HEAD
-// This is the structure that the Arbitrum protocol gives us, for each incoming message.
-// It is declared identically in inbox.mini and elsewhere
-=======
 // This structure defines an incoming request.
 // It is declared identically in inbox.mini and elsewhere.
->>>>>>> 070f0683
 type IncomingRequest = struct {
     kind: uint,               // type of message
     blockNumber: uint,        // block number of the L1 block
