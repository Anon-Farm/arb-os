//
// Copyright 2020, Offchain Labs, Inc. All rights reserved.
//

use std::bytearray::MarshalledBytes;
use std::bytearray::ByteArray;
use std::bytestream::ByteStream;

use std::bytearray::bytearray_size;
use std::bytearray::bytearray_getByte;
use std::bytearray::bytearray_get256;
use std::bytearray::bytearray_setByte;
use std::bytearray::bytearray_extract;
use std::bytestream::bytestream_new;
use std::bytestream::bytestream_get64;
use std::bytestream::bytestream_get256;
use std::bytestream::bytestream_getN;
use std::bytestream::bytestream_skipBytes;
use std::bytearray::marshalledBytes_firstByte;
use std::bytearray::marshalledBytes_hash;
use std::bytestream::bytestream_bytesReadSoFar;
use std::bytestream::bytestream_getCalldataUnits;

use inbox::IncomingRequest;
use gasAccounting::updateBatchSizeEstimate;

use std::rlp::rlp_decodeUint;


type MessageBatch = struct {
    template: IncomingRequest,
    stream: ByteStream,
    numSoFar: uint,
}

public func messageBatch_tryNew(msg: IncomingRequest) -> option<MessageBatch> {
    return xif ( ((msg.kind == const::L1MessageType_L2) || (msg.kind == const::L1MessageType_L2ForGasEstimation))
                  && (bytearray_getByte(msg.msgData, 0) == const::L2MessageType_batch) ) {
        let stream = bytestream_new(msg.msgData);
        stream = bytestream_skipBytes(stream, 1)?;    // skip past type byte in message

        // aggregator credit goes to the original aggregator of the request, if any, otherwise to sender of request
<<<<<<< HEAD
        let aggregator = msg.sender;
        if let Some(aggInfo) = msg.aggregator {
            if let Some(agg) = aggInfo.aggregator {
                aggregator = agg;
            }
        }
=======
        let aggregator = xif (msg.kind == const::L1MessageType_L2) {
            let agg = msg.sender;
            if let Some(aggInfo) = msg.aggregator {
                if let Some(agg2) = aggInfo.aggregator {
                    agg = agg2;
                }
            }
            agg
        } else {
            let (ustr, agg) = bytestream_get256(stream)?;
            stream = ustr;
            address(agg)
        };
>>>>>>> 0af21f22

        Some(
            struct {
                template: msg with {
                    provenance: struct {
                        l1SeqNum: msg.provenance.l1SeqNum,
                        parentRequestId: msg.requestId,
                        indexInParent: 0,
                    }
                } with {
                    aggregator: Some(struct {
                        aggregator: Some(aggregator),
<<<<<<< HEAD
                        calldataUnits: 0,
=======
                        calldataBytes: 0,
>>>>>>> 0af21f22
                    })
                },
                stream: stream,
                numSoFar: 0,
            }
        )
    } else {
        // it's not a batch
        None<MessageBatch>
    };
}

public impure func messageBatch_get(batch: MessageBatch) -> option<(IncomingRequest, MessageBatch)> {
    // returns next message in the batch (and updated batch), or None if no more messages in batch
    let (stream, l2MsgLength) = rlp_decodeUint(batch.stream)?;

    return xif let Some(res) = bytestream_getN(stream, l2MsgLength) {
        let (bs, extractedL2data) = res;
<<<<<<< HEAD
        let streamBeforeCalldata = stream;
=======
        let bytesRead = bytestream_bytesReadSoFar(bs) - bytestream_bytesReadSoFar(stream);
>>>>>>> 0af21f22
        stream = bs;

        Some((
            batch.template with {
                msgData: extractedL2data
            } with {
                requestId: uint(hash(bytes32(batch.template.requestId), bytes32(batch.numSoFar)))
            } with {
                provenance: batch.template.provenance with { indexInParent: batch.numSoFar }
            } with {
                aggregator: Some(struct {
                    aggregator: (batch.template.aggregator?).aggregator,
<<<<<<< HEAD
                    calldataUnits: bytestream_getCalldataUnits(
                        streamBeforeCalldata,
                        bytestream_bytesReadSoFar(stream) - bytestream_bytesReadSoFar(streamBeforeCalldata),
                    ),
=======
                    calldataBytes: bytesRead,
>>>>>>> 0af21f22
                })
            },
            batch with {
                stream: stream
            } with {
                numSoFar: batch.numSoFar + 1
            }
        ))
    } else {
        if (batch.numSoFar > 0) {
            updateBatchSizeEstimate(batch.numSoFar, batch.template.sender);
        }
        None<(IncomingRequest, MessageBatch)>
    };
}<|MERGE_RESOLUTION|>--- conflicted
+++ resolved
@@ -40,14 +40,6 @@
         stream = bytestream_skipBytes(stream, 1)?;    // skip past type byte in message
 
         // aggregator credit goes to the original aggregator of the request, if any, otherwise to sender of request
-<<<<<<< HEAD
-        let aggregator = msg.sender;
-        if let Some(aggInfo) = msg.aggregator {
-            if let Some(agg) = aggInfo.aggregator {
-                aggregator = agg;
-            }
-        }
-=======
         let aggregator = xif (msg.kind == const::L1MessageType_L2) {
             let agg = msg.sender;
             if let Some(aggInfo) = msg.aggregator {
@@ -61,7 +53,6 @@
             stream = ustr;
             address(agg)
         };
->>>>>>> 0af21f22
 
         Some(
             struct {
@@ -74,11 +65,7 @@
                 } with {
                     aggregator: Some(struct {
                         aggregator: Some(aggregator),
-<<<<<<< HEAD
                         calldataUnits: 0,
-=======
-                        calldataBytes: 0,
->>>>>>> 0af21f22
                     })
                 },
                 stream: stream,
@@ -97,11 +84,7 @@
 
     return xif let Some(res) = bytestream_getN(stream, l2MsgLength) {
         let (bs, extractedL2data) = res;
-<<<<<<< HEAD
         let streamBeforeCalldata = stream;
-=======
-        let bytesRead = bytestream_bytesReadSoFar(bs) - bytestream_bytesReadSoFar(stream);
->>>>>>> 0af21f22
         stream = bs;
 
         Some((
@@ -114,14 +97,10 @@
             } with {
                 aggregator: Some(struct {
                     aggregator: (batch.template.aggregator?).aggregator,
-<<<<<<< HEAD
                     calldataUnits: bytestream_getCalldataUnits(
                         streamBeforeCalldata,
                         bytestream_bytesReadSoFar(stream) - bytestream_bytesReadSoFar(streamBeforeCalldata),
                     ),
-=======
-                    calldataBytes: bytesRead,
->>>>>>> 0af21f22
                 })
             },
             batch with {
