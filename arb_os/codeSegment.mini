//
// Copyright 2020, Offchain Labs, Inc. All rights reserved.
//

use std::stack::Stack;
use std::bytearray::ByteArray;
use std::bytestream::ByteStream;

use evmCallStack::evmCallStack_callHitError;

use std::bytestream::bytestream_new;
use std::bytestream::bytestream_atEof;
use std::bytestream::bytestream_bytesReadSoFar;
use std::bytestream::bytestream_bytesRemaining;
use std::bytestream::bytestream_truncate;
use std::bytestream::bytestream_getByte;
use std::bytestream::bytestream_get64;
use std::bytestream::bytestream_skipBytes;
use std::stack::stack_new;
use std::stack::stack_push;
use std::stack::stack_pop;

use std::rlp::rlp_decodeUint;

use chainParameters::chainParams_chainId;
<<<<<<< HEAD
use gasAccounting::getGasLimitConstant;
=======

use evmOps::evmOps_trampoline;

>>>>>>> 3eda8154
use evmOps::evmOp_address;
use evmOps::evmOp_balance;
use evmOps::evmOp_selfbalance;
use evmOps::evmOp_call;
use evmOps::evmOp_callcode;
use evmOps::evmOp_calldatacopy;
use evmOps::evmOp_calldataload;
use evmOps::evmOp_calldatasize;
use evmOps::evmOp_caller;
use evmOps::evmOp_callvalue;
use evmOps::evmOp_codecopy;
use evmOps::evmOp_codesize;
use evmOps::evmOp_delegatecall;
use evmOps::evmOp_extcodesize;
use evmOps::evmOp_extcodecopy;
use evmOps::evmOp_extcodehash;
use evmOps::evmOp_getjumpaddr;
use evmOps::evmOp_log0;
use evmOps::evmOp_log1;
use evmOps::evmOp_log2;
use evmOps::evmOp_log3;
use evmOps::evmOp_log4;
use evmOps::evmOp_msize;
use evmOps::evmOp_mload;
use evmOps::evmOp_mstore;
use evmOps::evmOp_mstore8;
use evmOps::evmOp_number;
use evmOps::evmOp_origin;
use evmOps::evmOp_return;
use evmOps::evmOp_returndatasize;
use evmOps::evmOp_returndatacopy;
use evmOps::evmOp_revert_knownPc;
use evmOps::evmOp_selfdestruct;
use evmOps::evmOp_sha3;
use evmOps::evmOp_sload;
use evmOps::evmOp_sstore;
use evmOps::evmOp_staticcall;
use evmOps::evmOp_stop;
use evmOps::evmOp_timestamp;
use evmOps::evmOp_create;
use evmOps::evmOp_create2;

const opNum_stop = 0;
const opNum_sha3 = 1;
const opNum_address = 2;
const opNum_balance = 3;
const opNum_selfbalance = 4;
const opNum_origin = 5;
const opNum_caller = 6;
const opNum_callvalue = 7;
const opNum_calldataload = 8;
const opNum_calldatasize = 9;
const opNum_calldatacopy = 10;
const opNum_codesize = 11;
const opNum_codecopy = 12;
const opNum_extcodesize = 13;
const opNum_extcodecopy = 14;
const opNum_extcodehash = 15;
const opNum_returndatasize = 16;
const opNum_returndatacopy = 17;
const opNum_timestamp = 18;
const opNum_number = 19;
const opNum_msize = 20;
const opNum_mload = 21;
const opNum_mstore = 22;
const opNum_mstore8 = 23;
const opNum_sload = 24;
const opNum_sstore = 25;
const opNum_getjumpaddr = 26;
const opNum_msize = 27;
const opNum_log0 = 28;
const opNum_log1 = 29;
const opNum_log2 = 30;
const opNum_log3 = 31;
const opNum_log4 = 32;
const opNum_call = 33;
const opNum_callcode = 34;
const opNum_delegatecall = 35;
const opNum_staticcall = 36;
const opNum_revert = 37;
const opNum_revert_knownPc = 38;
const opNum_return = 39;
const opNum_selfdestruct = 40;
const opNum_create = 41;
const opNum_create2 = 42;
const opNum_chainId = 43;


// An AVM CodePoint, that is, a place that AVM code can jump to, is represented as a func()
type AvmCodePoint = impure func()

impure func pushInstruction(opcode: uint, restOfCode: AvmCodePoint) -> AvmCodePoint {
    // Push an instruction onto the beginning of a code segment, and return the resulting CodePoint.
    return asm(opcode, restOfCode) AvmCodePoint { pushinsn };
}

impure func pushInstructionImm(opcode: uint, val: any, restOfCode: AvmCodePoint) -> AvmCodePoint {
    // Push an instruction (with immediate value) onto the beginning of a code segment, and return the resulting CodePoint.
    return asm(opcode, val, restOfCode) AvmCodePoint { pushinsnimm };
}

impure func pushValue(val: any, restOfCode: AvmCodePoint) -> AvmCodePoint {
    // Push a noop (with immediate value) onto the beginning of a code segment, and return the resulting CodePoint.
    return asm(0x3b, val, restOfCode) AvmCodePoint { pushinsnimm };
}

public impure func pcTableForCode(code: ByteArray) -> option<Stack> {
    let (code, _, pcTable) = translateEvmCodeSegment(bytestream_new(code), true)?;
    return Some(stack_push(pcTable, (0, code)));
}

type EvmInstruction = struct {
    opcode: uint,
    data: option<uint>,
    pc: uint,
}

type EvmInstructionStack = Stack

func evmInstructionStack_new() -> EvmInstructionStack {
    return stack_new();
}

func evmInstructionStack_push(s: EvmInstructionStack, insn: EvmInstruction) -> EvmInstructionStack {
    return stack_push(s, insn);
}

func evmInstructionStack_pop(s: EvmInstructionStack) -> option<(EvmInstructionStack, EvmInstruction)> {
    let (us, item) = stack_pop(s)?;
    return Some((us, unsafecast<EvmInstruction>(item)));
}

var unreachableMask: uint;

impure func parseEvmCodeSegment(bs: ByteStream) -> option<EvmInstructionStack> {
    let stack = evmInstructionStack_new();
    let evmPc = 0;
    let reachable = true;
    loop {
        if let Some(res) = bytestream_getByte(bs) {
            let (ubs, opcode) = res;
            bs = ubs;
            if (opcode == 0x5b) {    reachable = true;    }

            if ((opcode >= 0x60) && (opcode <= 0x7f)) {
                // it's a pushN instruction; unmarshal the immediate value and push it
                let bytesRemaining = opcode - 0x5f;
                let imm = 0;
                while (bytesRemaining > 0) {
                    if let Some(res) = bytestream_getByte(bs) {
                        let (ubs, val) = res;
                        bs = ubs;
                        imm = 256*imm + val;
                    }
                    bytesRemaining = bytesRemaining-1;
                }
                if (reachable) {
                    stack = evmInstructionStack_push(
                        stack,
                        struct {
                            opcode: opcode,
                            data: Some(imm),
                            pc: evmPc,
                        }
                    );
                }
                evmPc = evmPc + (opcode - 0x5f) + 1;
            } else {
                if (reachable) {
                    stack = evmInstructionStack_push(
                        stack,
                        struct {
                            opcode: opcode,
                            data: None<uint>,
                            pc: evmPc,
                        }
                    );
                }
                evmPc = evmPc + 1;
            }
            if ((unreachableMask & asm(opcode, 1) uint { shl }) != 0) {    reachable = false;    }
        } else {
            return Some(stack);
        }
    }
}

public impure func codeSegment_init() {
    let mask = 0;
    let opcode = 0;
    while (opcode < 256) {
        if (unreachableAfterOpcode(opcode)) {
            mask = mask | asm(opcode, 1) uint { shl };
        }
        opcode = opcode + 1;
    }
    unreachableMask = mask;
}

func unreachableAfterOpcode(opcode: uint) -> bool {
    return (opcode == 0x00)   // STOP
        || ((opcode >= 0x0c) && (opcode <= 0x0f))  // invalid
        || (opcode == 0x1e)  // invalid
        || (opcode == 0x1f)  // invalid
        || ((opcode >= 0x21) && (opcode <= 0x2f)) // invalid
        || ((opcode >= 0x46) && (opcode <= 0x4f)) // invalid
        || (opcode == 0x56)  // JUMP
        || ((opcode >= 0x5c) && (opcode <= 0x5f)) // invalid
        || ((opcode >= 0xa5) && (opcode <= 0xef)) // invalid
        || (opcode == 0xf3)  // RETURN
        || (opcode == 0xfd)  // REVERT
        || (opcode == 0xfe)  // INVALID
        || (opcode == 0xff); // SELFDESTRUCT
}

impure func generateCodeForEvmSegment(
    insns: EvmInstructionStack,
    makePcTable: bool,
) -> (AvmCodePoint, map<uint, AvmCodePoint>, Stack) {
    let code = pushEvmInsnCall(
        constval(opNum_stop),
        asm() AvmCodePoint { errcodept },
    );
    let evmJumpTable = newmap<uint, AvmCodePoint>;
    let pcTable = stack_new();

    loop {
        if let Some(res) = evmInstructionStack_pop(insns) {
            let invalidInstruction = false;
            let (uinsns, insn) = res;
            insns = uinsns;
            let opcode = insn.opcode;
            if (opcode < 0x80) {
                if (opcode < 0x40) {
                    if (opcode < 0x20) {
                        if (opcode < 0x10) {
                            if (opcode < 0x04) {
                                if (opcode == 0x00) { // STOP
                                    code = pushEvmInsnCall(constval(opNum_stop), code);
                                } elseif (opcode == 0x01) { // ADD
                                    code = pushInstruction(0x01, code);
                                } elseif (opcode == 0x02) { // MUL
                                    code = pushInstruction(0x02, code);
                                } elseif (opcode == 0x03) { // SUB
                                    code = pushInstruction(0x03, code);
                                } else {
                                    invalidInstruction = true;
                                }
                            } else {
                                if ( (opcode >= 0x04) && (opcode <= 0x07) ) { // DIV, MOD, SDIV, SMOD
                                    code = pushEvmInsnDenomCheck(opcode, 2, code);
                                } elseif ( (opcode >= 0x08) && (opcode <= 0x09) ) { // ADDMOD, MULMOD
                                    code = pushEvmInsnDenomCheck(opcode, 3, code);
                                } elseif (opcode == 0x0a) { // EXP
                                    code = pushInstruction(0x0a, code);
                                } elseif (opcode == 0x0b) { // SIGNEXTEND
                                    code = pushInstruction(0x0b, code);
                                } else {
                                    invalidInstruction = true;
                                }
                            }
                        } else {
                            if ( (opcode >= 0x10) && (opcode <= 0x1a) ) {
                                code = pushInstruction(opcode, code);
                            } elseif (opcode == 0x1b) { // SHL
                                code = pushInstruction(0x1b, code);
                            } elseif (opcode == 0x1c) { // SHR
                                code = pushInstruction(0x1c, code);
                            } elseif (opcode == 0x1d) { // SAR
                                code = pushInstruction(0x1d, code);
                            } else {
                                invalidInstruction = true;
                            }
                        }
                    } else {
                        if (opcode < 0x37 ) {
                            if (opcode < 0x33) {
                                if (opcode == 0x20) { // SHA3
                                    code = pushEvmInsnCall(constval(opNum_sha3), code);
                                } elseif (opcode == 0x30) { // ADDRESS
                                    code = pushEvmInsnCall(constval(opNum_address), code);
                                } elseif (opcode == 0x31) { // BALANCE
                                    code = pushEvmInsnCall(constval(opNum_balance), code);
                                } elseif (opcode == 0x32) { // ORIGIN
                                    code = pushEvmInsnCall(constval(opNum_origin), code);
                                } else {
                                    invalidInstruction = true;
                                }
                            } else {
                                if (opcode == 0x33) { // CALLER
                                    code = pushEvmInsnCall(constval(opNum_caller), code);
                                } elseif (opcode == 0x34) { // CALLVALUE
                                    code = pushEvmInsnCall(constval(opNum_callvalue), code);
                                } elseif (opcode == 0x35) { // CALLDATALOAD
                                    code = pushEvmInsnCall(constval(opNum_calldataload), code);
                                } elseif (opcode == 0x36) { // CALLDATASIZE
                                    code = pushEvmInsnCall(constval(opNum_calldatasize), code);
                                } else {
                                    invalidInstruction = true;
                                }
                            }
                        } else {
                            if (opcode < 0x3b) {
                                if (opcode == 0x37) { // CALLDATACOPY
                                    code = pushEvmInsnCall(constval(opNum_calldatacopy), code);
                                } elseif (opcode == 0x38) { // CODESIZE
                                    code = pushEvmInsnCall(constval(opNum_codesize), code);
                                } elseif (opcode == 0x39) { // CODECOPY
                                    code = pushEvmInsnCall(constval(opNum_codecopy), code);
                                } elseif (opcode == 0x3a) { // GASPRICE
                                    code = pushValue(1, code);
                                } else {
                                    invalidInstruction = true;
                                }
                            } else {
                                if (opcode == 0x3b) { // EXTCODESIZE
                                    code = pushEvmInsnCall(constval(opNum_extcodesize), code);
                                } elseif (opcode == 0x3c) { // EXTCODECOPY
                                    code = pushEvmInsnCall(constval(opNum_extcodecopy), code);
                                } elseif (opcode == 0x3d) { // RETURNDATASIZE
                                    code = pushEvmInsnCall(constval(opNum_returndatasize), code);
                                } elseif (opcode == 0x3e) { // RETURNDATACOPY
                                    code = pushEvmInsnCall(constval(opNum_returndatacopy), code);
                                } elseif (opcode == 0x3f) { // EXTCODEHASH
                                    code = pushEvmInsnCall(constval(opNum_extcodehash), code);
                                } else {
                                    invalidInstruction = true;
                                }
                            }
                        }
                    }
                } else {
<<<<<<< HEAD
                    if (opcode == 0x45) { // GASLIMIT
                        return Some((pushValue(getGasLimitConstant(), restOfCode), evmJumpTable, pcTable));
                    } elseif (opcode == 0x46) { // CHAINID
                        return pushEvmInsnCall(opWrapperRetUint(chainParams_chainId), restOfCode, evmJumpTable, pcTable);
                    } elseif (opcode == 0x47) { // SELFBALANCE
                        return pushEvmInsnCall(opWrapperRetUint(evmOp_selfbalance), restOfCode, evmJumpTable, pcTable);
                    } elseif (opcode == 0x50) { // POP
                        return Some((pushInstruction(0x30, restOfCode), evmJumpTable, pcTable)); // pop
                    } elseif (opcode == 0x51) { // MLOAD
                        return pushEvmInsnCall(opWrapperUintRetUint(evmOp_mload), restOfCode, evmJumpTable, pcTable);
                    } elseif (opcode == 0x52) { // MSTORE
                        return pushEvmInsnCall(opWrapper2Uint(evmOp_mstore), restOfCode, evmJumpTable, pcTable);
                    }
                }
            } else {
                if (opcode < 0x58) {
                    if (opcode < 0x56) {
                        if (opcode == 0x53) { // MSTORE8
                            return pushEvmInsnCall(opWrapper2Uint(evmOp_mstore8), restOfCode, evmJumpTable, pcTable);
                        } elseif (opcode == 0x54) { // SLOAD
                            return pushEvmInsnCall(opWrapperUintRetUint(evmOp_sload), restOfCode, evmJumpTable, pcTable);
                        } elseif (opcode == 0x55) { // SSTORE
                            return pushEvmInsnCall(opWrapper2Uint(evmOp_sstore), restOfCode, evmJumpTable, pcTable);
=======
                    if (opcode < 0x53) {
                        if (opcode < 0x45) {
                            if (opcode < 0x43) {
                                if (opcode == 0x40) { // BLOCKHASH
                                    code = pushInstruction(
                                        0x30,  // pop
                                        pushValue(0, code),
                                    );
                                } elseif (opcode == 0x41) { // COINBASE
                                    code = pushValue(0, code);
                                } elseif (opcode == 0x42) { // TIMESTAMP
                                    code = pushEvmInsnCall(constval(opNum_timestamp), code);
                                } else {
                                    invalidInstruction = true;
                                }
                            } else {
                                if (opcode == 0x43) { // NUMBER
                                    code = pushEvmInsnCall(constval(opNum_number), code);
                                } elseif (opcode == 0x44) { // DIFFICULTY
                                     code = pushValue(2500000000000000, code);
                                } else {
                                    invalidInstruction = true;
                                }
                            }
                        } else {
                            if (opcode == 0x45) { // GASLIMIT
                                code = pushValue(10000000000, code);
                            } elseif (opcode == 0x46) { // CHAINID
                                code = pushEvmInsnCall(constval(opNum_chainId), code);
                            } elseif (opcode == 0x47) { // SELFBALANCE
                                code = pushEvmInsnCall(constval(opNum_selfbalance), code);
                            } elseif (opcode == 0x50) { // POP
                                code = pushInstruction(0x30, code); // pop
                            } elseif (opcode == 0x51) { // MLOAD
                                code = pushEvmInsnCall(constval(opNum_mload), code);
                            } elseif (opcode == 0x52) { // MSTORE
                                code = pushEvmInsnCall(constval(opNum_mstore), code);
                            } else {
                                invalidInstruction = true;
                            }
>>>>>>> 3eda8154
                        }
                    } elseif (opcode < 0x60) {
                        if (opcode < 0x58) {
                            if (opcode < 0x56) {
                                if (opcode == 0x53) { // MSTORE8
                                    code = pushEvmInsnCall(constval(opNum_mstore8), code);
                                } elseif (opcode == 0x54) { // SLOAD
                                    code = pushEvmInsnCall(constval(opNum_sload), code);
                                } elseif (opcode == 0x55) { // SSTORE
                                    code = pushEvmInsnCall(constval(opNum_sstore), code);
                                } else {
                                    invalidInstruction = true;
                                }
                            } else {
                                if (opcode == 0x56) { // JUMP
                                    code = pushEvmInsnCall(
                                        constval(opNum_getjumpaddr),
                                        pushInstruction(0x34, code), // jump
                                    );
                                } elseif (opcode == 0x57) { // JUMPI
                                    let doJump = pushEvmInsnCall(
                                        constval(opNum_getjumpaddr),
                                        pushInstruction(0x34, code), // jump
                                    );
                                    code = pushInstruction(
                                        0x43,  // swap1
                                        pushInstructionImm(
                                            0x35, // cjump
                                            doJump,
                                            pushInstruction(
                                                0x30, // pop
                                                pushInstructionImm(
                                                    0x34,  // jump
                                                    code,
                                                    doJump,
                                                )
                                            )
                                        )
                                    );
                                } else {
                                    invalidInstruction = true;
                                }
                            }
                        } else {
                            if (opcode == 0x58) {  // GETPC
                                code = pushValue(insn.pc, code);
                            } elseif (opcode == 0x59) { // MSIZE
                                code = pushEvmInsnCall(constval(opNum_msize), code);
                            } elseif (opcode == 0x5a) { // GAS
                                code = pushInstruction(0x76, code);
                            } elseif (opcode == 0x5b) { // JUMPDEST
                                evmJumpTable = evmJumpTable with { [insn.pc] = code };
                            } else {
                                invalidInstruction = true;
                            }
                        }
                    } else {
                        // it's an EVM pushN instruction
                        if let Some(val) = insn.data {
                            code = pushValue(val, code);
                        } else {
                            // should never happen
                            evmCallStack_callHitError(23);
                        }
                    }
                }
            } else {
                if (opcode < 0xe1) {
                    if (opcode < 0xa0) {
                        if (opcode < 0x90) {
                            if (opcode == 0x80) {  // DUP1 -- note that DUPn in EVM corresponds to DUP(n-1) in AvmCodePoint
                                code = pushInstruction(0x40, code);  // dup0
                            } elseif (opcode == 0x81) {  // DUP2
                                code = pushInstruction(0x41, code);  // dup1
                            } elseif (opcode == 0x82) {  // DUP3
                                code = pushInstruction(0x42, code);  // DUP2
                            } elseif ( (opcode >= 0x83) && (opcode <= 0x8f) ) {
                                code = pushDupn(opcode-0x80, code);
                            } else {
                                invalidInstruction = true;
                            }
                        } else {
                            if (opcode == 0x90) {  // SWAP1
                                code = pushInstruction(0x43, code);  // swap1
                            } elseif (opcode == 0x91) {  // SWAP2
                                code = pushInstruction(0x44, code);  // swap2
                            } elseif ( (opcode >= 0x92) && (opcode <= 0x9f) ) {
                                code = pushSwapn(opcode-0x8f, code);
                            } else {
                                invalidInstruction = true;
                            }
                        }
                    } else {
                        if (opcode < 0xa3) {
                            if (opcode == 0xa0) { // LOG0
                                code = pushEvmInsnCall(constval(opNum_log0), code);
                            } elseif (opcode == 0xa1) { // LOG1
                                code = pushEvmInsnCall(constval(opNum_log1), code);
                            } elseif (opcode == 0xa2) { // LOG2
                                code = pushEvmInsnCall(constval(opNum_log2), code);
                            } else {
                                invalidInstruction = true;
                            }
                        } else {
                            if (opcode == 0xa3) { // LOG3
                                code = pushEvmInsnCall(constval(opNum_log3), code);
                            } elseif (opcode == 0xa4) { // LOG0
                                code = pushEvmInsnCall(constval(opNum_log4), code);
                            } else {
                                invalidInstruction = true;
                            }
                        }
                    }
                } else {
                    if (opcode < 0xf4) {
                        if (opcode == 0xf0) {  // CREATE
                            code = pushEvmInsnCall(constval(opNum_create), code);
                        } elseif (opcode == 0xf1) { // CALL
                            code = pushEvmInsnCall(constval(opNum_call), code);
                        } elseif (opcode == 0xf2) { // CALLCODE
                            code = pushEvmInsnCall(constval(opNum_callcode), code);
                        } elseif (opcode == 0xf3) { // RETURN
                            code = pushEvmInsnCall(constval(opNum_return), code);
                        }
                    } else {
                        if (opcode < 0xfc) {
                            if (opcode == 0xf4) { // DELEGATECALL
                                code = pushEvmInsnCall(constval(opNum_delegatecall), code);
                            } elseif (opcode == 0xf5) {  // CREATE2
                                code = pushEvmInsnCall(constval(opNum_create2), code);
                            } elseif (opcode == 0xfa) { // STATICCALL
                                code = pushEvmInsnCall(constval(opNum_staticcall), code);
                            } else {
                                invalidInstruction = true;
                            }
                        } else {
                            if (opcode == 0xfd) { // REVERT
                                code = pushValue(
                                    insn.pc,
                                    pushEvmInsnCall(constval(opNum_revert_knownPc), code)
                                );
                            } elseif (opcode == 0xff) { // SELFDESTRUCT
                                code = pushEvmInsnCall(constval(opNum_selfdestruct), code);
                            } else {
                                invalidInstruction = true;
                            }
                        }
                    }
                }
            }
            if (invalidInstruction) {
                code = pushValue(
                    0,
                    pushValue(
                        0,
                        pushValue(
                            insn.pc,
                            pushEvmInsnCall(constval(opNum_revert_knownPc), code)
                        )
                    )
                );
            }
            if (makePcTable) {
                pcTable = stack_push(pcTable, (insn.pc, hash(code)));
            }
        } else {
            return (code, evmJumpTable, pcTable);
        }
    }
}

public impure func translateEvmCodeSegment(
    bs: ByteStream,
    makePcTable: bool,
) -> option<(AvmCodePoint, map<uint, AvmCodePoint>, Stack)> {
    return Some(generateCodeForEvmSegment(parseEvmCodeSegment(bs)?, makePcTable));
}

impure func pushEvmInsnDenomCheck(
    opcode: uint,
    numStackOperands: uint,
    restOfCode: AvmCodePoint,
) -> AvmCodePoint {
    // Deal with the EVM instructions that can "divide by zero" or the equivalent.
    // EVM defines these to return zero if the denominator is zero.
    // So we need to generate a little conditional to handle the special case.
    let doTheOp = pushInstruction(opcode, restOfCode);
    return pushDupn(
        numStackOperands-1,  // dup denominator/modulus to top of stack
        pushInstructionImm(
            0x35,  // cjump
            doTheOp,
            prependPops(
                numStackOperands,
                pushValue(
                    0,
                    pushInstructionImm(
                        0x34, // jump
                        restOfCode,
                        doTheOp
                    )
                )
            )
        )
    );
}

impure func prependPops(numPops: uint, restOfCode: AvmCodePoint) -> AvmCodePoint {
    while (numPops > 0) {
        restOfCode = pushInstruction(0x30, restOfCode);   // pop instruction
        numPops = numPops-1;
    }
    return restOfCode;
}

impure func pushDupn(
    n: uint, 
    restOfCode: AvmCodePoint,
) -> AvmCodePoint {
    // Generate code for a dupN pseudo-operation.
    // AVM supports this only for N <= 2, whereas EVM can ask for larger ones.
    // Note that N here uses the AVM semantics, which is off-by-one from the EVM semantics.
    if (n <= 2) {
        return pushInstruction(0x40+n, restOfCode);  //dup_n
    } else {
        return pushInstruction(
            0x38,  // auxpush,
            pushDupn(
                n-1,
                pushInstruction(
                    0x39,  // auxpop
                    pushInstruction(
                        0x43,  // swap1
                        restOfCode
                    )
                )
            )
        );
    }
}

impure func pushSwapn(
    n: uint, 
    restOfCode: AvmCodePoint,
) -> AvmCodePoint {
    // Generate code for a swapN pseudo-operation.
    // AVM supports this only for N <= 2, whereas EVM can ask for larger ones.
    if (n == 2) {
        return pushInstruction(0x44, restOfCode);  // swap2
    } else {
        return pushInstruction(
            0x43, // swap1
            pushInstruction(
                0x38, // auxpush
                pushSwapn(
                    n-1,
                    pushInstruction(
                        0x39, // auxpop
                        pushInstruction(
                            0x43, // swap1
                            restOfCode
                        )
                    )
                )
            )
        );
    }
}

impure func pushEvmInsnCall(evmOpNum: uint, code: AvmCodePoint) -> AvmCodePoint {
    // Some EVM instructions compile to a procedure call to some Mini code.
    // Generate the appropriate procedure call.
    // Note that the EVM code will already have put the args to the call on the stack,
    //     and the Mini code will leave return values on the stack.
    return pushValue(
        evmOpNum,
        pushValue(
            code,
            pushInstructionImm(
                0x34,
                evmOps_trampoline,
                code,
            ),
        ),
    );
}

func isKnownOpcode(opcode: uint) -> bool {  // return true iff opcode is a known EVM opcode
    return ( (opcode >= 0x00) && (opcode <= 0x0b) )
        || ( (opcode >= 0x10) && (opcode <= 0x1d) )
        || (opcode == 0x20)
        || ( (opcode >= 0x30) && (opcode <= 0x45) )
        || ( (opcode >= 0x50) && (opcode <= 0x5b) )
        || ( (opcode >= 0x60) && (opcode <= 0xa4) )
        || ( (opcode >= 0xf0) && (opcode <= 0xf5) )
        || (opcode == 0xfa)
        || ( (opcode == 0xfd) && (opcode <= 0xff) );
}

type AvmCodeBuilder = struct {
    requireSafe: bool,
    code: AvmCodePoint,
    size: uint,
    codeMap: map<uint, AvmCodePoint>,
}

public impure func avmCodeBuilder_new(requireSafe: bool) -> AvmCodeBuilder {
    let code = asm() AvmCodePoint { errcodept };
    return struct {
        requireSafe: requireSafe,
        code: code,
        size: 1,
        codeMap: newmap<uint, AvmCodePoint> with { [0] = code },
    };
}

public impure func avmCodeBuilder_append(builder: AvmCodeBuilder, stream: ByteStream) -> option<AvmCodeBuilder> {
    let requireSafe = builder.requireSafe;
    let code = builder.code;
    let size = builder.size;
    let codeMap = builder.codeMap;

    while( ! bytestream_atEof(stream) ) {
        let (ustr, insn) = bytestream_getByte(stream)?;
        if ( requireSafe && !isSafeInstruction(insn) ) {
            return None;
        }
        stream = ustr;
        let (ustr, hasImm) = bytestream_getByte(stream)?;
        stream = ustr;
        if (hasImm == 0) {
            code = pushInstruction(insn, code);
        } else {
            let (ustr, val) = unmarshalValue(stream, codeMap)?;
            stream = ustr;
            code = pushInstructionImm(insn, val, code);
        }
        codeMap = codeMap with { [size] = code };
        size = size+1;
    }

    return Some(struct {
        requireSafe: requireSafe,
        code: code,
        size: size,
        codeMap: codeMap,
    });
}

public func avmCodeBuilder_finish(builder: AvmCodeBuilder) -> AvmCodePoint {
    return builder.code;
}

func isSafeInstruction(insn: uint) -> bool {
    return (insn != 0x34)                      // rset
        && (insn != 0x3d)                      // errset
        && ((insn < 0x60) || (insn > 0x7f));   // various unsafe instructions
}

func unmarshalValue(stream: ByteStream, codeMap: map<uint, AvmCodePoint>) -> option<(ByteStream, any)> {
    let (ustr, kind) = bytestream_getByte(stream)?;
    stream = ustr;
    if (kind == 0) {  // integer
        let (ustr, val) = rlp_decodeUint(stream)?;
        return Some((ustr, val));
    } elseif (kind == 1) { // codepoint
        let (ustr, idx) = rlp_decodeUint(stream)?;
        if let Some(codePt) = codeMap[idx] {
            return Some((ustr, codePt));
        } else {
            return None;
        }
    } elseif (kind == 10) {   // 0-tuple
        return Some((stream, ()));
    } elseif (kind == 11) {   // 1-tuple
        let (ustr, x) = unmarshalValue(stream, codeMap)?;
        return Some((ustr, (x,)));
    } elseif (kind == 12) {   // 2-tuple
        let val = unsafecast<[2]any>((0,0));
        let i = 0;
        while (i < 2) {
            let (ustr, x) = unmarshalValue(stream, codeMap)?;
            stream = ustr;
            val = val with { [i] = x };
            i = i+1;
        }
        return Some((stream, val));
    } elseif (kind == 13) {   // 3-tuple
        let val = unsafecast<[3]any>((0,0,0));
        let i = 0;
        while (i < 3) {
            let (ustr, x) = unmarshalValue(stream, codeMap)?;
            stream = ustr;
            val = val with { [i] = x };
            i = i+1;
        }
        return Some((stream, val));
    } elseif (kind == 14) {   // 4-tuple
        let val = unsafecast<[4]any>((0,0,0,0));
        let i = 0;
        while (i < 4) {
            let (ustr, x) = unmarshalValue(stream, codeMap)?;
            stream = ustr;
            val = val with { [i] = x };
            i = i+1;
        }
        return Some((stream, val));
    } elseif (kind == 15) {   // 5-tuple
        let val = unsafecast<[5]any>((0,0,0,0,0));
        let i = 0;
        while (i < 5) {
            let (ustr, x) = unmarshalValue(stream, codeMap)?;
            stream = ustr;
            val = val with { [i] = x };
            i = i+1;
        }
        return Some((stream, val));
    } elseif (kind == 16) {   // 6-tuple
        let val = unsafecast<[6]any>((0,0,0,0,0,0));
        let i = 0;
        while (i < 6) {
            let (ustr, x) = unmarshalValue(stream, codeMap)?;
            stream = ustr;
            val = val with { [i] = x };
            i = i+1;
        }
        return Some((stream, val));
    } elseif (kind == 17) {   // 7-tuple
        let val = unsafecast<[7]any>((0,0,0,0,0,0,0));
        let i = 0;
        while (i < 7) {
            let (ustr, x) = unmarshalValue(stream, codeMap)?;
            stream = ustr;
            val = val with { [i] = x };
            i = i+1;
        }
        return Some((stream, val));
    } elseif (kind == 18) {   // 8-tuple
        let val = unsafecast<[8]any>((0,0,0,0,0,0,0,0));
        let i = 0;
        while (i < 8) {
            let (ustr, x) = unmarshalValue(stream, codeMap)?;
            stream = ustr;
            val = val with { [i] = x };
            i = i+1;
        }
        return Some((stream, val));
    } else {
        return None;
    }
}<|MERGE_RESOLUTION|>--- conflicted
+++ resolved
@@ -23,13 +23,10 @@
 use std::rlp::rlp_decodeUint;
 
 use chainParameters::chainParams_chainId;
-<<<<<<< HEAD
 use gasAccounting::getGasLimitConstant;
-=======
 
 use evmOps::evmOps_trampoline;
 
->>>>>>> 3eda8154
 use evmOps::evmOp_address;
 use evmOps::evmOp_balance;
 use evmOps::evmOp_selfbalance;
@@ -362,72 +359,33 @@
                         }
                     }
                 } else {
-<<<<<<< HEAD
                     if (opcode == 0x45) { // GASLIMIT
                         return Some((pushValue(getGasLimitConstant(), restOfCode), evmJumpTable, pcTable));
                     } elseif (opcode == 0x46) { // CHAINID
-                        return pushEvmInsnCall(opWrapperRetUint(chainParams_chainId), restOfCode, evmJumpTable, pcTable);
+                        return pushEvmInsnCall(constval(opNum_chainId), restOfCode, evmJumpTable, pcTable);
                     } elseif (opcode == 0x47) { // SELFBALANCE
-                        return pushEvmInsnCall(opWrapperRetUint(evmOp_selfbalance), restOfCode, evmJumpTable, pcTable);
+                        return pushEvmInsnCall(constval(opNum_selfbalance), restOfCode, evmJumpTable, pcTable);
                     } elseif (opcode == 0x50) { // POP
                         return Some((pushInstruction(0x30, restOfCode), evmJumpTable, pcTable)); // pop
                     } elseif (opcode == 0x51) { // MLOAD
-                        return pushEvmInsnCall(opWrapperUintRetUint(evmOp_mload), restOfCode, evmJumpTable, pcTable);
+                        return pushEvmInsnCall(constval(opNum_mload), restOfCode, evmJumpTable, pcTable);
                     } elseif (opcode == 0x52) { // MSTORE
-                        return pushEvmInsnCall(opWrapper2Uint(evmOp_mstore), restOfCode, evmJumpTable, pcTable);
+                        return pushEvmInsnCall(constval(opNum_mstore), restOfCode, evmJumpTable, pcTable);
+                    } else {
+                        invalidInstruction = true;
                     }
                 }
             } else {
                 if (opcode < 0x58) {
                     if (opcode < 0x56) {
                         if (opcode == 0x53) { // MSTORE8
-                            return pushEvmInsnCall(opWrapper2Uint(evmOp_mstore8), restOfCode, evmJumpTable, pcTable);
+                            return pushEvmInsnCall(constval(opNum_mstore8), restOfCode, evmJumpTable, pcTable);
                         } elseif (opcode == 0x54) { // SLOAD
-                            return pushEvmInsnCall(opWrapperUintRetUint(evmOp_sload), restOfCode, evmJumpTable, pcTable);
+                            return pushEvmInsnCall(constval(opNum_sload), restOfCode, evmJumpTable, pcTable);
                         } elseif (opcode == 0x55) { // SSTORE
-                            return pushEvmInsnCall(opWrapper2Uint(evmOp_sstore), restOfCode, evmJumpTable, pcTable);
-=======
-                    if (opcode < 0x53) {
-                        if (opcode < 0x45) {
-                            if (opcode < 0x43) {
-                                if (opcode == 0x40) { // BLOCKHASH
-                                    code = pushInstruction(
-                                        0x30,  // pop
-                                        pushValue(0, code),
-                                    );
-                                } elseif (opcode == 0x41) { // COINBASE
-                                    code = pushValue(0, code);
-                                } elseif (opcode == 0x42) { // TIMESTAMP
-                                    code = pushEvmInsnCall(constval(opNum_timestamp), code);
-                                } else {
-                                    invalidInstruction = true;
-                                }
-                            } else {
-                                if (opcode == 0x43) { // NUMBER
-                                    code = pushEvmInsnCall(constval(opNum_number), code);
-                                } elseif (opcode == 0x44) { // DIFFICULTY
-                                     code = pushValue(2500000000000000, code);
-                                } else {
-                                    invalidInstruction = true;
-                                }
-                            }
+                            return pushEvmInsnCall(constval(opNum_sstore), restOfCode, evmJumpTable, pcTable);
                         } else {
-                            if (opcode == 0x45) { // GASLIMIT
-                                code = pushValue(10000000000, code);
-                            } elseif (opcode == 0x46) { // CHAINID
-                                code = pushEvmInsnCall(constval(opNum_chainId), code);
-                            } elseif (opcode == 0x47) { // SELFBALANCE
-                                code = pushEvmInsnCall(constval(opNum_selfbalance), code);
-                            } elseif (opcode == 0x50) { // POP
-                                code = pushInstruction(0x30, code); // pop
-                            } elseif (opcode == 0x51) { // MLOAD
-                                code = pushEvmInsnCall(constval(opNum_mload), code);
-                            } elseif (opcode == 0x52) { // MSTORE
-                                code = pushEvmInsnCall(constval(opNum_mstore), code);
-                            } else {
-                                invalidInstruction = true;
-                            }
->>>>>>> 3eda8154
+                            invalidInstruction = true;
                         }
                     } elseif (opcode < 0x60) {
                         if (opcode < 0x58) {
