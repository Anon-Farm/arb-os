--- conflicted
+++ resolved
@@ -565,41 +565,12 @@
     let payments = deferredPayments_new();
 
     let refund = (txState.originalMax - totalGasUsed) * txState.price;
-<<<<<<< HEAD
-    if ( ! feeStats.noFeeGasEstimationMode ) {
-        if (refund > 0) {
-            payments = deferredPayments_add(
-                payments, 
-                const::EscrowStoreID_txGas,
-                txState.refundTo, 
-                refund
-            );
-        }
-        let basePrice = gasAccountingInfo.currentPrices.perArbGasBase;
-        if (basePrice > txState.price) {
-            basePrice = txState.price;
-        }
-        payments = deferredPayments_add(
-            payments,
-            const::EscrowStoreID_txGas,
-            gasAccountingInfo.feeConfig.forNetwork,
-            computeGasUsed * basePrice + storageGasUsed * txState.price,
-        );
-        let congestionPrice = txState.price - basePrice;
-        payments = deferredPayments_add(
-            payments,
-            const::EscrowStoreID_txGas,
-            gasAccountingInfo.feeConfig.forCongestion,
-            computeGasUsed * congestionPrice,
-        );
-=======
     if (refund > 0) {
-        payments = deferredPayments_add(payments, txState.refundTo, refund);
+        payments = deferredPayments_add(payments, const::EscrowStoreID_txGas, txState.refundTo, refund);
     }
     let basePrice = gasAccountingInfo.currentPrices.perArbGasBase;
     if (basePrice > txState.price) {
         basePrice = txState.price;
->>>>>>> bfa06094
     }
     payments = deferredPayments_add(
         payments,
