--- conflicted
+++ resolved
@@ -531,16 +531,10 @@
             safeMul(gasUsedForCompute, congestionPrice),
         );
     }
-<<<<<<< HEAD
-    set gasAccountingInfo.congestionState.gasPool = safeSubInt(gasAccountingInfo.congestionState.gasPool, int(computeGasUsed));
-    set gasAccountingInfo.congestionState.smallGasPool = safeSubInt(gasAccountingInfo.congestionState.smallGasPool, int(computeGasUsed));
-    set gasAccountingInfo.gasRemainingThisBlock = xif (gasAccountingInfo.gasRemainingThisBlock >= computeGasUsed) {
-        gasAccountingInfo.gasRemainingThisBlock - computeGasUsed
-=======
+    
     set gasAccountingInfo.congestionState.gasPool = safeSubInt(gasAccountingInfo.congestionState.gasPool, int(gasUsedForCompute));
     set gasAccountingInfo.gasRemainingThisBlock = xif (gasAccountingInfo.gasRemainingThisBlock >= gasUsedForCompute) {
         gasAccountingInfo.gasRemainingThisBlock - gasUsedForCompute
->>>>>>> 1d68b116
     } else {
         0
     };
