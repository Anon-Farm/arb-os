--- conflicted
+++ resolved
@@ -2,34 +2,6 @@
 // Copyright 2020, Offchain Labs, Inc. All rights reserved.
 //
 
-<<<<<<< HEAD
-import type AccountStore;
-import type Account;
-import type ByteArray;
-import type MarshalledBytes;
-import type MessageBatch;
-import type Queue;
-
-import func getGlobalAccountStore() -> AccountStore;
-import func setGlobalAccountStore(acctStore: AccountStore);
-import func accountStore_get(acctStore: AccountStore, addr: address) -> Account;
-import func accountStore_set(acctStore: AccountStore, addr: address, acct: Account) -> AccountStore;
-import func account_getBalance(acct: Account) -> uint;
-import func account_addToEthBalance(acct: Account, amount: uint) -> Account;
-import func account_deductFromEthBalance(acct: Account, amount: uint) -> option<Account>;
-
-import func bytearray_new(capacityHint: uint) -> ByteArray;
-import func bytearray_unmarshalBytes(mb: MarshalledBytes) -> ByteArray;
-import func bytearray_getByte(ba: ByteArray, offset: uint) -> uint;
-import func bytearray_get256(ba: ByteArray, offset: uint) -> uint;
-
-import func queue_new() -> Queue;
-import func queue_isEmpty(q: Queue) -> bool;
-import func queue_put(q: Queue, item: any) -> Queue;
-import func queue_get(q: Queue) -> option<(Queue, any)>;
-
-import impure func inbox_getNextUnpackedRequest() -> (option<IncomingRequest>, option<TxRequestData>);
-=======
 use accounts::AccountStore;
 use accounts::Account;
 use std::bytearray::ByteArray;
@@ -55,7 +27,6 @@
 use std::queue::queue_get;
 
 use inbox::inbox_getNextUnpackedRequest;
->>>>>>> db253267
 
 
 var gasAccountingInfo: struct {
