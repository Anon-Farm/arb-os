//
// Copyright 2020, Offchain Labs, Inc. All rights reserved.
//

use accounts::AccountStore;
use accounts::Account;
use std::bytearray::ByteArray;
use std::bytearray::MarshalledBytes;
use messageBatch::MessageBatch;
use std::queue::Queue;

use core::kvs::Kvs;
use core::kvs::builtin_kvsForall;

use accounts::getGlobalAccountStore;
use accounts::setGlobalAccountStore;
use accounts::accountStore_get;
use accounts::accountStore_set;
use accounts::account_getBalance;
use accounts::account_addToEthBalance;
use accounts::account_deductFromEthBalance;
use accounts::accountStore_transferEthBalance;
use accounts::account_getNextSeqNum;
use accounts::account_getAggregatorToPay;

use evmCallStack::evmCallStack_isEmpty;
use evmCallStack::evmCallStack_getAccountInCurrentContext;
use evmCallStack::evmCallStack_setAccountInCurrentContext;
use evmCallStack::evmCallStack_transferEthInCurrentContext;

use messages::TxRequestData;

use std::bytearray::bytearray_new;
use std::bytearray::bytearray_getByte;
use std::bytearray::bytearray_get256;

use std::fixedpoint::FixedPoint;
use std::fixedpoint::fixedPoint_new;
use std::fixedpoint::fixedPoint_getNum;
use std::fixedpoint::fixedPoint_getDenom;
use std::fixedpoint::fixedPoint_zero;
use std::fixedpoint::fixedPoint_compare;
use std::fixedpoint::fixedPoint_mulByUint;
use std::fixedpoint::fixedPoint_mulByUintTrunc;
use std::fixedpoint::fixedPoint_div;
use std::fixedpoint::fixedPoint_plusOne;
use std::fixedpoint::fixedPoint_integerPart;

use std::queue::queue_new;
use std::queue::queue_isEmpty;
use std::queue::queue_put;
use std::queue::queue_get;
use std::queue::queue_getOrDie;

use chainParameters::chainParams_speedLimitPerSecond;

use inbox::IncomingRequest;
use inbox::inbox_getNextUnpackedRequest;
use inbox::inbox_currentArbBlockNumber;
use inbox::inbox_currentTimestamp;


var gasAccountingInfo: struct {
    txState: option<TxGasState>,       // status of currently active tx (if there is one)
    feeConfig: FeeConfig,              // fee configuration
    currentPrices: GasPrices,          // current prices for resources
    gasRemainingThisBlock: uint,       // amount of gas remaining for this Arbitrum block
    congestionState: CongestionState,  // state of congestion pricing algorithm
    speedLimitPerSecond: uint,         // nominal ArbGas available for computation per second
    pricingParams: PricingParameters,  // parameters that affect pricing
    gasAllocatedToThisBlock: uint,     // total amount of gas allocated to the current Arbitrum block
    retryablePrices: RetryablePrices,  // prices of retryable txs
};

type GasPrices = struct {    // all prices in this struct are denominated in wei
    perL2Tx: uint,
    perL1CalldataByte: uint,
    perStorageCell: uint,
    perArbGasBase: uint,
    perArbGasCongestion: uint,
    perArbGasTotal: uint,       // perArbGasBase + perArbGasCongestion
}

type CongestionState = struct {
    gasPool: int,         // amount of gas available for use (note: signed value; if negative, we have overused gas)
    lastArbBlockNumSeen: uint,
    lastTimestampSeen: uint,
    congestionPriceWei: uint,
}

type PricingParameters = struct {
    l1GasPerL2Tx: uint,
    l1GasPerL1Calldata: uint,
    l1GasPerStorage: uint,
    arbGasDivisor: uint,      // base ArbGas price is L1 gas price / arbGasDivisor
}

type FeeConfig = struct {
    enabled: bool,                   // if false, don't charge any fees
    forNetwork: address,             // where network fees go
    forCongestion: address,          // where congestion fees go
    baseFeeMultiplier: FixedPoint,   // multiply base fee by this to get total fee
    shareForNetFee: FixedPoint,      // total fee times this == network fee
}

var gasAccountingParams: struct {
    SpeedLimitPerSecond: uint,   // ArbGas available per second
    GasPoolMax: uint,            // max amount of gas that the gas pool can hold
    TxGasLimit: uint,            // max gas usable by any single transaction
};

type TxGasState = struct {   // this is the gas state of the currently running transaction
    gasInReserve: uint,  // how much gas is being held in reserve
    originalMax: uint,   // the tx's original maxGas value
    price: uint,         // price of gas for this tx, in wei per unit of gas
    weiHeldForGas: uint, // amount of currency we're holding to cover the current tx's gas use
    refundTo: address,   // who gets a refund for unused gas at the end, if there is any
}

type GasUsage = struct {
    gasUsed: uint,
    gasPriceWei: uint,
}

type RetryablePrices = struct {
    perTx: uint,
    perCalldataByte: uint,
    nextUpdateTimestamp: uint,
}

public impure func gasAccounting_init() {    // initialize on boot, before we have gotten the chain init message
    initGasPriceEstimator();

    setGasAccountingParamsFromSpeedLimit(const::DefaultSpeedLimitPerSecond);

    let pricingParams = struct {
        l1GasPerL2Tx: const::Charging_DefaultL1GasPerL2Tx,
        l1GasPerL1Calldata: const::Charging_DefaultL1GasPerCalldataByte,
        l1GasPerStorage: const::Charging_DefaultL1GasPerStorage,
        arbGasDivisor: const::Charging_DefaultArbGasDivisor,
    };

    let congestionState = initCongestionState(true);

    let netFeeRate = fixedPoint_new(const::NetFee_defaultRateNumerator, const::NetFee_defaultRateDenominator);
    let baseFeeMultiplier = fixedPoint_plusOne(netFeeRate);
    let shareForNetFee = xif let Some(x) = fixedPoint_div(netFeeRate, baseFeeMultiplier) {
        x
    } else {
        panic
    };

    let feeConfig = struct {
        enabled: false,   // after boot, run without fees
        forNetwork: address(const::Charging_DefaultNetworkFeeRecipient),
        forCongestion: address(const::Charging_DefaultCongestionFeeRecipient),
        baseFeeMultiplier: baseFeeMultiplier,
        shareForNetFee: shareForNetFee,
    };

    let (gasPrices, retryablePrices) = setPrices(
        feeConfig,
        pricingParams,
        congestionState,
        struct {
            perTx: 0,
            perCalldataByte: 0,
            nextUpdateTimestamp: 0,
        }
    );
    gasAccountingInfo = struct {
        txState: None<TxGasState>,
        feeConfig: feeConfig,
        currentPrices: gasPrices,
        gasRemainingThisBlock: uint(congestionState.gasPool),
        congestionState: congestionState,
        speedLimitPerSecond: const::DefaultSpeedLimitPerSecond,
        pricingParams: pricingParams,
        gasAllocatedToThisBlock: uint(congestionState.gasPool),
        retryablePrices: retryablePrices,
    };
}

impure func initCongestionState(isInit: bool) -> CongestionState {
    return struct {
        gasPool: int(gasAccountingParams.GasPoolMax),
        lastArbBlockNumSeen: xif (isInit) { 0 } else { inbox_currentArbBlockNumber() },
        lastTimestampSeen: xif (isInit) { 0 } else { inbox_currentTimestamp() },
        congestionPriceWei: 0,
    };
}

impure func setGasAccountingParamsFromSpeedLimit(speedLimitPerSecond: uint) {
    gasAccountingParams = struct {
        SpeedLimitPerSecond: speedLimitPerSecond,
        GasPoolMax: speedLimitPerSecond * 60,
        TxGasLimit: speedLimitPerSecond * 10,
    };
}

public impure func setGasAccountingParams(speedLimitPerSecond: uint, gasPoolMax: uint, txGasLimit: uint) -> bool {
    // if parameters are reasonable, start using them, and return true
    // otherwise, discard them, and return false

    return xif (gasPoolMax < speedLimitPerSecond) {
        false
    } elseif (gasPoolMax < txGasLimit) {
        false
    } else {
        gasAccountingParams = struct {
            SpeedLimitPerSecond: speedLimitPerSecond,
            GasPoolMax: gasPoolMax,
            TxGasLimit: txGasLimit,
        };
        true
    };
}

public impure func getGasAccountingParams() -> (uint, uint, uint) {
    return (
        gasAccountingParams.SpeedLimitPerSecond,
        gasAccountingParams.GasPoolMax,
        gasAccountingParams.TxGasLimit,
    );
}

impure func setPrices(
    feeConfig: FeeConfig,
    params: PricingParameters,
    congestionState: CongestionState,
    oldRetryablePrices: RetryablePrices,
) -> (GasPrices, RetryablePrices) {
    oldRetryablePrices = setRetryablePrices(oldRetryablePrices);
    return xif (feeConfig.enabled) {
        let timestamp = inbox_currentTimestamp();
        let l1GasPrice = getL1GasPriceEstimate();
        let perArbGasBase = l1GasPrice / params.arbGasDivisor;
        let perArbGasCongestion = congestionState.congestionPriceWei;
        (
            struct {
                perL2Tx: fixedPoint_mulByUintTrunc(feeConfig.baseFeeMultiplier, params.l1GasPerL2Tx * l1GasPrice),
                perL1CalldataByte: fixedPoint_mulByUintTrunc(feeConfig.baseFeeMultiplier, params.l1GasPerL1Calldata * l1GasPrice),
                perStorageCell: params.l1GasPerStorage * l1GasPrice,
                perArbGasBase: perArbGasBase,
                perArbGasCongestion: perArbGasCongestion,
                perArbGasTotal: perArbGasBase + perArbGasCongestion,
            },
            oldRetryablePrices
        )
    } else {
        (
            struct {
                perL2Tx: 0,
                perL1CalldataByte: 0,
                perStorageCell: 0,
                perArbGasBase: 0,
                perArbGasCongestion: 0,
                perArbGasTotal: 0,
            },
            oldRetryablePrices
        )
    };
}

impure func setRetryablePrices(oldRetryablePrices: RetryablePrices) -> RetryablePrices {
    return xif (oldRetryablePrices.nextUpdateTimestamp >= inbox_currentTimestamp()) {
        oldRetryablePrices
    } else {
        xif (gasAccountingInfo.feeConfig.enabled) {
            let gasPrice = getL1GasPriceEstimate();
            struct {
                perTx: gasPrice,
                perCalldataByte: gasPrice / 256,
                nextUpdateTimestamp: inbox_currentTimestamp() + const::Charging_RetryableTxRepriceIntervalSeconds,
            }
        } else {
            oldRetryablePrices with {
                nextUpdateTimestamp: inbox_currentTimestamp() + const::Charging_RetryableTxRepriceIntervalSeconds
            }
        }
    };
}

public impure func gasAccounting_getPricesInWei() -> (uint, uint, uint, uint, uint, uint) {
    let prices = gasAccountingInfo.currentPrices;
    return (
        prices.perL2Tx,
        prices.perL1CalldataByte,
        prices.perStorageCell,
        prices.perArbGasBase,
        prices.perArbGasCongestion,
        prices.perArbGasTotal,
    );
}

public impure func getArbGasPrice() -> uint {
    return gasAccountingInfo.currentPrices.perArbGasTotal;
}

public impure func getCurrentBlockGasLimit() -> uint {
    return gasAccountingInfo.gasAllocatedToThisBlock;
}

public impure func gasAccounting_getPricesInArbGas() -> (uint, uint, uint) {  // don't include price of ArbGas, which is 1
    let prices = gasAccountingInfo.currentPrices;
    let arbGasPrice = prices.perArbGasTotal;
    return (
        (prices.perL2Tx + arbGasPrice - 1) / arbGasPrice,            // price per L2 tx
        (prices.perL1CalldataByte + arbGasPrice - 1) / arbGasPrice,  // price per L1 calldata byte
        (prices.perStorageCell + arbGasPrice - 1) / arbGasPrice,     // price per storage cell
    );
}

public impure func gasAccounting_setFeesEnabled(enabled: bool) {
    let (gasPrices, retryablePrices) = setPrices(
        gasAccountingInfo.feeConfig,
        gasAccountingInfo.pricingParams,
        gasAccountingInfo.congestionState,
        gasAccountingInfo.retryablePrices,
    );
    gasAccountingInfo = gasAccountingInfo with {
        feeConfig: gasAccountingInfo.feeConfig with { enabled: enabled }
    } with {
        currentPrices: gasPrices
    } with {
        retryablePrices: retryablePrices
    };
    if (enabled) {
        gasAccountingInfo = gasAccountingInfo with {
            congestionState: initCongestionState(false)
        };
    }
}

public impure func gasAccounting_setChargingParams(
    l1GasPerL2Tx: uint,
    l1GasPerL2Calldata: uint,
    l1GasPerStorage: uint,
    arbGasDivisor: uint,
    netFeeRecipient: address,
    congestionFeeRecipient: address,
) {
    gasAccountingInfo = gasAccountingInfo with {
        pricingParams: struct {
            l1GasPerL2Tx: l1GasPerL2Tx,
            l1GasPerL1Calldata: l1GasPerL2Calldata,
            l1GasPerStorage: l1GasPerStorage,
            arbGasDivisor: arbGasDivisor,
        }
    } with {
        feeConfig: gasAccountingInfo.feeConfig with {
            forNetwork: netFeeRecipient
        } with {
            forCongestion: congestionFeeRecipient
        }
    };
    gasAccounting_postInitMessage();
}

public impure func gasAccounting_postInitMessage() {   // this runs after we have received the init message, or similar
    let speedLimitPerSecond = chainParams_speedLimitPerSecond();
    setGasAccountingParamsFromSpeedLimit(speedLimitPerSecond);
    if (gasAccountingInfo.congestionState.gasPool > int(gasAccountingParams.GasPoolMax)) {
        // max sure gas pool isn't above its max
        gasAccountingInfo = gasAccountingInfo with {
            congestionState: gasAccountingInfo.congestionState with {
                gasPool: int(gasAccountingParams.GasPoolMax)
            }
        };
    }
}

public impure func gasAccounting_getFeeRecipients() -> (address, address) {
    return (
        gasAccountingInfo.feeConfig.forNetwork,
        gasAccountingInfo.feeConfig.forCongestion,
    );
}

public impure func gasAccounting_setFeeRecipients(forNetwork: address, forCongestion: address) {
    gasAccountingInfo = gasAccountingInfo with {
        feeConfig: gasAccountingInfo.feeConfig with {
            forNetwork: forNetwork
        } with {
            forCongestion: forCongestion
        }
    };
}

public impure func gasAccounting_addToReserveInCurrentContext(wei: uint) {
    // Add funds to the "reserve" which means paying them to the congestion fee recipient.
    // This is done in the current context, so if done in a tx this will be reverted if the tx reverts.
    let reserveAddr = gasAccountingInfo.feeConfig.forCongestion;
    evmCallStack_setAccountInCurrentContext(
        reserveAddr,
        account_addToEthBalance(
            evmCallStack_getAccountInCurrentContext(reserveAddr),
            wei,
        ),
    );
}

public impure func gasAccounting_summaryToPublish() -> any {
    // get summary of gas prices and pool at present, for inclusion in block summary log
    let prices = gasAccountingInfo.currentPrices;
    return (
        prices.perL2Tx,
        prices.perL1CalldataByte,
        prices.perStorageCell,
        prices.perArbGasBase,
        prices.perArbGasCongestion,
        prices.perArbGasTotal,
        gasAccountingInfo.congestionState.gasPool,
    );
}


// The next section of code supports tracking gas use of the currently running transactions.
// The currently-running Tx has some amount of gas remaining. That gas can be in two places:
// *  in the ArbGasRemaining register, if that register is < 2**255
// *  in reserve
//
// The state of the ArbGasRemaining register tells us whether we're currently charging gas to the tx or to ArbOS.
// *  If the register is < 2**255, we're charging to the tx
// *  If the register is >= 2**255, we're charging to ArbOS
// Note that if execution in the tx (or a subcall it makes) runs out of gas, this will generate an Error and
//    set ArbGasRemaining to 2**256 - 1, which correctly puts us into the mode of charging the OS.
// If there is an Error, the Error handler will call us, to inform us that there might have been an out-of-gas situation.
//    (It's up to us to figure out whether there actually was an out-of-gas situation, vs some unrelated error.)
//
// When a new tx starts, we take enough wei from it to cover its maxGas.
// When that tx is done, we give it a refund for any unused gas.

public impure func gasAccounting_startTxCharges(
    maxGas: uint,
    gasPrice: uint,
    payer: address
) -> uint {     // returns const::TxResultCode_success if success, otherwise returns error code
    // Start charging a new Tx for ArbGas usage
    // The caller should already have verified that the payer has enough funds, but we'll return None if not.

    let _ = switchToChargingOS();   // call this in case we're somehow still charging a tx; ignore return value

    if (maxGas > gasAccountingParams.TxGasLimit) {
        maxGas = gasAccountingParams.TxGasLimit;
    }

    // take funds from the payer, enough to pay for maxGas at gasPrice
    let weiToHold = maxGas * gasPrice;
    let globalAS = getGlobalAccountStore();
    if let Some(acct) = account_deductFromEthBalance(
        accountStore_get(globalAS, payer),
        weiToHold
    ) {
        setGlobalAccountStore(
            accountStore_set(
                globalAS,
                payer,
                acct
            )
        );
    } else {
        return const::TxResultCode_noGasFunds;
    }

    let gasUsedByOS = (~0) - asm() uint { getgas };

    gasAccountingInfo = gasAccountingInfo with {
        txState: Some(struct {
            gasInReserve: 0,
            originalMax: maxGas,
            price: gasPrice,
            weiHeldForGas: weiToHold,
            refundTo: payer,
        })
    } with {
        congestionState: gasAccountingInfo.congestionState with {
            gasPool: gasAccountingInfo.congestionState.gasPool - int(gasUsedByOS)
        }
    };

    asm(maxGas,) { setgas };
    return const::TxResultCode_success;
}

public impure func gasAccounting_endTxCharges(storageDelta: int, feeStats: TxFeeStats) -> option<(bool, GasUsage, TxFeeStats)> {
    // stop charging the current tx for gas
    // refund any unused gas
    // return (hadEnoughGas, total paid, fee stats of tx), or None if there isn't a tx active

    // switch over to charging the OS for gas
    let txState = gasAccountingInfo.txState?;
    let gasToRefund = txState.gasInReserve + switchToChargingOS();

    let gasForStorage = xif ((storageDelta > int(0)) && (txState.price > 0)) {
        uint(storageDelta) * (gasAccountingInfo.currentPrices.perStorageCell + txState.price - 1) / txState.price
    } else {
        0
    };

    let (confirmed, gasUsed, weiForStorage, weiForCompute) = xif (gasForStorage <= gasToRefund) {
        gasToRefund = gasToRefund - gasForStorage;
        let gasUsed = txState.originalMax - gasToRefund;
        (
            true,
            gasUsed,
            gasForStorage * txState.price,
            (gasUsed - gasForStorage) * txState.price
        )
    } else {
        gasToRefund = 0;
        (
            false,
            txState.originalMax,
            0,
            txState.originalMax * txState.price,
        )
    };

    // refund the unused gas, and pay fees
    let refund = gasToRefund * txState.price;
    let globalAS = getGlobalAccountStore();
    globalAS = accountStore_set(
       globalAS,
       txState.refundTo,
       account_addToEthBalance(
           accountStore_get(globalAS, txState.refundTo),
           refund
       )
    );
    globalAS = accountStore_set(
        globalAS,
        gasAccountingInfo.feeConfig.forNetwork,
        account_addToEthBalance(
            accountStore_get(globalAS, gasAccountingInfo.feeConfig.forNetwork),
            gasUsed * gasAccountingInfo.currentPrices.perArbGasBase,
        ),
    );
    globalAS = accountStore_set(
        globalAS,
        gasAccountingInfo.feeConfig.forCongestion,
        account_addToEthBalance(
            accountStore_get(globalAS, gasAccountingInfo.feeConfig.forCongestion),
            gasUsed * gasAccountingInfo.currentPrices.perArbGasCongestion,
        ),
    );
    setGlobalAccountStore(globalAS);

    gasAccountingInfo = gasAccountingInfo with {
        congestionState: gasAccountingInfo.congestionState with {
            gasPool: gasAccountingInfo.congestionState.gasPool - int(gasUsed)
        }
    } with {
        gasRemainingThisBlock: xif (gasAccountingInfo.gasRemainingThisBlock >= gasUsed) {
            gasAccountingInfo.gasRemainingThisBlock - gasUsed
        } else {
            0
        }
    } with {
        txState: None<TxGasState>
    };

    return Some((
        confirmed,
        struct {
            gasUsed: gasUsed,
            gasPriceWei: txState.price,
        },
        feeStats with {
            units: feeStats.units with {
                storage: xif(storageDelta > int(0)) { uint(storageDelta) } else { 0 }
            } with {
                compute: txState.originalMax - (gasToRefund - gasForStorage)
            }
        } with {
            weiPaid: feeStats.weiPaid with {
                storage: weiForStorage
            } with {
                compute: weiForCompute
            }
        },
    ));
}

public impure func gasAccounting_extraCharge(wei: uint) {
    // assess an extra charge on the current tx, but don't count it against the speed limit
    // this lets us charge for things that use up system resources
    // callers should assess the charge for a thing before they do the thing, to make sure user funds are sufficient
    // it's safe to assess the charge after doing the thing, if the cost of the thing will be eliminated on revert

    let gasLeft = asm() uint { getgas };
    if (gasLeft >= asm (1, 255) uint { shl }) {
        return;   // we're not currently charging a tx, so don't assess a charge
    }

    let txState = xif let Some(state) = gasAccountingInfo.txState {
        state
    } else {
        // This should never happen.
        panic
    };

    let gasPrice = txState.price;
    let gasToDeduct = (wei + gasPrice - 1) / gasPrice;   // integer divide, rounding up

    if (gasToDeduct >= gasLeft) {
        // user can't cover the charge, so we'll take all but 1 of their gas,
        //      ensuring that they'll get an out-of-gas error
        gasToDeduct = gasLeft-1;
    }

    // give funds for the gas, to the network fee account
    let feeAddr = gasAccountingInfo.feeConfig.forNetwork;
    let globalAS = getGlobalAccountStore();
    setGlobalAccountStore(
        accountStore_set(
            globalAS,
            feeAddr,
            account_addToEthBalance(
                accountStore_get(globalAS, feeAddr),
                gasToDeduct * gasPrice
            )
        )
    );

    // we're not counting this gas against the chain's speed limit,
    //       so add it back to the places it's going to be subtracted from
    // also subtract this gas from the current tx, as if it was never part of the tx, because it's already paid for
    gasAccountingInfo = gasAccountingInfo with {
        gasRemainingThisBlock: gasAccountingInfo.gasRemainingThisBlock + gasToDeduct
    } with {
        congestionState: gasAccountingInfo.congestionState with {
            gasPool: gasAccountingInfo.congestionState.gasPool + int(gasToDeduct)
        }
    } with {
        txState: Some(txState with {
            originalMax: txState.originalMax - gasToDeduct
        } with {
            weiHeldForGas: txState.weiHeldForGas - gasToDeduct * gasPrice
        })
    };

    asm(gasLeft-gasToDeduct,) { setgas };
}

public impure func gasAccounting_getGasChargeAmount(numStorageUnits: uint) -> uint {
    return numStorageUnits * gasAccountingInfo.currentPrices.perStorageCell;
}

public impure func gasAccounting_pauseTxCharges() -> uint {
    // pause charging the currently running tx
    // return how many units of the tx's initial maxGas are still unused

    return xif let Some(txState) = gasAccountingInfo.txState {
        let gasRemaining = txState.gasInReserve + switchToChargingOS();
        gasAccountingInfo = gasAccountingInfo with {
            txState: Some(
                txState with {
                    gasInReserve: gasRemaining
                }
            )
        };
        gasRemaining
    } else {
        // oops, someone tried to pause tx charges when there's no active tx
        // to be safe, report that the tx is completely out of gas
        0
    };
}

public impure func gasAccounting_resumeTxCharges(allocationRequested: uint) -> uint {
    // resume the charging of the tx for gas
    // allocationRequested is how much of its gas the tx wants to allocate for whatever is going to execute
    // return how much gas we actually allocated = min(requested, available)

    return xif let Some(txState) = gasAccountingInfo.txState {
        // stop charging the OS, and record the OS gas usage as overhead
        let osGasUsed = (~0) - asm() uint { getgas };

        if (allocationRequested > txState.gasInReserve) {
            allocationRequested = txState.gasInReserve;  // can't request more gas than you have
        }

        gasAccountingInfo = gasAccountingInfo with {
            txState: Some(
                txState with {
                    gasInReserve: txState.gasInReserve - allocationRequested
                }
            )
        } with {
            congestionState: gasAccountingInfo.congestionState with {
                gasPool: gasAccountingInfo.congestionState.gasPool - int(osGasUsed)
            }
        };

        asm(allocationRequested,) { setgas };  // start charging the application
        allocationRequested
    } else {
        // something went wrong: tried to resume tx charges when there isn't an active tx
        // to be safe, report that tx is completely out of gas
        0
    };
}

impure func switchToChargingOS() -> uint {
    // switch to charging the OS for gas, if we aren't already
    // return amount of the tx's gas that is still unused
    let gasRemaining = asm() uint { getgas };
    return xif (gasRemaining >= asm(255, 1) uint { shl }) {
        // we were already charging the OS, tx has nothing remaining
        0
    } else {
        // we were charging the tx; switch to charging the OS and return tx's unused amount from ArbGasRemaining
        asm(~0,) { setgas };
        gasRemaining
    };
}

// getNextRequestFromCongestionAuction implements the congestion auction. For each request, the auction
//     determines (a) whether to approve the request for execution, and (b) what gas price the request will pay.
// This uses a "pull" interface: the main run loop calls this to get the next request.
//     This code will in turn call back to the inbox to pull in incoming requests from the L1.
public impure func getNextRequestFromCongestionAuction() -> (
    uint,                     // error code, or const::TxResultCode_success if no error
    option<IncomingRequest>,  // if it was an L1 message
    option<TxRequestData>,    // if it was an L2 tx message
) {
    let (maybeRequest, maybeTx) = inbox_getNextUnpackedRequest();
    let (isChargeable, arbBlockNum, timestamp, payer, maxGas, gasBid) = getRequestGasInfo(maybeRequest, maybeTx);

    if (arbBlockNum > gasAccountingInfo.congestionState.lastArbBlockNumSeen) {
        // it's the first tx of a new block, so do beginning-of-block work
        let updatedCongestionState = updateCongestionState(gasAccountingInfo.congestionState, arbBlockNum, timestamp);
        let gasForThisBlock = xif(gasAccountingInfo.congestionState.gasPool > int(0)) {
            uint(gasAccountingInfo.congestionState.gasPool)
        } else {
            0   // gas pool has gone negative; wait until it gets positive
        };
        let (currentPrices, retryablePrices) = setPrices(
           gasAccountingInfo.feeConfig,
           gasAccountingInfo.pricingParams,
           updatedCongestionState,
           gasAccountingInfo.retryablePrices,
       );
        gasAccountingInfo = gasAccountingInfo with {
            congestionState: updatedCongestionState
        } with {
            currentPrices: currentPrices
        } with {
            retryablePrices: retryablePrices
        } with {
            gasRemainingThisBlock: gasForThisBlock
        } with {
            gasAllocatedToThisBlock: gasForThisBlock
        };
    }

    return xif (isChargeable && gasAccountingInfo.feeConfig.enabled) {
        xif let Some(tx) = maybeTx {
            if let Some(txSeqNum) = tx.seqNum {
                if (txSeqNum != account_getNextSeqNum(accountStore_get(getGlobalAccountStore(), tx.caller))) {
                    // don't charge the user if sequence number is wrong
                    return (const::TxResultCode_badSequenceNum, maybeRequest, Some(tx));
                }
            }

            let prices = gasAccountingInfo.currentPrices;
            tx = tx with {
                feeStats: txFeeStats_setPrices(tx.feeStats, prices)
            };

            if let Some(aggInfo) = tx.incomingRequest.aggregator {
                let feeForTxAndCalldata = prices.perL2Tx + prices.perL1CalldataByte * aggInfo.calldataBytes;

                // reimburse aggregator for tx and calldata, and collect network fee
                let (fullyPaid, feeStats) = payForTxAndL1Gas(
                    tx.gasPayer,
                    aggInfo.aggregator,
                    aggInfo.calldataBytes,
                    gasAccountingInfo.feeConfig,
                    prices,
                    tx.feeStats
                );
                tx = tx with { feeStats: feeStats };
                if (!fullyPaid) {
                    // sender didn't have enough gas funds
                    // we took all of the funds to make a partial payment to the aggregator
                    // now fail the tx
                    return (const::TxResultCode_noGasFunds, maybeRequest, Some(tx));
                }

                // compute the number of ArbGas units corresponding to the aggregator fee, and deduct them from the tx
                // round up to the nearest integer number of units -- this will burn the wei that would pay
                //       for a fractional ArbGas unit (rounding down would credit the user with fractional
                //       ETH that we don't have)
                let roundedUpGasDelta = (feeForTxAndCalldata + prices.perArbGasTotal - 1) / prices.perArbGasTotal;
                if (tx.maxGas > roundedUpGasDelta) {
                    tx = tx with { maxGas: tx.maxGas - roundedUpGasDelta };
                } else {
                     return (const::TxResultCode_noGasFunds, maybeRequest, Some(tx));
                }
            }
            xif (tx.maxGas > gasAccountingInfo.gasRemainingThisBlock) {
                // the current block doesn't have enough gas left to run the tx
                (const::TxResultCode_congestion, maybeRequest, Some(tx))
            } else {
                // return success, setting the tx's gas price to the current price
                (
                    const::TxResultCode_success,
                    maybeRequest,
                    Some(tx with {
                            gasPrice: gasAccountingInfo.currentPrices.perArbGasTotal
                        }
                    )
                )
            }
        } else {
            // this shouldn't happen; fail open by approving the tx
            (const::TxResultCode_success, maybeRequest, maybeTx)
        }
    } else {
        // fees are disabled, or this tx isn't chargeable, so just approve it
        (const::TxResultCode_success, maybeRequest, maybeTx)
    };
}

impure func payForTxAndL1Gas(
    payer: address,
    recipient: address,
    calldataBytes: uint,
    feeConfig: FeeConfig,
    prices: GasPrices,
    feeStats: TxFeeStats
) -> (bool, TxFeeStats) {    // returns (success, updatedFeeStats)
    // This pays for the base Tx fee plus L1 calldata fee.
    // Most of the funds go to the aggregator, and a slice goes to the network fee pool.

    let preferredAggregator = account_getAggregatorToPay(evmCallStack_getAccountInCurrentContext(payer));
    if (preferredAggregator != recipient) {
        // Tx isn't using the preferred aggregator, so only charge for the network fee, for L2 tx and L1 calldata gas.
        // Here we reduce the prices of those things so they include only the network fee.
        // Below we will charge the reduced price and give all of the funds for these things to the network fee.
        prices = prices with {
            perL2Tx: fixedPoint_mulByUintTrunc(feeConfig.shareForNetFee, prices.perL2Tx)
        } with {
            perL1CalldataByte: fixedPoint_mulByUintTrunc(feeConfig.shareForNetFee, prices.perL1CalldataByte)
        };
    }

    let fullAmount = prices.perL2Tx + prices.perL1CalldataByte * calldataBytes;
    if (fullAmount == 0) {
        return (
            true,
            feeStats with {
                units: feeStats.units with {
                    tx: 1
                } with {
                    calldataByte: calldataBytes
                }
            },
        );
    }

    let acctStore = getGlobalAccountStore();
    let payerAcct = accountStore_get(acctStore, payer);
    let payerBalance = account_getBalance(payerAcct);
    let amount = xif (payerBalance < fullAmount) {
        payerBalance
    } else {
        fullAmount
    };

    let payableToFee = xif(preferredAggregator == recipient) {
        // We're charging full price, so only give the network fee its share.
        fixedPoint_mulByUintTrunc(feeConfig.shareForNetFee, amount)
    } else {
        // We're only charging the network fee, so give all of the collected funds to the network fee.
        // (We reduced the prices above, so only the network fee funds are being collected.)
        amount
    };

    acctStore = xif let Some(store) = accountStore_transferEthBalance(
        acctStore,
        payer,
        feeConfig.forNetwork,
        payableToFee,   // safe because payerBalance >= amount and feeConfig.shareForNetFee <= 1
    ) {
        store
    } else {
        panic  // should never happen -- we just checked the balance
    };

    if (amount > payableToFee) {
        // Reimburse the aggregator for its costs for this tx.
        feeStats = feeStats with { paidAggregator: recipient };
        acctStore = xif let Some(store) = accountStore_transferEthBalance(
            acctStore,
            payer,
            recipient,
            amount - payableToFee,  // safe because payableToFee <= amount <= payer's original balance
        ) {
            store
        } else {
            panic   // should never happen -- we have deducted amount (in total) <= payerBalance
        };
    }

    setGlobalAccountStore(acctStore);
    let amountForTx = prices.perL2Tx * amount / fullAmount;   // safe because fullAmount > 0
    return (
        amount == fullAmount,
        feeStats with {
            units: feeStats.units with {
                tx: 1
            } with {
                calldataByte: calldataBytes
            }
        } with {
            weiPaid: feeStats.weiPaid with {
                tx: amountForTx
            } with {
                calldataByte: amount - amountForTx   // safe because amount >= amountForTx
            }
        }
    );
}

impure func updateCongestionState(state: CongestionState, toBlockNum: uint, toTimestamp: uint) -> CongestionState {
    // update the congestion state, based on advancing from state.lastTimestampSeen to toTimestamp

    let lastTimestampSeen = state.lastTimestampSeen;
    let basePrice = gasAccountingInfo.currentPrices.perArbGasBase;
    let totalPrice = basePrice + state.congestionPriceWei;
    let gasPool = state.gasPool;
    let gasPoolMax = gasAccountingParams.GasPoolMax;
    let speedLimit = gasAccountingParams.SpeedLimitPerSecond;

    // doing a per-second loop isn't elegant, but cost is low enough that it shouldn't be a problem
    // eventually we should solve this analytically to avoid the per-second loop
    while((lastTimestampSeen < toTimestamp) && ( (gasPool < int(gasAccountingParams.GasPoolMax)) || (totalPrice > basePrice) )) {
        lastTimestampSeen = lastTimestampSeen + 1;
        gasPool = gasPool + int(speedLimit);
        if (gasPool > int(gasAccountingParams.GasPoolMax)) {
            gasPool = int(gasAccountingParams.GasPoolMax);
        }

        let maxtc = xif (gasPool > int(0)) {
            gasPool
        } else {
            int(0)
        };
        // now 0 <= maxtc <= gasPoolMax

        // constants here are chosen so that adjustment is by factor between 7/8 and 9/8 per mainnet block, as in EIP-1559
        let totalPrice = totalPrice * (121 * gasPoolMax - 2 * uint(maxtc)) / (120 * gasPoolMax);
        if (totalPrice < basePrice) { totalPrice = basePrice; }
    }
    return struct {
        gasPool: gasPool,
        lastArbBlockNumSeen: toBlockNum,
        lastTimestampSeen: toTimestamp,
        congestionPriceWei: totalPrice - basePrice,
    };
}

public impure func getGasLimitPerTx() -> uint {
    return gasAccountingParams.TxGasLimit;
}

func getRequestGasInfo(
    maybeRequest: option<IncomingRequest>,
    maybeTx: option<TxRequestData>
) -> (bool, uint, uint, address, uint, uint) {
    if let Some(req) = maybeRequest {
        return (false, req.arbBlockNumber, req.timestamp, req.sender, 0, 0);
    }
    if let Some(tx) = maybeTx {
        if (tx.incomingRequest.adminMode) {
            return (
                false,
                tx.incomingRequest.arbBlockNumber,
                tx.incomingRequest.timestamp,
                tx.incomingRequest.sender,
                tx.maxGas,
                0
            );
        } else {
            return (
                true,
                tx.incomingRequest.arbBlockNumber,
                tx.incomingRequest.timestamp,
                tx.incomingRequest.sender,
                tx.maxGas,
                tx.gasPrice
            );
        }
    }
    panic;  // shouldn't happen
    return (false, 0, 0, address(0), 0, 0);
}

public impure func getRetryableTxPrice(calldataSize: uint) -> (uint, uint) {
    // returns (basePriceWei, calldataBytePriceWei, nextChangeTimestamp
    let prices = gasAccountingInfo.retryablePrices;
    if (prices.nextUpdateTimestamp < inbox_currentTimestamp()) {
        prices = setRetryablePrices(prices);
        gasAccountingInfo = gasAccountingInfo with { retryablePrices: prices };
    }
    return (
        prices.perTx + calldataSize * prices.perCalldataByte,
        prices.nextUpdateTimestamp,
    );
}

<<<<<<< HEAD
public impure func chargeForRetryableTx(
=======
public impure func getFeesForRetryableTx(
>>>>>>> 01d8f414
    sender: address,
    calldataSize: uint,
) -> (uint, address, TxFeeStats) {
    return xif (gasAccountingInfo.feeConfig.enabled) {
        let prices = gasAccountingInfo.retryablePrices;
        let totalDue = prices.perTx + calldataSize * prices.perCalldataByte;

        let feeStats = txFeeStats_zero();
        (
            totalDue,
            gasAccountingInfo.feeConfig.forNetwork,
            feeStats with {
                price: feeStats.price with {
                    tx: prices.perTx
                } with {
                    calldataByte: prices.perCalldataByte
                }
            } with {
                units: feeStats.price with {
                    tx: 1
                } with {
                    calldataByte: calldataSize
                }
            } with {
                weiPaid: feeStats.weiPaid with {
                    tx: prices.perTx
                } with {
                    calldataByte: calldataSize * prices.perCalldataByte
                }
            }
        )
    } else {
        (0, address(0), txFeeStats_zero())
    };
}

// The L1 gas price estimator is a weighted average of recent L1 gas prices of messages injected by
//       an Arbitrum node that is trusted (for the purpose of choosing representative L1 gas prices).
var globalL1GasPriceEstimator: struct {
    estimateWei: uint,
    fairGasPriceSender: address,
};

impure func initGasPriceEstimator() {
    globalL1GasPriceEstimator = struct {
        estimateWei: 150*(1000*1000*1000),  // 150 gwei
        fairGasPriceSender: address(0),
    };
}

impure func getL1GasPriceEstimate() -> uint {
    return globalL1GasPriceEstimator.estimateWei;
}

public impure func updateL1GasPriceEstimate(sender: address, price: uint) {
    if (sender == globalL1GasPriceEstimator.fairGasPriceSender) {
        globalL1GasPriceEstimator = globalL1GasPriceEstimator with {
            estimateWei: (price + 99 * globalL1GasPriceEstimator.estimateWei) / 100
        };
    }
}

public impure func getFairGasPriceSender() -> address {
    return globalL1GasPriceEstimator.fairGasPriceSender;
}

public impure func setFairGasPriceSender(sender: address) {
    globalL1GasPriceEstimator = globalL1GasPriceEstimator with {
        fairGasPriceSender: sender
    };
}

// This adjusts l1GasPerL2Tx to be a weighted average, over recent transactions that arrived in batches,
//     of the quantity (const::Charging_AssumedBatchCostL1Gas / batchSize). Because we're averaging over
//     transactions, a batch contributes (batchSize) times, once for each transaction in it.
public impure func updateBatchSizeEstimate(size: uint, batchSender: address) {
    if (batchSender == getFairGasPriceSender()) {
        if (size > 500) { size = 500; }
        let oldValue = gasAccountingInfo.pricingParams.l1GasPerL2Tx;
        let newValue = (const::Charging_AssumedBatchCostL1Gas + (5000 - size) * oldValue) / 5000;

        gasAccountingInfo = gasAccountingInfo with {
            pricingParams: gasAccountingInfo.pricingParams with {
                l1GasPerL2Tx: newValue
            }
        };
    }
}

type FourResources = struct {
    tx: uint,
    calldataByte: uint,
    storage: uint,
    compute: uint,
}

// Fee stats for a transaction, for inclusion in tx receipt
type TxFeeStats = struct {
    price: FourResources,
    units: FourResources,
    weiPaid: FourResources,
    paidAggregator: address,
}

public func txFeeStats_zero() -> TxFeeStats {
    let frZero = struct {
        tx: 0,
        calldataByte: 0,
        storage: 0,
        compute: 0,
    };
    return struct {
        price: frZero,
        units: frZero,
        weiPaid: frZero,
        paidAggregator: address(0),
    };
}

public func txFeeStats_setPrices(stats: TxFeeStats, prices: GasPrices) -> TxFeeStats {
    return stats with {
        price: struct {
            tx: prices.perL2Tx,
            calldataByte: prices.perL1CalldataByte,
            storage: prices.perStorageCell,
            compute: prices.perArbGasTotal,
        }
    };
}<|MERGE_RESOLUTION|>--- conflicted
+++ resolved
@@ -1012,11 +1012,7 @@
     );
 }
 
-<<<<<<< HEAD
-public impure func chargeForRetryableTx(
-=======
 public impure func getFeesForRetryableTx(
->>>>>>> 01d8f414
     sender: address,
     calldataSize: uint,
 ) -> (uint, address, TxFeeStats) {
