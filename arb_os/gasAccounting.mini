--- conflicted
+++ resolved
@@ -91,15 +91,8 @@
 }
 
 type FeeConfig = struct {
-<<<<<<< HEAD
     baseFeeMultiplier: FixedPoint,   // multiply base fee by this to get total fee
     shareForNetFee: FixedPoint,      // total fee times this == network fee
-=======
-    enabled: bool,                   // if false, don't charge any fees
-    forNetwork: address,             // where network fees go
-    forCongestion: address,          // where congestion fees go
-    networkFeeRate: FixedPoint,      // multiply base fee by this to get total fee
->>>>>>> 09e57bcf
 }
 
 type TxGasState = struct {        // this is the gas state of the currently running transaction
@@ -143,7 +136,6 @@
 
     let congestionState = initCongestionState(isInit);
 
-<<<<<<< HEAD
     let netFeeRate = fixedPoint_new(
         chainParams_getOrDie(const::Atom_Param_NetworkFeeShareNumerator),
         chainParams_getOrDie(const::Atom_Param_NetworkFeeShareDenominator),
@@ -158,13 +150,6 @@
     let feeConfig = struct {
         baseFeeMultiplier: baseFeeMultiplier,
         shareForNetFee: shareForNetFee,
-=======
-    let feeConfig = struct {
-        enabled: false,   // after boot, run without fees
-        forNetwork: address(const::Charging_DefaultNetworkFeeRecipient),
-        forCongestion: address(const::Charging_DefaultCongestionFeeRecipient),
-        networkFeeRate: fixedPoint_new(const::NetFee_defaultRateNumerator, const::NetFee_defaultRateDenominator),
->>>>>>> 09e57bcf
     };
 
     let (gasPrices, retryablePrices) = setPrices(
@@ -838,29 +823,10 @@
         let calldataUnitPrice = fixedPoint_mulByUintTrunc(feeConfig.networkFeeRate, basePriceCalldataUnit);
         let (fullyPaid, ufs, weiPaid) = tryToPayForL1Gas(
             payer,
-<<<<<<< HEAD
             address(chainParams_getOrDie(const::Atom_Param_NetworkFeeRecipient)),
             payableToFee,   // safe because payerBalance >= amount and feeConfig.shareForNetFee <= 1
-        ) {
-            store
-        } else {
-            panic  // should never happen -- we just checked the balance
-=======
-            feeConfig.forNetwork,
-            txPrice,
-            calldataUnits * calldataUnitPrice,
-            feeStats,
-            paymentLimitWei - totalWeiPaid,
-            feeStats.noFeeGasEstimationMode,
         );
-        feeStats = ufs with {
-            price: ufs.price with {
-                tx: txPrice + ufs.price.tx
-            } with {
-                calldataUnit: calldataUnitPrice + ufs.price.calldataUnit
-            }
->>>>>>> 09e57bcf
-        };
+        feeStats = ufs;
         totalWeiPaid = totalWeiPaid + weiPaid;
         fullyPaid
     }) {
