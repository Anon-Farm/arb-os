--- conflicted
+++ resolved
@@ -140,7 +140,6 @@
 test:
 	cargo test --release 
 
-<<<<<<< HEAD
 coverage: alltests.cov
 
 alltests.cov: compiler contracts
@@ -148,11 +147,8 @@
 	rm coverage/test_upgrade_arbos_to_different_version.cov
 	cat coverage/*.cov | sort -r | uniq | sort | uniq -f 1 | sort -k2,2 -k3,3n | grep -v test | grep -v Test > coverage/alltests.cov
 	./coverage/mini-coverage.sh ./coverage/alltests.cov > lcov-mini.info
-=======
+
 evmtest: compiler $(ARBOS)
->>>>>>> 27cc942d
-
-evmtest: $(ARBOS)
 	$(CARGORUN) evm-tests
 
 evmtestlogs: compiler $(ARBOS)
