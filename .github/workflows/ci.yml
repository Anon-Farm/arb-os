--- conflicted
+++ resolved
@@ -164,11 +164,7 @@
       - name: Test Node's Core
         run: |
           cd arbitrum/packages/arb-node-core/
-<<<<<<< HEAD
-          gotestsum --format testname
-=======
           gotestsum --format testname | tee issues | grep FAIL
->>>>>>> 0624e8a1
 
       - name: Test Node's RPC
         run: |
