name: CI

on:
  workflow_dispatch:
  pull_request:
  push:
    branches:
      - master
      - develop

env:
  RUST_BACKTRACE: 1
  RUSTFLAGS: -Dwarnings

jobs:
  rustfmt:
    name: Rust formatting check
    runs-on: ubuntu-latest
    steps:
      - name: Checkout
        uses: actions/checkout@v2

      - name: Install stable
        uses: actions-rs/toolchain@v1
        with:
          profile: minimal
          toolchain: stable
          override: true
          components: rustfmt

      - name: Rustfmt
        uses: actions-rs/cargo@v1
        with:
          command: fmt
          args: --all -- --check
          
  test:
    name: Test with ${{ matrix.rust }} rust on ${{ matrix.os }}
    runs-on: ${{ matrix.os }}
    strategy:
      matrix:
        os: [ubuntu-20.04]
        rust: [stable, nightly]

    steps:
      - name: Checkout
        uses: actions/checkout@v1

      - name: Install dependencies
        run: |
          sudo apt-get update && sudo apt-get install -y \
            libasound2-dev libudev-dev build-essential pkg-config libssl-dev

      - name: Install rust ${{ matrix.rust }}
        uses: actions-rs/toolchain@v1
        with:
          profile: minimal
          toolchain: ${{ matrix.rust }}
          override: true
          components: ${{ matrix.rust == 'nightly' && 'llvm-tools-preview' || '' }}

      - name: Install grcov if supported for rust ${{ matrix.rust }}
        uses: actions-rs/install@v0.1
        if: matrix.rust == 'nightly'
        with:
          crate: grcov
          version: latest
          use-tool-cache: true

      - name: Cache rust build products
        uses: actions/cache@v2
        with:
          path: |
            ~/.cargo/registry
            ~/.cargo/git
            target
          key: ${{ matrix.os }}-cargo-${{ matrix.rust }}-${{ hashFiles('**/Cargo.lock') }}
          restore-keys: |
            ${{ matrix.os }}-cargo-${{ matrix.rust }}-

      - name: Build
        uses: actions-rs/cargo@v1
        with:
          command: build
          args: --all

      - name: Set up code-coverage instrumentation if supported for rust ${{ matrix.rust }}
        if: matrix.rust == 'nightly'
        run: |
          echo LLVM_PROFILE_FILE="your_name-%p-%m.profraw" >> $GITHUB_ENV
          echo "CARGO_INCREMENTAL=0" >> $GITHUB_ENV
          echo RUSTFLAGS="-Zinstrument-coverage" >> $GITHUB_ENV
          echo RUSTDOCFLAGS="-Cpanic=abort" >> $GITHUB_ENV

      - name: Install npm dependencies
        run: |
          sudo npm install -g yarn && cd contracts && yarn install

      - name: Make and test ArbOS
        run: make clean && make

      - name: Check if ArbOS changed
        run: git update-index --refresh && git diff-index HEAD --

      - name: Create code-coverage files if supported for rust ${{ matrix.rust }}
        if: matrix.rust == 'nightly'
        run: |
          grcov . --binary-path ./target/release/ -s . -t lcov --branch --ignore-not-existing --ignore "/*" -o lcov.info
          make coverage

      - name: Upload to codecov.io
        uses: codecov/codecov-action@v1
        if: matrix.rust == 'nightly'
        with:
          token: ${{ secrets.CODECOV_TOKEN }}
          files: ./lcov.info,./lcov-mini.info
          fail_ci_if_error: true
          verbose: false

  node:
    name: Node integration test
    runs-on: ubuntu-latest
    steps:
      - name: Checkout
        uses: actions/checkout@v1
<<<<<<< HEAD
        
=======

>>>>>>> 5f611cdf
      - name: Install dependencies
        run: |
          sudo add-apt-repository -y ppa:longsleep/golang-backports
          sudo apt-get update && sudo apt-get install -y \
            autoconf automake cmake libboost-dev libboost-filesystem-dev libgmp-dev \
            librocksdb-dev libssl-dev libgflags-dev libsnappy-dev zlib1g-dev libbz2-dev \
            liblz4-dev libzstd-dev libtool golang-go clang-format cmake
          sudo apt-get install librocksdb-dev
<<<<<<< HEAD
=======
          curl -sSL "https://github.com/gotestyourself/gotestsum/releases/download/v1.7.0/gotestsum_1.7.0_linux_amd64.tar.gz" | sudo tar -xz -C /usr/local/bin gotestsum
>>>>>>> 5f611cdf
          #
          # If apt's rocksdb is ever out of date, we'll need to use the following
          #   git clone -b v6.11.4 https://github.com/facebook/rocksdb
          #   cd rocksdb && make shared_lib && sudo make install
          #

      - name: Clone Arbitrum
        run: |
          git clone --recursive https://github.com/OffchainLabs/arbitrum.git
          cd arbitrum && git submodule update --init --recursive

      - name: Copy over this branch's ArbOS
        run: |
          rm -r arbitrum/packages/arb-os/*
          mv * arbitrum/packages/arb-os/ || true

      - name: Build Arbitrum
        run: |
<<<<<<< HEAD
          mkdir arbitrum/packages/arb-avm-cpp/debug/
          cd $_
          cmake .. -DCMAKE_BUILD_TYPE=Debug
=======
          mkdir arbitrum/packages/arb-avm-cpp/build/
          cd $_
          cmake .. -DCMAKE_BUILD_TYPE=RelWithDebInfo
>>>>>>> 5f611cdf
          make -j

      - name: Test Node's C++ Database
        run: |
<<<<<<< HEAD
          ./arbitrum/packages/arb-avm-cpp/debug/bin/avm_tests

      - name: Test Node's RPC
        run: |
          cd arbitrum/packages/arb-rpc-node/
          go test ./...
=======
          ./arbitrum/packages/arb-avm-cpp/build/bin/avm_tests
>>>>>>> 5f611cdf

      - name: Test Node's Core
        run: |
          cd arbitrum/packages/arb-node-core/
<<<<<<< HEAD
          go test ./...
=======
          gotestsum --format testname | tee issues | grep FAIL

      - name: Test Node's RPC
        run: |
          cd arbitrum/packages/arb-rpc-node/
          gotestsum --format testname | tee issues | grep FAIL
>>>>>>> 5f611cdf
<|MERGE_RESOLUTION|>--- conflicted
+++ resolved
@@ -123,11 +123,7 @@
     steps:
       - name: Checkout
         uses: actions/checkout@v1
-<<<<<<< HEAD
-        
-=======
 
->>>>>>> 5f611cdf
       - name: Install dependencies
         run: |
           sudo add-apt-repository -y ppa:longsleep/golang-backports
@@ -136,15 +132,12 @@
             librocksdb-dev libssl-dev libgflags-dev libsnappy-dev zlib1g-dev libbz2-dev \
             liblz4-dev libzstd-dev libtool golang-go clang-format cmake
           sudo apt-get install librocksdb-dev
-<<<<<<< HEAD
-=======
-          curl -sSL "https://github.com/gotestyourself/gotestsum/releases/download/v1.7.0/gotestsum_1.7.0_linux_amd64.tar.gz" | sudo tar -xz -C /usr/local/bin gotestsum
->>>>>>> 5f611cdf
           #
           # If apt's rocksdb is ever out of date, we'll need to use the following
           #   git clone -b v6.11.4 https://github.com/facebook/rocksdb
           #   cd rocksdb && make shared_lib && sudo make install
           #
+          curl -sSL "https://github.com/gotestyourself/gotestsum/releases/download/v1.7.0/gotestsum_1.7.0_linux_amd64.tar.gz" | sudo tar -xz -C /usr/local/bin gotestsum
 
       - name: Clone Arbitrum
         run: |
@@ -158,40 +151,21 @@
 
       - name: Build Arbitrum
         run: |
-<<<<<<< HEAD
-          mkdir arbitrum/packages/arb-avm-cpp/debug/
-          cd $_
-          cmake .. -DCMAKE_BUILD_TYPE=Debug
-=======
           mkdir arbitrum/packages/arb-avm-cpp/build/
           cd $_
           cmake .. -DCMAKE_BUILD_TYPE=RelWithDebInfo
->>>>>>> 5f611cdf
           make -j
 
       - name: Test Node's C++ Database
         run: |
-<<<<<<< HEAD
-          ./arbitrum/packages/arb-avm-cpp/debug/bin/avm_tests
-
-      - name: Test Node's RPC
-        run: |
-          cd arbitrum/packages/arb-rpc-node/
-          go test ./...
-=======
           ./arbitrum/packages/arb-avm-cpp/build/bin/avm_tests
->>>>>>> 5f611cdf
 
       - name: Test Node's Core
         run: |
           cd arbitrum/packages/arb-node-core/
-<<<<<<< HEAD
-          go test ./...
-=======
           gotestsum --format testname | tee issues | grep FAIL
 
       - name: Test Node's RPC
         run: |
           cd arbitrum/packages/arb-rpc-node/
-          gotestsum --format testname | tee issues | grep FAIL
->>>>>>> 5f611cdf
+          gotestsum --format testname | tee issues | grep FAIL