name: CI

on:
  workflow_dispatch:
  pull_request:
  push:
    branches:
      - master
      - develop

env:
  RUST_BACKTRACE: 1
  RUSTFLAGS: -Dwarnings

jobs:
  rustfmt:
    name: Rust formatting check
    runs-on: ubuntu-latest
    steps:
      - name: Checkout
        uses: actions/checkout@v2

      - name: Install stable
        uses: actions-rs/toolchain@v1
        with:
          profile: minimal
          toolchain: stable
          override: true
          components: rustfmt

      - name: Rustfmt
        uses: actions-rs/cargo@v1
        with:
          command: fmt
          args: --all -- --check
          
  test:
    name: Test with ${{ matrix.rust }} rust on ${{ matrix.os }}
    runs-on: ${{ matrix.os }}
    strategy:
      matrix:
        os: [ubuntu-20.04]
        rust: [stable, nightly]
<<<<<<< HEAD
      fail-fast: false
=======
>>>>>>> 72ea5d7a

    steps:
      - name: Checkout
        uses: actions/checkout@v1

      - name: Install dependencies
        run: |
          sudo apt-get update && sudo apt-get install -y \
            libasound2-dev libudev-dev build-essential pkg-config libssl-dev

      - name: Install rust ${{ matrix.rust }}
        uses: actions-rs/toolchain@v1
        with:
          profile: minimal
          toolchain: ${{ matrix.rust }}
          override: true
          components: ${{ matrix.rust == 'nightly' && 'llvm-tools-preview' || '' }}

      - name: Install grcov if supported for rust ${{ matrix.rust }}
        uses: actions-rs/install@v0.1
        if: matrix.rust == 'nightly'
        with:
          crate: grcov
          version: latest
          use-tool-cache: true

      - name: Cache rust build products
        uses: actions/cache@v2
        with:
          path: |
            ~/.cargo/registry
            ~/.cargo/git
            target
          key: ${{ matrix.os }}-cargo-${{ matrix.rust }}-${{ hashFiles('**/Cargo.lock') }}
          restore-keys: |
            ${{ matrix.os }}-cargo-${{ matrix.rust }}-

      - name: Build
        uses: actions-rs/cargo@v1
        with:
          command: build
          args: --all

      - name: Set up code-coverage instrumentation if supported for rust ${{ matrix.rust }}
        if: matrix.rust == 'nightly'
        run: |
          echo LLVM_PROFILE_FILE="your_name-%p-%m.profraw" >> $GITHUB_ENV
          echo "CARGO_INCREMENTAL=0" >> $GITHUB_ENV
          echo RUSTFLAGS="-Zinstrument-coverage" >> $GITHUB_ENV
          echo RUSTDOCFLAGS="-Cpanic=abort" >> $GITHUB_ENV

      - name: Install npm dependencies
        run: |
          sudo npm install -g yarn && cd contracts && yarn install

      - name: Make and test ArbOS
        run: make clean && make

      - name: Check if ArbOS changed
        run: git update-index --refresh && git diff-index HEAD --

      - name: Create code-coverage files if supported for rust ${{ matrix.rust }}
        if: matrix.rust == 'nightly'
        run: |
          grcov . --binary-path ./target/release/ -s . -t lcov --branch --ignore-not-existing --ignore "/*" -o lcov.info
          make coverage

      - name: Upload to codecov.io
        uses: codecov/codecov-action@v1
        if: matrix.rust == 'nightly'
        with:
          token: ${{ secrets.CODECOV_TOKEN }}
          files: ./lcov.info,./lcov-mini.info
          fail_ci_if_error: true
          verbose: false

  node:
    name: Node integration test
    runs-on: ubuntu-latest
    steps:
      - name: Checkout
        uses: actions/checkout@v1
<<<<<<< HEAD
        
=======

>>>>>>> 72ea5d7a
      - name: Install dependencies
        run: |
          sudo add-apt-repository -y ppa:longsleep/golang-backports
          sudo apt-get update && sudo apt-get install -y \
            autoconf automake cmake libboost-dev libboost-filesystem-dev libgmp-dev \
            librocksdb-dev libssl-dev libgflags-dev libsnappy-dev zlib1g-dev libbz2-dev \
            liblz4-dev libzstd-dev libtool golang-go clang-format cmake
          sudo apt-get install librocksdb-dev
          #
          # If apt's rocksdb is ever out of date, we'll need to use the following
          #   git clone -b v6.11.4 https://github.com/facebook/rocksdb
          #   cd rocksdb && make shared_lib && sudo make install
          #
<<<<<<< HEAD
=======
          curl -sSL "https://github.com/gotestyourself/gotestsum/releases/download/v1.7.0/gotestsum_1.7.0_linux_amd64.tar.gz" | sudo tar -xz -C /usr/local/bin gotestsum
>>>>>>> 72ea5d7a

      - name: Clone Arbitrum
        run: |
          git clone --recursive https://github.com/OffchainLabs/arbitrum.git
          cd arbitrum && git submodule update --init --recursive

      - name: Copy over this branch's ArbOS
        run: |
          rm -r arbitrum/packages/arb-os/*
<<<<<<< HEAD
=======
          # We'd need `make testlogs` to generate these files
          #   cp -r testlogs/* arbitrum/packages/arb-avm-cpp/tests/arbos-cases/
>>>>>>> 72ea5d7a
          mv * arbitrum/packages/arb-os/ || true

      - name: Build Arbitrum
        run: |
<<<<<<< HEAD
          mkdir arbitrum/packages/arb-avm-cpp/debug/
          cd $_
          cmake .. -DCMAKE_BUILD_TYPE=Debug
=======
          mkdir arbitrum/packages/arb-avm-cpp/build/
          cd $_
          cmake .. -DCMAKE_BUILD_TYPE=RelWithDebInfo
>>>>>>> 72ea5d7a
          make -j

      - name: Test Node's C++ Database
        run: |
<<<<<<< HEAD
          ./arbitrum/packages/arb-avm-cpp/debug/bin/avm_tests

      - name: Test Node's RPC
        run: |
          cd arbitrum/packages/arb-rpc-node/
          go test ./...
=======
          ./arbitrum/packages/arb-avm-cpp/build/bin/avm_tests
>>>>>>> 72ea5d7a

      - name: Test Node's Core
        run: |
          cd arbitrum/packages/arb-node-core/
<<<<<<< HEAD
          go test ./...
=======
          gotestsum --format testname | tee issues | grep FAIL

      - name: Test Node's RPC
        run: |
          cd arbitrum/packages/arb-rpc-node/
          gotestsum --format testname | tee issues | grep FAIL
>>>>>>> 72ea5d7a
<|MERGE_RESOLUTION|>--- conflicted
+++ resolved
@@ -41,10 +41,7 @@
       matrix:
         os: [ubuntu-20.04]
         rust: [stable, nightly]
-<<<<<<< HEAD
       fail-fast: false
-=======
->>>>>>> 72ea5d7a
 
     steps:
       - name: Checkout
@@ -127,11 +124,7 @@
     steps:
       - name: Checkout
         uses: actions/checkout@v1
-<<<<<<< HEAD
-        
-=======
 
->>>>>>> 72ea5d7a
       - name: Install dependencies
         run: |
           sudo add-apt-repository -y ppa:longsleep/golang-backports
@@ -145,10 +138,7 @@
           #   git clone -b v6.11.4 https://github.com/facebook/rocksdb
           #   cd rocksdb && make shared_lib && sudo make install
           #
-<<<<<<< HEAD
-=======
           curl -sSL "https://github.com/gotestyourself/gotestsum/releases/download/v1.7.0/gotestsum_1.7.0_linux_amd64.tar.gz" | sudo tar -xz -C /usr/local/bin gotestsum
->>>>>>> 72ea5d7a
 
       - name: Clone Arbitrum
         run: |
@@ -158,49 +148,27 @@
       - name: Copy over this branch's ArbOS
         run: |
           rm -r arbitrum/packages/arb-os/*
-<<<<<<< HEAD
-=======
           # We'd need `make testlogs` to generate these files
           #   cp -r testlogs/* arbitrum/packages/arb-avm-cpp/tests/arbos-cases/
->>>>>>> 72ea5d7a
           mv * arbitrum/packages/arb-os/ || true
 
       - name: Build Arbitrum
         run: |
-<<<<<<< HEAD
           mkdir arbitrum/packages/arb-avm-cpp/debug/
           cd $_
           cmake .. -DCMAKE_BUILD_TYPE=Debug
-=======
-          mkdir arbitrum/packages/arb-avm-cpp/build/
-          cd $_
-          cmake .. -DCMAKE_BUILD_TYPE=RelWithDebInfo
->>>>>>> 72ea5d7a
           make -j
 
       - name: Test Node's C++ Database
         run: |
-<<<<<<< HEAD
-          ./arbitrum/packages/arb-avm-cpp/debug/bin/avm_tests
-
-      - name: Test Node's RPC
-        run: |
-          cd arbitrum/packages/arb-rpc-node/
-          go test ./...
-=======
           ./arbitrum/packages/arb-avm-cpp/build/bin/avm_tests
->>>>>>> 72ea5d7a
 
       - name: Test Node's Core
         run: |
           cd arbitrum/packages/arb-node-core/
-<<<<<<< HEAD
-          go test ./...
-=======
           gotestsum --format testname | tee issues | grep FAIL
 
       - name: Test Node's RPC
         run: |
           cd arbitrum/packages/arb-rpc-node/
-          gotestsum --format testname | tee issues | grep FAIL
->>>>>>> 72ea5d7a
+          gotestsum --format testname | tee issues | grep FAIL