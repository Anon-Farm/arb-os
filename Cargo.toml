[package]
name = "mini"
version = "0.1.0"
authors = ["Ed Felten <ed@felten.com>"]
edition = "2018"

# See more keys and their definitions at https://doc.rust-lang.org/cargo/reference/manifest.html

[build-dependencies] # <-- We added this and everything after!
lalrpop = { version = "0.18.1", features = ["lexer"] }

[dependencies]
lalrpop-util = "0.18.1"
regex = "1"
num-bigint = "0.2.6"
num-traits = "0.2.11"
serde = { version = "1.0", features = ["derive", "rc"] }
serde_repr = "0.1.6"
serde_json = { version = "1.0", features = ["unbounded_depth"] }
serde_stacker = "0.1.4"
clap = "2"
bincode = "1.2.1"
crypto-hash = "0.3.4"
hex = "0.4.2"
ethabi = "12.0.0"
keccak-hash = "0.5.1"
ethereum-types = "0.9.2"
bytes = "0.5.5"
im = "15.0.0"
rlp = "0.4.5"
ethers-core = "0.1.3"
ethers-signers = "0.1.3"
keccak="0.1.0"
<<<<<<< HEAD
bn-plus = "0.4.4"
=======
rust-crypto="^0.2"
>>>>>>> 4385ed88
<|MERGE_RESOLUTION|>--- conflicted
+++ resolved
@@ -31,8 +31,5 @@
 ethers-core = "0.1.3"
 ethers-signers = "0.1.3"
 keccak="0.1.0"
-<<<<<<< HEAD
 bn-plus = "0.4.4"
-=======
-rust-crypto="^0.2"
->>>>>>> 4385ed88
+rust-crypto="^0.2"