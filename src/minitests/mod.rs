/*
 * Copyright 2020, Offchain Labs, Inc. All rights reserved.
 */

use crate::compile::miniconstants::init_constant_table;
use crate::compile::DebugInfo;
use crate::console::Color;
use crate::evm::abi::ArbSys;
use crate::evm::preinstalled_contracts::{_ArbAggregator, _ArbOwner, _try_upgrade};
use crate::evm::test_contract_path2;
use crate::evm::{preinstalled_contracts::_ArbInfo, test_contract_path, AbiForContract};
use crate::mavm::Buffer;
use crate::mavm::{AVMOpcode, CodePt, Instruction, Value};
use crate::run::runtime_env::remap_l1_sender_address;
use crate::run::RuntimeEnvironment;
use crate::run::{_bytestack_from_bytes, load_from_file, run, run_from_file, Machine};
use crate::run::{load_from_file_and_env_ret_file_info_table, MachineState};
use crate::uint256::Uint256;
use crate::upload::CodeUploader;
use ethers_signers::Signer;
use num_bigint::{BigUint, RandBigInt};
use rlp::RlpStream;
use std::convert::TryInto;
use std::option::Option::None;
use std::path::Path;

mod integration;

fn test_from_file_with_args_and_return(
    path: &Path,
    args: Vec<Value>,
    ret: Value,
    coverage_filename: Option<String>,
) {
    let res = run_from_file(path, args, coverage_filename, false);
    match res {
        Ok(res) => match &res[0] {
            Value::Buffer(_) if res[0] != ret => panic!("{}", &res[0].pretty_print(Color::RED)),
            _ => {
                if res[0] != ret {
                    println!("  - expected {}", ret.pretty_print(Color::RED));
                    println!("  - executed {}", res[0].pretty_print(Color::RED));
                    panic!("Unexpected result from test");
                }
            }
        },
        Err((error, trace)) => {
            println!("{}", error);
            panic!("{:?}", trace);
        }
    }
}

fn test_from_file(path: &Path, expected_return: Value) {
    test_from_file_with_args_and_return(
        path,
        vec![],
        expected_return,
        Some({
            let mut file = path.to_str().unwrap().to_string();
            let length = file.len();
            file.truncate(length - 5);
            file.replace("/", "-")
        }),
    );
}

/// Runs a .mexe file, seeing if any string-encoded error messages are reported
fn test_for_error_string(path: &Path) {
    test_from_file(path, Value::Buffer(Buffer::new_empty()))
}

/// Runs a .mexe file, seeing if any integer-encoded error messages are reported
fn test_for_numeric_error_code(path: &Path) {
    test_from_file(path, Value::Int(Uint256::from_usize(0)))
}

#[test]
fn test_address_set() {
    test_for_numeric_error_code(Path::new("stdlib/addressSetTest.mexe"));
}

#[test]
fn test_arraytest() {
    test_for_error_string(Path::new("builtin/arraytest.mexe"));
    test_for_error_string(Path::new("stdlib2/arraytest.mexe"));
}

#[test]
fn test_kvstest() {
    test_for_error_string(Path::new("builtin/kvstest.mexe"));
}

#[test]
fn test_address_set() {
    test_for_numeric_error_code(Path::new("stdlib/addressSetTest.mexe"));
}

#[test]
fn test_storage_map() {
    test_for_numeric_error_code(Path::new("stdlib/storageMapTest.mexe"));
}

#[test]
fn test_queuetest() {
    test_for_numeric_error_code(Path::new("stdlib/queuetest.mexe"));
}

#[test]
fn test_pqtest() {
    test_for_numeric_error_code(Path::new("stdlib/priorityqtest.mexe"));
    test_for_error_string(Path::new("stdlib2/priorityqtest.mexe"));
}

#[test]
fn test_bytearray() {
    test_for_numeric_error_code(Path::new("stdlib/bytearraytest.mexe"));
}

#[test]
fn test_map() {
    test_for_error_string(Path::new("builtin/maptest.mexe"));
}

#[test]
fn test_keccak() {
    test_for_numeric_error_code(Path::new("stdlib/keccaktest.mexe"));
}

#[test]
fn test_bls_basic() {
    test_for_error_string(Path::new("stdlib/blstest.mexe"));
}

#[test]
fn test_sha256() {
    test_for_numeric_error_code(Path::new("stdlib/sha256test.mexe"));
}

#[test]
fn test_fixedpoint() {
    test_for_numeric_error_code(Path::new("stdlib/fixedpointtest.mexe"));
}

#[test]
fn test_ripemd160() {
    test_for_numeric_error_code(Path::new("stdlib/ripemd160test.mexe"));
}

#[test]
fn test_biguint() {
    test_for_numeric_error_code(Path::new("stdlib/biguinttest.mexe"));
}

#[test]
fn test_expanding_int_array() {
    test_for_numeric_error_code(Path::new("stdlib/expandingIntArrayTest.mexe"));
}

#[test]
fn test_rlp() {
    let mut ui = Uint256::one();
    for _i in 0..100 {
        test_rlp_uint(ui.clone(), ui.rlp_encode(), None);
        let ui2 = ui.div(&Uint256::from_usize(2048)).unwrap(); // a valid address
        test_rlp_uint(ui2.clone(), ui2.rlp_encode(), None);
        ui = ui
            .mul(&Uint256::from_usize(19482103))
            .add(&Uint256::from_usize(91));
    }
    let ui = Uint256::from_usize(4313412);
    test_rlp_uint(ui.clone(), ui.rlp_encode(), None);

    let mut byte_testvecs = vec![
        vec![0u8],
        vec![13u8],
        vec![243u8],
        "Hello".as_bytes().to_vec(),
        "The quick brown fox jumped over the lazy dog."
            .as_bytes()
            .to_vec(),
        vec![77u8; 692],
    ];
    let mut new_test_vec: Vec<u8> = Vec::new();
    for i in 0u64..2198 {
        new_test_vec.push(((73 * i) % 256).try_into().unwrap());
    }
    byte_testvecs.push(new_test_vec.clone());
    for (i, testvec) in byte_testvecs.iter().enumerate() {
        let res = rlp::encode(&*testvec);
        test_rlp_bytearray(testvec.to_vec(), res, Some(format!("rlptest_bv_{}", i)));
    }

    let list3_testvecs = vec![
        (Uint256::zero(), vec![243u8], Uint256::one()),
        (
            Uint256::from_usize(9831498),
            vec![3u8],
            Uint256::from_usize(4313412),
        ),
        (
            Uint256::from_usize(9831498),
            new_test_vec,
            Uint256::from_usize(4313412),
        ),
    ];
    for (i, testvec) in list3_testvecs.iter().enumerate() {
        let res = encode_list3(testvec.clone());
        test_rlp_list3(testvec.clone(), res, Some(format!("rlptest_ls_{}", i)));
    }
}

fn encode_list3(testvec: (Uint256, Vec<u8>, Uint256)) -> Vec<u8> {
    let mut stream = RlpStream::new_list(3);
    stream
        .append(&testvec.0.to_bytes_minimal())
        .append(&testvec.1)
        .append(&testvec.2.to_bytes_minimal());
    stream.out()
}

fn test_rlp_uint(ui: Uint256, correct_result: Vec<u8>, coverage_filename: Option<String>) {
    test_from_file_with_args_and_return(
        Path::new("stdlib/rlptest.mexe"),
        vec![Value::Int(Uint256::zero()), Value::Int(ui)],
        _bytestack_from_bytes(&correct_result),
        coverage_filename,
    );
}

fn test_rlp_bytearray(input: Vec<u8>, correct_result: Vec<u8>, coverage_filename: Option<String>) {
    test_from_file_with_args_and_return(
        Path::new("stdlib/rlptest.mexe"),
        vec![Value::Int(Uint256::one()), _bytestack_from_bytes(&input)],
        _bytestack_from_bytes(&correct_result),
        coverage_filename,
    );
}

fn test_rlp_list3(
    testvec: (Uint256, Vec<u8>, Uint256),
    correct_result: Vec<u8>,
    coverage_file: Option<String>,
) {
    test_from_file_with_args_and_return(
        Path::new("stdlib/rlptest.mexe"),
        vec![
            Value::Int(Uint256::from_usize(2)),
            Value::new_tuple(vec![
                Value::Int(testvec.0),
                _bytestack_from_bytes(&testvec.1),
                Value::Int(testvec.2),
            ]),
        ],
        _bytestack_from_bytes(&correct_result),
        coverage_file,
    );
}

#[test]
fn test_arithmetic() {
    test_for_error_string(Path::new("minitests/arithmetic.mexe"));
}

#[test]
fn test_codeload() {
    test_for_numeric_error_code(Path::new("minitests/codeloadtest.mexe"));
}

#[test]
fn test_closures() {
    test_for_error_string(Path::new("minitests/simple-closure.mexe"));
    test_for_error_string(Path::new("minitests/closure.mexe"));
}

#[test]
fn test_generics() {
    test_for_error_string(Path::new("minitests/generics/basic.mexe"));
    test_for_error_string(Path::new("minitests/generics/simple.mexe"));
    test_for_error_string(Path::new("minitests/generics/nested.mexe"));
    test_for_error_string(Path::new("minitests/generics/func.mexe"));
    test_for_error_string(Path::new("minitests/generics/closure.mexe"));
    test_for_error_string(Path::new("minitests/generics/colorful.mexe"));
    test_for_error_string(Path::new("minitests/generics/queue.mexe"));
}

#[test]
fn test_globals() {
    test_for_numeric_error_code(Path::new("minitests/globaltest.mexe"));
}

#[test]
fn test_stack_safety() {
    test_for_error_string(Path::new("minitests/stack-safety.mexe"));
}

#[test]
fn test_quick() {
    test_for_error_string(Path::new("minitests/quick.mexe"));
}

#[test]
fn test_wide_tuples() {
    test_for_error_string(Path::new("minitests/wide-tuples.mexe"));
}

#[test]
fn test_direct_deploy_add() {
    crate::evm::evm_direct_deploy_add(None, false);
}

#[test]
fn test_extcodesize_of_constructor() {
    crate::evm::evm_test_extcodesize_of_constructor(None);
}

#[test]
fn test_sha256_precompile() {
    crate::evm::evm_eval_sha256(None, false);
}

#[test]
fn test_ecpairing_precompile() {
    crate::evm::evm_ecpairing_precompile(None, false);
}

#[test]
fn test_ripemd160_precompile() {
    crate::evm::evm_eval_ripemd160(None, false);
}

/*  Disabled this test because the format it uses is no longer supported. Aggregator testing
    will still exercise this functionality.
#[test]
fn test_non_eip155_signed_tx() {
    crate::evm::evm_deploy_using_non_eip159_signature(None, false).unwrap();
}
*/

#[test]
fn test_direct_deploy_and_call_add() {
    let _log = crate::evm::evm_direct_deploy_and_call_add(None, false);
}

#[test]
fn test_call_from_contract() {
    let _log = crate::evm::evm_test_contract_call(None, false);
}

#[test]
fn test_direct_deploy_and_compressed_call_add() {
    let _log = crate::evm::evm_direct_deploy_and_compressed_call_add(None, false);
}

#[test]
fn test_payment_in_constructor() {
    crate::evm::evm_test_payment_in_constructor(None, false);
}

#[test]
fn test_block_num_consistency() {
    let _ = crate::evm::evm_block_num_consistency_test(false).unwrap();
}

#[test]
fn test_arbsys() {
    let _log = crate::evm::evm_test_arbsys(None, false);
}

#[test]
fn test_arbsys_direct() {
    crate::evm::evm_test_arbsys_direct(None, false).unwrap();
}

#[test]
fn test_rate_control() {
    let _ = crate::evm::preinstalled_contracts::evm_test_rate_control(None, false);
}

#[test]
fn test_function_table_access() {
    crate::evm::evm_test_function_table_access(None, false).unwrap();
}

#[test]
fn test_l2_to_l1_call() {
    crate::evm::evm_test_callback(None, false).unwrap();
}

#[test]
fn test_evm_add_code() {
    crate::evm::basic_evm_add_test(None, false).unwrap();
}

#[test]
pub fn test_tx_with_deposit() {
    match crate::evm::evm_tx_with_deposit(None, false, false) {
        Ok(result) => assert_eq!(result, true),
        Err(e) => panic!("error {}", e),
    }
}

#[test]
pub fn test_crosscontract_call_with_constructors() {
    match crate::evm::evm_xcontract_call_with_constructors(None, false, false) {
        Ok(result) => assert_eq!(result, true),
        Err(e) => panic!("error {}", e),
    }
}

#[test]
pub fn test_create_opcode() {
    match crate::evm::evm_test_create(None, false, false) {
        Ok(result) => assert_eq!(result, true),
        Err(e) => panic!("error {}", e),
    }
}

#[test]
pub fn test_crosscontract_call_using_batch() {
    match crate::evm::evm_xcontract_call_using_batch(None, false, false) {
        Ok(result) => assert_eq!(result, true),
        Err(e) => panic!("error {}", e),
    }
}

#[test]
pub fn test_crosscontract_call_using_compressed_batch() {
    match crate::evm::evm_xcontract_call_using_batch(None, false, false) {
        Ok(result) => assert_eq!(result, true),
        Err(e) => panic!("error {}", e),
    }
}

#[test]
fn test_payment_to_empty_address() {
    crate::evm::evm_payment_to_empty_address(None, false);
}

#[test]
fn test_underfunded_nested_call() {
    assert!(crate::evm::underfunded_nested_call_test(None, false).is_ok());
}

fn test_call_to_precompile5(
    machine: &mut Machine,
    sender_addr: &Uint256,
    b: BigUint,
    e: BigUint,
    m: BigUint,
) -> Result<BigUint, ethabi::Error> {
    let b_bytes = b.to_bytes_be();
    let e_bytes = e.to_bytes_be();
    let m_bytes = m.to_bytes_be();
    let mut calldata = Uint256::from_usize(b_bytes.len()).to_bytes_be();
    calldata.extend(Uint256::from_usize(e_bytes.len()).to_bytes_be());
    calldata.extend(Uint256::from_usize(m_bytes.len()).to_bytes_be());
    calldata.extend(b_bytes);
    calldata.extend(e_bytes);
    calldata.extend(m_bytes);

    let txid = machine.runtime_env.insert_tx_message(
        sender_addr.clone(),
        Uint256::from_u64(1_000_000_000),
        None,
        Uint256::from_u64(5),
        Uint256::zero(),
        &calldata,
        false,
    );
    let num_logs_before = machine.runtime_env.get_all_receipt_logs().len();
    let _gas_used = machine.run(None);
    let logs = machine.runtime_env.get_all_receipt_logs();
    assert_eq!(logs.len(), num_logs_before + 1);
    let receipt = logs[num_logs_before].clone();

    assert_eq!(receipt.get_request_id(), txid);
    assert!(receipt.succeeded());

    Ok(BigUint::from_bytes_be(&receipt.get_return_data()))
}

#[test]
fn test_precompile5_small() {
    let mut machine = load_from_file(Path::new("arb_os/arbos.mexe"));
    machine.start_at_zero(true);
    let my_addr = Uint256::from_usize(1025);

    match test_call_to_precompile5(
        &mut machine,
        &my_addr,
        BigUint::from(2u64),
        BigUint::from(4u64),
        BigUint::from(9u64),
    ) {
        Ok(bi) => {
            assert_eq!(bi, BigUint::from(7u64));
        }
        Err(e) => {
            panic!("{}", e);
        }
    }

    machine.write_coverage("test_precompile5_small".to_string());
}

#[test]
fn test_precompile5_big() {
    let mut machine = load_from_file(Path::new("arb_os/arbos.mexe"));
    machine.start_at_zero(true);
    let my_addr = Uint256::from_usize(1025);

    let mut rng = rand::thread_rng();
    let b: BigUint = rng.gen_biguint(128);
    let e: BigUint = rng.gen_biguint(32);
    let m: BigUint = rng.gen_biguint(128);
    match test_call_to_precompile5(&mut machine, &my_addr, b.clone(), e.clone(), m.clone()) {
        Ok(actual) => {
            let expected = b.modpow(&e, &m);
            println!("actual   {}", actual);
            println!("expected {}", expected);
            assert_eq!(actual, expected);
        }
        Err(e) => {
            panic!("{}", e);
        }
    }

    machine.write_coverage("test_precompile5_big".to_string());
}

#[test]
fn reinterpret_register() {
    let mut old_machine = load_from_file(Path::new("upgradetests/regcopy_old.mexe"));
    let _ = run(&mut old_machine, vec![], false, None);
    let mut new_machine = load_from_file(Path::new("upgradetests/regcopy_new.mexe"));
    run(&mut new_machine, vec![old_machine.register], false, None).unwrap();
    assert_eq!(
        *new_machine.stack_top().unwrap(),
        Value::Int(Uint256::one())
    );
}

#[test]
fn small_upgrade() {
    let mut machine = load_from_file(Path::new("upgradetests/upgrade1_old.mexe"));
    let uploader = CodeUploader::_new_from_file(Path::new("upgradetests/upgrade1_new.mexe"));
    let code_bytes = uploader._to_flat_vec();
    let msg = Value::new_tuple(vec![
        Value::Int(Uint256::from_usize(code_bytes.len())),
        Value::new_buffer(code_bytes),
    ]);
    machine.start_coverage();
    machine.runtime_env.insert_full_inbox_contents(vec![msg]);
    let _ = run(&mut machine, vec![], false, None);

    //let mut new_machine = load_from_file(Path::new("upgradetests/regcopy_new.mexe"), rt_env);
    //run(&mut new_machine, vec![machine.register], false).unwrap();
    println!("Machine state after: {:?}", machine.state);
    assert_eq!(
        *machine.stack_top().unwrap(),
        Value::Int(Uint256::from_u64(42))
    );
    machine.write_coverage("small_upgrade".to_string());
}

#[test]
fn small_upgrade_auto_remap() {
<<<<<<< HEAD
    use crate::upload::CodeUploader;

=======
>>>>>>> e5e299cb
    let mut machine = load_from_file(Path::new("looptest/upgrade2_old.mexe"));
    let uploader = CodeUploader::_new_from_file(Path::new("looptest/upgrade2_new.mexe"));
    let code_bytes = uploader._to_flat_vec();
    let msg = Value::new_tuple(vec![
        Value::Int(Uint256::from_usize(code_bytes.len())),
        Value::new_buffer(code_bytes),
    ]);
    machine.start_coverage();
    machine.runtime_env.insert_full_inbox_contents(vec![msg]);
    let _ = run(&mut machine, vec![], false, None);

    println!("Machine state after: {:?}", machine.state);
    assert_eq!(
        *machine.stack_top().unwrap(),
        Value::Int(Uint256::from_u64(42))
    );
    machine.write_coverage("small_upgrade_auto_remap".to_string());
}

#[test]
fn test_gasleft_with_delegatecall() {
    let mut machine = load_from_file(Path::new("arb_os/arbos.mexe"));
    machine.start_at_zero(true);
    let my_addr = Uint256::from_u64(1025);

    let mut greeter_contract =
        AbiForContract::new_from_file(&test_contract_path2("Delegator", "Greeter")).unwrap();
    if greeter_contract
        .deploy(&[], &mut machine, Uint256::zero(), None, false)
        .is_err()
    {
        panic!("failed to deploy Greeter contract");
    }

    let mut delegator_contract =
        AbiForContract::new_from_file(&test_contract_path2("Delegator", "Delegator")).unwrap();
    if delegator_contract
        .deploy(&[], &mut machine, Uint256::zero(), None, false)
        .is_err()
    {
        panic!("failed to deploy Delegator contract");
    }

    let (receipts, _) = delegator_contract
        .call_function(
            my_addr,
            "testDelegate",
            &[ethabi::Token::Address(greeter_contract.address.to_h160())],
            &mut machine,
            Uint256::zero(),
            false,
        )
        .unwrap();

    assert_eq!(receipts.len(), 1);
    let logs = receipts[0]._get_evm_logs();
    assert_eq!(logs.len(), 2);
    let gasleft_before = Uint256::from_bytes(&logs[0].data);
    let gasleft_after = Uint256::from_bytes(&logs[1].data);
    assert!(gasleft_before > gasleft_after);

    machine.write_coverage("test_gasleft_with_delegatecall".to_string());
}

#[test]
pub fn test_malformed_upgrade() {
    macro_rules! opcode {
        ($opcode:ident) => {
            Instruction::from_opcode(AVMOpcode::$opcode, DebugInfo::default())
        };
        ($opcode:ident, $immediate:expr) => {
            Instruction::from_opcode_imm(AVMOpcode::$opcode, $immediate, DebugInfo::default())
        };
    }

    let (mut machine, _) = load_from_file_and_env_ret_file_info_table(
        Path::new("arb_os/arbos-upgrade.mexe"),
        RuntimeEnvironment::default(),
    );

    // Create a segment that will make the register's state incompatible with the upgrade,
    // then load the machine. An error should jump to this error handler, which will reveal
    // whether errorHandler_setUpgradeProtector() restored the state of the globals.

    let mut prelude = vec![
        opcode!(ErrCodePoint),
        opcode!(PushInsn, Value::from(AVMOpcode::Halt.to_number())), // Log the state of the register,
        opcode!(PushInsn, Value::from(AVMOpcode::Log.to_number())), //  ensuring the old globals (1937)
        opcode!(PushInsn, Value::from(AVMOpcode::Rpush.to_number())), // was restored by the protector
        opcode!(ErrSet),
        opcode!(ErrPush),
        opcode!(Log),
        opcode!(Rset, Value::from(1937_usize)), // will induce an error during the upgrade
        opcode!(Jump, Value::CodePoint(CodePt::Internal(0))),
    ];

    prelude.reverse(); // the rust emulator requires this

    machine.state = MachineState::Running(CodePt::InSegment(1, prelude.len() - 1));
    machine.code.segments.push(prelude);

    machine.start_coverage();
    machine.run(None);

    // ensure globals are restored
    assert_eq!(machine.runtime_env.logs[1], Value::from(1937_usize));

    // ensure error handler is restored
    assert_eq!(
        machine.runtime_env.logs[0],
        Value::CodePoint(machine.err_codepoint)
    );

    machine.write_coverage("test_malformed_upgrade".to_string());
}

#[test]
pub fn test_if_still_upgradable() -> Result<(), ethabi::Error> {
    let mut machine = load_from_file(Path::new("arb_os/arbos-upgrade.mexe"));
    machine.start_at_zero(true);

    let wallet = machine.runtime_env.new_wallet();
    let my_addr = Uint256::from_bytes(wallet.address().as_bytes());

    let mut add_contract = AbiForContract::new_from_file(&test_contract_path("Add"))?;
    if add_contract
        .deploy(&[], &mut machine, Uint256::zero(), None, false)
        .is_err()
    {
        panic!("failed to deploy Add contract");
    }

    let arbowner = _ArbOwner::_new(&wallet, false);
    let arbsys = ArbSys::new(&wallet, false);
    assert_eq!(
        arbsys.arbos_version(&mut machine)?,
        *init_constant_table(Some(Path::new("arb_os/constants.json")))
            .unwrap()
            .get("ArbosVersionNumber")
            .unwrap()
    );
    arbowner._add_chain_owner(&mut machine, remap_l1_sender_address(my_addr), true, false)?;

    let log_value = Value::new_tuple(vec![Value::from(1937_usize)]);

    let mut uploader = CodeUploader::_new(1);
    uploader._serialize_one(&Instruction::from_opcode_imm(
        AVMOpcode::Log,
        log_value.clone(),
        DebugInfo::default(),
    ));

    _try_upgrade(&arbowner, &mut machine, uploader, None)?;

    assert_eq!(machine.runtime_env.logs.last(), Some(&log_value));

    machine.write_coverage("test_if_still_upgradable".to_string());
    Ok(())
}

#[test]
pub fn evm_test_memory_charges() {
    let small_memory_balance = balance_after_memory_usage(1000);
    let large_memory_balance = balance_after_memory_usage(1500);
    assert!(large_memory_balance < small_memory_balance);
}

#[cfg(test)]
fn balance_after_memory_usage(usage: u64) -> Uint256 {
    let mut machine = load_from_file(Path::new("arb_os/arbos.mexe"));
    machine.start_at_zero(true);
    let wallet = machine.runtime_env.new_wallet();
    let my_addr = Uint256::from_bytes(wallet.address().as_bytes());

    let contract = match AbiForContract::new_from_file(&test_contract_path("MemoryUsage")) {
        Ok(mut contract) => {
            let result = contract.deploy(&[], &mut machine, Uint256::zero(), None, false);
            if let Ok(contract_addr) = result {
                assert_ne!(contract_addr, Uint256::zero());
                contract
            } else {
                panic!("deploy failed");
            }
        }
        Err(e) => {
            panic!("error loading contract: {:?}", e);
        }
    };

    machine.runtime_env.insert_eth_deposit_message(
        contract.address.clone(),
        contract.address.clone(),
        Uint256::_from_eth(100),
        false,
    );
    machine.runtime_env.insert_eth_deposit_message(
        my_addr.clone(),
        my_addr.clone(),
        Uint256::_from_eth(100),
        true,
    );
    let _ = machine.run(None);

    let arbowner = _ArbOwner::_new(&wallet, false);
    arbowner
        ._set_fees_enabled(&mut machine, true, true)
        .unwrap();

    let (receipts, _) = contract
        .call_function(
            my_addr.clone(),
            "test",
            &[ethabi::Token::Uint(Uint256::from_u64(usage).to_u256())],
            &mut machine,
            Uint256::zero(),
            false,
        )
        .unwrap();
    assert_eq!(receipts.len(), 1);
    assert!(receipts[0].succeeded());

    arbowner
        ._set_fees_enabled(&mut machine, false, true)
        .unwrap();

    let arbinfo = _ArbInfo::_new(false);
    let balance = arbinfo
        ._get_balance(&mut machine, &remap_l1_sender_address(my_addr))
        .unwrap();
    machine.write_coverage("balance_after_memory_usage".to_string());
    balance
}

#[test]
fn test_gas_estimation_non_preferred_aggregator() {
    test_gas_estimation(false);
}

#[test]
fn test_gas_estimation_preferred_aggregator() {
    test_gas_estimation(true);
}

#[cfg(test)]
fn test_gas_estimation(use_preferred_aggregator: bool) {
    let mut machine = load_from_file(Path::new("arb_os/arbos.mexe"));
    machine.start_at_zero(true);
    let wallet = machine.runtime_env.new_wallet();
    let my_addr = Uint256::from_bytes(wallet.address().as_bytes());

    let aggregator = Uint256::from_u64(341348);

    machine.runtime_env.insert_eth_deposit_message(
        Uint256::zero(),
        my_addr.clone(),
        Uint256::_from_eth(10000),
        false,
    );
    machine.runtime_env.insert_eth_deposit_message(
        Uint256::zero(),
        aggregator.clone(),
        Uint256::_from_eth(10000),
        false,
    );
    let _ = machine.run(None);

    let contract = match AbiForContract::new_from_file(&test_contract_path("Add")) {
        Ok(mut contract) => {
            let result = contract.deploy(&[], &mut machine, Uint256::zero(), None, false);
            if let Ok(contract_addr) = result {
                assert_ne!(contract_addr, Uint256::zero());
                contract
            } else {
                panic!("deploy failed");
            }
        }
        Err(e) => {
            panic!("error loading contract: {:?}", e);
        }
    };

    if use_preferred_aggregator {
        let arbaggregator = _ArbAggregator::_new(false);
        arbaggregator
            ._set_default_aggregator(&mut machine, aggregator.clone(), None)
            .unwrap();
    }

    let arbowner = _ArbOwner::_new(&wallet, false);
    arbowner
        ._set_fees_enabled(&mut machine, true, true)
        .unwrap();

    machine
        .runtime_env
        ._advance_time(Uint256::one(), None, true);
    let _ = machine.run(None);

    let (gas_estimate, estimate_fee_stats) = contract
        .estimate_gas_for_function_call(
            "add",
            &[
                ethabi::Token::Uint(Uint256::from_u64(1).to_u256()),
                ethabi::Token::Uint(Uint256::from_u64(1).to_u256()),
            ],
            &mut machine,
            Uint256::zero(),
            aggregator.clone(),
            &wallet,
            false,
        )
        .unwrap();

    for i in 0..4 {
        assert_eq!(
            estimate_fee_stats[0][i].mul(&estimate_fee_stats[1][i]),
            estimate_fee_stats[2][i]
        );
    }

    let mut batch = machine.runtime_env.new_batch();
    let _txid = contract
        ._add_function_call_to_compressed_batch(
            &mut batch,
            "add",
            &[
                ethabi::Token::Uint(Uint256::from_u64(1).to_u256()),
                ethabi::Token::Uint(Uint256::from_u64(1).to_u256()),
            ],
            &mut machine,
            Uint256::zero(),
            &wallet,
            Some(gas_estimate.add(&Uint256::from_u64(500))),
        )
        .unwrap();

    let num_receipts_before = machine.runtime_env.get_all_receipt_logs().len();

    machine
        .runtime_env
        .insert_batch_message(aggregator, &*batch);
    let _ = machine.run(None);

    let receipts = machine.runtime_env.get_all_receipt_logs();
    assert_eq!(receipts.len(), num_receipts_before + 1);
    let receipt = receipts[num_receipts_before].clone();
    assert!(receipt.succeeded());
    let fee_stats = receipt._get_fee_stats();
    for i in 0..4 {
        assert_eq!(fee_stats[0][i].mul(&fee_stats[1][i]), fee_stats[2][i]);
    }
    machine.write_coverage("test_gas_estimation".to_string());
}

#[test]
fn test_selfdestruct_in_constructor() {
    let mut machine = load_from_file(Path::new("arb_os/arbos.mexe"));
    machine.start_at_zero(true);

    let mut victim_contract =
        AbiForContract::new_from_file(&test_contract_path("SelfDestructor")).unwrap();
    let _ = victim_contract
        .deploy(&[], &mut machine, Uint256::zero(), None, false)
        .unwrap();

    let arbinfo = _ArbInfo::_new(false);
    assert!(
        arbinfo
            ._get_code(&mut machine, &victim_contract.address)
            .unwrap()
            .len()
            > 0
    );

    let mut actor_contract =
        AbiForContract::new_from_file(&test_contract_path("ConstructorSD")).unwrap();
    let _ = actor_contract
        .deploy(
            &[
                ethabi::Token::Address(victim_contract.address.to_h160()),
                ethabi::Token::Address(Uint256::zero().to_h160()),
            ],
            &mut machine,
            Uint256::zero(),
            None,
            false,
        )
        .unwrap();

    assert_eq!(
        arbinfo
            ._get_code(&mut machine, &victim_contract.address)
            .unwrap()
            .len(),
        0
    );

    machine.write_coverage("test_selfdestruct_in_constructor".to_string());
}

#[test]
fn test_selfdestruct() {
    let mut machine = load_from_file(Path::new("arb_os/arbos.mexe"));
    machine.start_at_zero(true);

    let mut victim_contract =
        AbiForContract::new_from_file(&test_contract_path("SelfDestructor")).unwrap();
    let _ = victim_contract
        .deploy(&[], &mut machine, Uint256::zero(), None, false)
        .unwrap();

    let arbinfo = _ArbInfo::_new(false);
    assert!(
        arbinfo
            ._get_code(&mut machine, &victim_contract.address)
            .unwrap()
            .len()
            > 0
    );

    let mut actor_contract =
        AbiForContract::new_from_file(&test_contract_path("Destroyer")).unwrap();
    let _ = actor_contract
        .deploy(&[], &mut machine, Uint256::zero(), None, false)
        .unwrap();

    let (receipts, _) = actor_contract
        .call_function(
            Uint256::from_u64(132098125),
            "destroy",
            &[
                ethabi::Token::Address(victim_contract.address.to_h160()),
                ethabi::Token::Address(Uint256::zero().to_h160()),
            ],
            &mut machine,
            Uint256::zero(),
            false,
        )
        .unwrap();
    assert_eq!(receipts.len(), 1);
    assert!(receipts[0].succeeded());

    assert_eq!(
        arbinfo
            ._get_code(&mut machine, &victim_contract.address)
            .unwrap()
            .len(),
        0
    );

    machine.write_coverage("test_selfdestruct".to_string());
}

#[test]
fn test_l1_sender_rewrite() {
    let mut machine = load_from_file(Path::new("arb_os/arbos.mexe"));
    machine.start_at_zero(true);

    let my_addr = Uint256::from_u64(80293481);

    let mut contract = AbiForContract::new_from_file(&test_contract_path("BlockNum")).unwrap();
    if let Err(receipt) = contract.deploy(&[], &mut machine, Uint256::zero(), None, false) {
        if !receipt.unwrap().succeeded() {
            panic!("unexpected failure deploying BlockNum contract");
        }
    }

    let (receipts, _) = contract
        .call_function(
            my_addr.clone(),
            "getSender",
            &[],
            &mut machine,
            Uint256::zero(),
            false,
        )
        .unwrap();

    assert_eq!(receipts.len(), 1);
    let receipt = receipts[0].clone();
    assert!(receipt.succeeded());
    let return_val = Uint256::from_bytes(&receipt.get_return_data());
    assert_eq!(return_val, remap_l1_sender_address(my_addr.clone()));

    let wallet = machine.runtime_env.new_wallet();
    let arbsys = ArbSys::new(&wallet, false);
    assert_eq!(
        arbsys
            .map_l1_sender_contract_address_to_l2_alias(
                &mut machine,
                my_addr.clone(),
                my_addr.clone()
            )
            .unwrap(),
        remap_l1_sender_address(my_addr.clone())
    );

    let (receipts, _) = contract
        .call_function(
            my_addr.clone(),
            "getL1CallerInfo",
            &[],
            &mut machine,
            Uint256::zero(),
            false,
        )
        .unwrap();
    assert_eq!(receipts.len(), 1);
    let return_data = receipts[0].get_return_data();
    assert_eq!(Uint256::from_bytes(&return_data[0..32]), Uint256::one());
    assert_eq!(Uint256::from_bytes(&return_data[32..64]), my_addr);

    let test_cases = vec![
        ("0", "0"),
        ("81759a874b3", "1111000000000000000000000000081759a885c4"),
        (
            "ffffffffffffffffffffffffffffffffffffffff",
            "1111000000000000000000000000000000001110",
        ),
    ];
    for (pre, post) in test_cases {
        let pre = Uint256::from_string_hex(pre).unwrap();
        let post = Uint256::from_string_hex(post).unwrap();
        let res = arbsys
            .map_l1_sender_contract_address_to_l2_alias(&mut machine, pre.clone(), Uint256::one())
            .unwrap();
        assert_eq!(res, post);
    }
}

#[test]
fn test_recurse_norevert() {
    test_recurse_impl(20, false);
}

#[test]
fn test_recurse_revert() {
    test_recurse_impl(20, true);
}

#[cfg(test)]
fn test_recurse_impl(depth: u64, should_revert: bool) {
    let mut machine = load_from_file(Path::new("arb_os/arbos.mexe"));
    machine.start_at_zero(true);

    let my_addr = Uint256::from_u64(80293481);

    let mut contract = AbiForContract::new_from_file(&test_contract_path("BlockNum")).unwrap();
    if let Err(receipt) = contract.deploy(&[], &mut machine, Uint256::zero(), None, false) {
        if !receipt.unwrap().succeeded() {
            panic!("unexpected failure deploying BlockNum contract");
        }
    }

    let (receipts, _) = contract
        .call_function(
            my_addr.clone(),
            "recursiveCall",
            &[
                ethabi::Token::Uint(Uint256::from_u64(depth).to_u256()),
                ethabi::Token::Bool(should_revert),
            ],
            &mut machine,
            Uint256::zero(),
            false,
        )
        .unwrap();

    assert_eq!(receipts.len(), 1);
    let receipt = receipts[0].clone();
    assert_eq!(
        receipt.get_return_code(),
        if should_revert {
            Uint256::one()
        } else {
            Uint256::zero()
        }
    );
}

#[test]
fn test_barely_out_of_gas() {
    let mut machine = load_from_file(Path::new("arb_os/arbos.mexe"));
    machine.start_at_zero(true);

    let mut contract = AbiForContract::new_from_file(&test_contract_path("BlockNum")).unwrap();
    if let Err(receipt) = contract.deploy(&[], &mut machine, Uint256::zero(), None, false) {
        if !receipt.unwrap().succeeded() {
            panic!("unexpected failure deploying BlockNum contract");
        }
    }

    let mut low_gas = 1;
    let mut hi_gas = 1000000;
    let success_code = Uint256::zero();
    // let out_of_gas_code = Uint256::from_u64(16);

    assert!(call_deplete_gas(&mut machine, &contract, low_gas) != success_code);
    assert!(call_deplete_gas(&mut machine, &contract, hi_gas) == success_code);

    while hi_gas > low_gas + 1 {
        let mid_gas = (hi_gas + low_gas) / 2;
        if call_deplete_gas(&mut machine, &contract, mid_gas) == success_code {
            hi_gas = mid_gas;
        } else {
            low_gas = mid_gas;
        }
    }
}

#[cfg(test)]
fn call_deplete_gas(machine: &mut Machine, contract: &AbiForContract, gas: u64) -> Uint256 {
    let (receipts, _) = contract
        .call_function(
            Uint256::from_u64(80293481),
            "useGasDownTo",
            &[ethabi::Token::Uint(Uint256::from_u64(gas).to_u256())],
            machine,
            Uint256::zero(),
            false,
        )
        .unwrap();

    machine
        .runtime_env
        ._advance_time(Uint256::one(), Some(Uint256::from_u64(15)), false);

    assert_eq!(receipts.len(), 1);
    receipts[0].get_return_code()
}<|MERGE_RESOLUTION|>--- conflicted
+++ resolved
@@ -92,11 +92,6 @@
 }
 
 #[test]
-fn test_address_set() {
-    test_for_numeric_error_code(Path::new("stdlib/addressSetTest.mexe"));
-}
-
-#[test]
 fn test_storage_map() {
     test_for_numeric_error_code(Path::new("stdlib/storageMapTest.mexe"));
 }
@@ -566,11 +561,6 @@
 
 #[test]
 fn small_upgrade_auto_remap() {
-<<<<<<< HEAD
-    use crate::upload::CodeUploader;
-
-=======
->>>>>>> e5e299cb
     let mut machine = load_from_file(Path::new("looptest/upgrade2_old.mexe"));
     let uploader = CodeUploader::_new_from_file(Path::new("looptest/upgrade2_new.mexe"));
     let code_bytes = uploader._to_flat_vec();
