/*
 * Copyright 2020, Offchain Labs, Inc. All rights reserved.
 */

use crate::compile::miniconstants::init_constant_table;
use crate::compile::DebugInfo;
use crate::console::Color;
use crate::evm::abi::ArbSys;
use crate::evm::preinstalled_contracts::{_ArbAggregator, _ArbOwner, _try_upgrade};
use crate::evm::test_contract_path2;
use crate::evm::{preinstalled_contracts::_ArbInfo, test_contract_path, AbiForContract};
use crate::mavm::Buffer;
use crate::mavm::{AVMOpcode, CodePt, Instruction, Value};
use crate::run::runtime_env::remap_l1_sender_address;
use crate::run::RuntimeEnvironment;
use crate::run::{_bytestack_from_bytes, load_from_file, run, run_from_file, Machine};
use crate::run::{load_from_file_and_env_ret_file_info_table, MachineState};
use crate::uint256::Uint256;
use crate::upload::CodeUploader;
use ethereum_types::U256;
use ethers_signers::Signer;
use num_bigint::{BigUint, RandBigInt};
use rlp::RlpStream;
use std::convert::TryInto;
use std::option::Option::None;
use std::path::Path;

mod integration;

fn test_from_file_with_args_and_return(
    path: &Path,
    args: Vec<Value>,
    ret: Value,
    coverage_filename: Option<String>,
) {
    let res = run_from_file(path, args, coverage_filename, false);
    match res {
        Ok(res) => match &res[0] {
            Value::Buffer(_) if res[0] != ret => panic!("{}", &res[0].pretty_print(Color::RED)),
            _ => {
                if res[0] != ret {
                    println!("  - expected {}", ret.pretty_print(Color::RED));
                    println!("  - executed {}", res[0].pretty_print(Color::RED));
                    panic!("Unexpected result from test");
                }
            }
        },
        Err((error, trace)) => {
            println!("{}", error);
            panic!("{:?}", trace);
        }
    }
}

fn test_from_file(path: &Path, expected_return: Value) {
    test_from_file_with_args_and_return(
        path,
        vec![],
        expected_return,
        Some({
            let mut file = path.to_str().unwrap().to_string();
            let length = file.len();
            file.truncate(length - 5);
            file.replace("/", "-")
        }),
    );
}

/// Runs a .mexe file, seeing if any string-encoded error messages are reported
fn test_for_error_string(path: &Path) {
    test_from_file(path, Value::Buffer(Buffer::new_empty()))
}

/// Runs a .mexe file, seeing if any integer-encoded error messages are reported
fn test_for_numeric_error_code(path: &Path) {
    test_from_file(path, Value::Int(Uint256::from_usize(0)))
}

#[test]
fn test_address_set() {
    test_for_numeric_error_code(Path::new("stdlib/addressSetTest.mexe"));
}

#[test]
fn test_arraytest() {
    test_for_error_string(Path::new("builtin/arraytest.mexe"));
    test_for_error_string(Path::new("stdlib2/arraytest.mexe"));
}

#[test]
fn test_default() {
    test_for_error_string(Path::new("minitests/default.mexe"));
}

#[test]
fn test_kvstest() {
    test_for_error_string(Path::new("builtin/kvstest.mexe"));
}

#[test]
fn test_storage_map() {
    test_for_numeric_error_code(Path::new("stdlib/storageMapTest.mexe"));
}

#[test]
fn test_queuetest() {
    test_for_numeric_error_code(Path::new("stdlib/queuetest.mexe"));
}

#[test]
fn test_pqtest() {
    test_for_numeric_error_code(Path::new("stdlib/priorityqtest.mexe"));
    test_for_error_string(Path::new("stdlib2/priorityqtest.mexe"));
}

#[test]
fn test_bytearray() {
    test_for_numeric_error_code(Path::new("stdlib/bytearraytest.mexe"));
}

#[test]
fn test_map() {
    test_for_error_string(Path::new("builtin/maptest.mexe"));
}

#[test]
fn test_modexp() {
    test_for_numeric_error_code(Path::new("minitests/modexp.mexe"));
}

#[test]
fn test_keccak() {
    test_for_numeric_error_code(Path::new("stdlib/keccaktest.mexe"));
}

#[test]
fn test_bls_basic() {
    test_for_error_string(Path::new("stdlib/blstest.mexe"));
}

#[test]
fn test_sha256() {
    test_for_numeric_error_code(Path::new("stdlib/sha256test.mexe"));
}

#[test]
fn test_fixedpoint() {
    test_for_numeric_error_code(Path::new("stdlib/fixedpointtest.mexe"));
}

#[test]
fn test_ripemd160() {
    test_for_numeric_error_code(Path::new("stdlib/ripemd160test.mexe"));
}

#[test]
fn test_biguint() {
    test_for_numeric_error_code(Path::new("stdlib/biguinttest.mexe"));
}

#[test]
fn test_expanding_int_array() {
    test_for_numeric_error_code(Path::new("stdlib/expandingIntArrayTest.mexe"));
}

#[test]
fn test_rlp() {
    let mut ui = Uint256::one();
    for _i in 0..100 {
        test_rlp_uint(ui.clone(), ui.rlp_encode(), None);
        let ui2 = ui.div(&Uint256::from_usize(2048)).unwrap(); // a valid address
        test_rlp_uint(ui2.clone(), ui2.rlp_encode(), None);
        ui = ui
            .mul(&Uint256::from_usize(19482103))
            .add(&Uint256::from_usize(91));
    }
    let ui = Uint256::from_usize(4313412);
    test_rlp_uint(ui.clone(), ui.rlp_encode(), None);

    let mut byte_testvecs = vec![
        vec![0u8],
        vec![13u8],
        vec![243u8],
        "Hello".as_bytes().to_vec(),
        "The quick brown fox jumped over the lazy dog."
            .as_bytes()
            .to_vec(),
        vec![77u8; 692],
    ];
    let mut new_test_vec: Vec<u8> = Vec::new();
    for i in 0u64..2198 {
        new_test_vec.push(((73 * i) % 256).try_into().unwrap());
    }
    byte_testvecs.push(new_test_vec.clone());
    for (i, testvec) in byte_testvecs.iter().enumerate() {
        let res = rlp::encode(&*testvec);
        test_rlp_bytearray(testvec.to_vec(), res, Some(format!("rlptest_bv_{}", i)));
    }

    let list3_testvecs = vec![
        (Uint256::zero(), vec![243u8], Uint256::one()),
        (
            Uint256::from_usize(9831498),
            vec![3u8],
            Uint256::from_usize(4313412),
        ),
        (
            Uint256::from_usize(9831498),
            new_test_vec,
            Uint256::from_usize(4313412),
        ),
    ];
    for (i, testvec) in list3_testvecs.iter().enumerate() {
        let res = encode_list3(testvec.clone());
        test_rlp_list3(testvec.clone(), res, Some(format!("rlptest_ls_{}", i)));
    }
}

fn encode_list3(testvec: (Uint256, Vec<u8>, Uint256)) -> Vec<u8> {
    let mut stream = RlpStream::new_list(3);
    stream
        .append(&testvec.0.to_bytes_minimal())
        .append(&testvec.1)
        .append(&testvec.2.to_bytes_minimal());
    stream.out()
}

fn test_rlp_uint(ui: Uint256, correct_result: Vec<u8>, coverage_filename: Option<String>) {
    test_from_file_with_args_and_return(
        Path::new("stdlib/rlptest.mexe"),
        vec![Value::Int(Uint256::zero()), Value::Int(ui)],
        _bytestack_from_bytes(&correct_result),
        coverage_filename,
    );
}

fn test_rlp_bytearray(input: Vec<u8>, correct_result: Vec<u8>, coverage_filename: Option<String>) {
    test_from_file_with_args_and_return(
        Path::new("stdlib/rlptest.mexe"),
        vec![Value::Int(Uint256::one()), _bytestack_from_bytes(&input)],
        _bytestack_from_bytes(&correct_result),
        coverage_filename,
    );
}

fn test_rlp_list3(
    testvec: (Uint256, Vec<u8>, Uint256),
    correct_result: Vec<u8>,
    coverage_file: Option<String>,
) {
    test_from_file_with_args_and_return(
        Path::new("stdlib/rlptest.mexe"),
        vec![
            Value::Int(Uint256::from_usize(2)),
            Value::new_tuple(vec![
                Value::Int(testvec.0),
                _bytestack_from_bytes(&testvec.1),
                Value::Int(testvec.2),
            ]),
        ],
        _bytestack_from_bytes(&correct_result),
        coverage_file,
    );
}

#[test]
fn test_arithmetic() {
    test_for_error_string(Path::new("minitests/arithmetic.mexe"));
}

#[test]
fn test_codeload() {
    test_for_numeric_error_code(Path::new("minitests/codeloadtest.mexe"));
}

#[test]
fn test_closures() {
    test_for_error_string(Path::new("minitests/simple-closure.mexe"));
    test_for_error_string(Path::new("minitests/closure.mexe"));
}

#[test]
fn test_generics() {
    test_for_error_string(Path::new("minitests/generics/basic.mexe"));
    test_for_error_string(Path::new("minitests/generics/simple.mexe"));
    test_for_error_string(Path::new("minitests/generics/nested.mexe"));
    test_for_error_string(Path::new("minitests/generics/func.mexe"));
    test_for_error_string(Path::new("minitests/generics/closure.mexe"));
    test_for_error_string(Path::new("minitests/generics/colorful.mexe"));
    test_for_error_string(Path::new("minitests/generics/queue.mexe"));
}

#[test]
fn test_globals() {
    test_for_numeric_error_code(Path::new("minitests/globaltest.mexe"));
}

#[test]
fn test_stack_safety() {
    test_for_error_string(Path::new("minitests/stack-safety.mexe"));
}

#[test]
fn test_quick() {
    test_for_error_string(Path::new("minitests/quick.mexe"));
}

#[test]
fn test_wide_tuples() {
    test_for_error_string(Path::new("minitests/wide-tuples.mexe"));
}

#[test]
fn test_direct_deploy_add() {
    crate::evm::evm_direct_deploy_add(None, false);
}

#[test]
fn test_extcodesize_of_constructor() {
    crate::evm::evm_test_extcodesize_of_constructor(None);
}

#[test]
fn test_sha256_precompile() {
    crate::evm::evm_eval_sha256(None, false);
}

#[test]
fn test_ecpairing_precompile() {
    crate::evm::evm_ecpairing_precompile(None, false);
}

#[test]
fn test_ripemd160_precompile() {
    crate::evm::evm_eval_ripemd160(None, false);
}

/*  Disabled this test because the format it uses is no longer supported. Aggregator testing
    will still exercise this functionality.
#[test]
fn test_non_eip155_signed_tx() {
    crate::evm::evm_deploy_using_non_eip159_signature(None, false).unwrap();
}
*/

#[test]
fn test_direct_deploy_and_call_add() {
    let _log = crate::evm::evm_direct_deploy_and_call_add(None, false);
}

#[test]
fn test_call_from_contract() {
    let _log = crate::evm::evm_test_contract_call(None, false);
}

#[test]
fn test_direct_deploy_and_compressed_call_add() {
    let _log = crate::evm::evm_direct_deploy_and_compressed_call_add(None, false);
}

#[test]
fn test_payment_in_constructor() {
    crate::evm::evm_test_payment_in_constructor(None, false);
}

#[test]
fn test_block_num_consistency() {
    let _ = crate::evm::evm_block_num_consistency_test(false).unwrap();
}

#[test]
fn test_arbsys() {
    let _log = crate::evm::evm_test_arbsys(None, false);
}

#[test]
fn test_arbsys_direct() {
    crate::evm::evm_test_arbsys_direct(None, false).unwrap();
}

#[test]
fn test_rate_control() {
    let _ = crate::evm::preinstalled_contracts::evm_test_rate_control(None, false);
}

#[test]
fn test_function_table_access() {
    crate::evm::evm_test_function_table_access(None, false).unwrap();
}

#[test]
fn test_l2_to_l1_call() {
    crate::evm::evm_test_callback(None, false).unwrap();
}

#[test]
fn test_evm_add_code() {
    crate::evm::basic_evm_add_test(None, false).unwrap();
}

#[test]
fn arbos_ethcall_test() {
    crate::evm::arbos_ethcall_test(None, false).unwrap();
}

#[test]
pub fn test_tx_with_deposit() {
    match crate::evm::evm_tx_with_deposit(None, false, false) {
        Ok(result) => assert_eq!(result, true),
        Err(e) => panic!("error {}", e),
    }
}

#[test]
pub fn test_crosscontract_call_with_constructors() {
    match crate::evm::evm_xcontract_call_with_constructors(None, false, false) {
        Ok(result) => assert_eq!(result, true),
        Err(e) => panic!("error {}", e),
    }
}

#[test]
pub fn test_create_opcode() {
    match crate::evm::evm_test_create(None, false, false) {
        Ok(result) => assert_eq!(result, true),
        Err(e) => panic!("error {}", e),
    }
}

#[test]
pub fn test_crosscontract_call_using_batch() {
    match crate::evm::evm_xcontract_call_using_batch(None, false, false) {
        Ok(result) => assert_eq!(result, true),
        Err(e) => panic!("error {}", e),
    }
}

#[test]
pub fn test_crosscontract_call_using_compressed_batch() {
    match crate::evm::evm_xcontract_call_using_batch(None, false, false) {
        Ok(result) => assert_eq!(result, true),
        Err(e) => panic!("error {}", e),
    }
}

#[test]
fn test_payment_to_empty_address() {
    crate::evm::evm_payment_to_empty_address(None, false);
}

#[test]
fn test_underfunded_nested_call() {
    assert!(crate::evm::underfunded_nested_call_test(None, false).is_ok());
}

fn test_call_to_precompile5(
    machine: &mut Machine,
    sender_addr: &Uint256,
    b: BigUint,
    e: BigUint,
    m: BigUint,
) -> Result<BigUint, ethabi::Error> {
    let b_bytes = b.to_bytes_be();
    let e_bytes = e.to_bytes_be();
    let m_bytes = m.to_bytes_be();
    let mut calldata = Uint256::from_usize(b_bytes.len()).to_bytes_be();
    calldata.extend(Uint256::from_usize(e_bytes.len()).to_bytes_be());
    calldata.extend(Uint256::from_usize(m_bytes.len()).to_bytes_be());
    calldata.extend(b_bytes);
    calldata.extend(e_bytes);
    calldata.extend(m_bytes);

    let txid = machine.runtime_env.insert_tx_message(
        sender_addr.clone(),
        Uint256::from_u64(1_000_000_000),
        None,
        Uint256::from_u64(5),
        Uint256::zero(),
        &calldata,
        false,
    );
    let num_logs_before = machine.runtime_env.get_all_receipt_logs().len();
    let _gas_used = machine.run(None);
    let logs = machine.runtime_env.get_all_receipt_logs();
    assert_eq!(logs.len(), num_logs_before + 1);
    let receipt = logs[num_logs_before].clone();

    assert_eq!(receipt.get_request_id(), txid);
    assert!(receipt.succeeded());

    Ok(BigUint::from_bytes_be(&receipt.get_return_data()))
}

#[test]
fn test_precompile5_small() {
    let mut machine = load_from_file(Path::new("arb_os/arbos.mexe"));
    machine.start_at_zero(true);
    let my_addr = Uint256::from_usize(1025);

    match test_call_to_precompile5(
        &mut machine,
        &my_addr,
        BigUint::from(2u64),
        BigUint::from(4u64),
        BigUint::from(9u64),
    ) {
        Ok(bi) => {
            assert_eq!(bi, BigUint::from(7u64));
        }
        Err(e) => {
            panic!("{}", e);
        }
    }

    machine.write_coverage("test_precompile5_small".to_string());
}

#[test]
fn test_precompile5_big() {
    let mut machine = load_from_file(Path::new("arb_os/arbos.mexe"));
    machine.start_at_zero(true);
    let my_addr = Uint256::from_usize(1025);

    let mut rng = rand::thread_rng();
    let b: BigUint = rng.gen_biguint(128);
    let e: BigUint = rng.gen_biguint(32);
    let m: BigUint = rng.gen_biguint(128);
    match test_call_to_precompile5(&mut machine, &my_addr, b.clone(), e.clone(), m.clone()) {
        Ok(actual) => {
            let expected = b.modpow(&e, &m);
            println!("actual   {}", actual);
            println!("expected {}", expected);
            assert_eq!(actual, expected);
        }
        Err(e) => {
            panic!("{}", e);
        }
    }

    machine.write_coverage("test_precompile5_big".to_string());
}

#[test]
fn reinterpret_register() {
    let mut old_machine = load_from_file(Path::new("upgradetests/regcopy_old.mexe"));
    let _ = run(&mut old_machine, vec![], false, None);
    let mut new_machine = load_from_file(Path::new("upgradetests/regcopy_new.mexe"));
    run(&mut new_machine, vec![old_machine.register], false, None).unwrap();
    assert_eq!(
        *new_machine.stack_top().unwrap(),
        Value::Int(Uint256::one())
    );
}

#[test]
fn small_upgrade() {
    let mut machine = load_from_file(Path::new("upgradetests/upgrade1_old.mexe"));
    let uploader = CodeUploader::_new_from_file(Path::new("upgradetests/upgrade1_new.mexe"));
    let code_bytes = uploader._to_flat_vec();
    let msg = Value::new_tuple(vec![
        Value::Int(Uint256::from_usize(code_bytes.len())),
        Value::new_buffer(code_bytes),
    ]);
    machine.start_coverage();
    machine.runtime_env.insert_full_inbox_contents(vec![msg]);
    let _ = run(&mut machine, vec![], false, None);

    //let mut new_machine = load_from_file(Path::new("upgradetests/regcopy_new.mexe"), rt_env);
    //run(&mut new_machine, vec![machine.register], false).unwrap();
    println!("Machine state after: {:?}", machine.state);
    assert_eq!(
        *machine.stack_top().unwrap(),
        Value::Int(Uint256::from_u64(42))
    );
    machine.write_coverage("small_upgrade".to_string());
}

#[test]
fn small_upgrade_auto_remap() {
    let mut machine = load_from_file(Path::new("looptest/upgrade2_old.mexe"));
    let uploader = CodeUploader::_new_from_file(Path::new("looptest/upgrade2_new.mexe"));
    let code_bytes = uploader._to_flat_vec();
    let msg = Value::new_tuple(vec![
        Value::Int(Uint256::from_usize(code_bytes.len())),
        Value::new_buffer(code_bytes),
    ]);
    machine.start_coverage();
    machine.runtime_env.insert_full_inbox_contents(vec![msg]);
    let _ = run(&mut machine, vec![], false, None);

    println!("Machine state after: {:?}", machine.state);
    assert_eq!(
        *machine.stack_top().unwrap(),
        Value::Int(Uint256::from_u64(42))
    );
    machine.write_coverage("small_upgrade_auto_remap".to_string());
}

#[test]
fn test_gasleft_with_delegatecall() {
    let mut machine = load_from_file(Path::new("arb_os/arbos.mexe"));
    machine.start_at_zero(true);
    let my_addr = Uint256::from_u64(1025);

    let mut greeter_contract =
        AbiForContract::new_from_file(&test_contract_path2("Delegator", "Greeter")).unwrap();
    if greeter_contract
        .deploy(&[], &mut machine, Uint256::zero(), None, false)
        .is_err()
    {
        panic!("failed to deploy Greeter contract");
    }

    let mut delegator_contract =
        AbiForContract::new_from_file(&test_contract_path2("Delegator", "Delegator")).unwrap();
    if delegator_contract
        .deploy(&[], &mut machine, Uint256::zero(), None, false)
        .is_err()
    {
        panic!("failed to deploy Delegator contract");
    }

    let (receipts, _) = delegator_contract
        .call_function(
            my_addr,
            "testDelegate",
            &[ethabi::Token::Address(greeter_contract.address.to_h160())],
            &mut machine,
            Uint256::zero(),
            false,
        )
        .unwrap();

    assert_eq!(receipts.len(), 1);
    let logs = receipts[0]._get_evm_logs();
    assert_eq!(logs.len(), 2);
    let gasleft_before = Uint256::from_bytes(&logs[0].data);
    let gasleft_after = Uint256::from_bytes(&logs[1].data);
    assert!(gasleft_before > gasleft_after);

    machine.write_coverage("test_gasleft_with_delegatecall".to_string());
}

#[test]
pub fn test_malformed_upgrade() {
    macro_rules! opcode {
        ($opcode:ident) => {
            Instruction::from_opcode(AVMOpcode::$opcode, DebugInfo::default())
        };
        ($opcode:ident, $immediate:expr) => {
            Instruction::from_opcode_imm(AVMOpcode::$opcode, $immediate, DebugInfo::default())
        };
    }

    let (mut machine, _) = load_from_file_and_env_ret_file_info_table(
        Path::new("arb_os/arbos-upgrade.mexe"),
        RuntimeEnvironment::default(),
    );

    // Create a segment that will make the register's state incompatible with the upgrade,
    // then load the machine. An error should jump to this error handler, which will reveal
    // whether errorHandler_setUpgradeProtector() restored the state of the globals.

    let mut prelude = vec![
        opcode!(ErrCodePoint),
        opcode!(PushInsn, Value::from(AVMOpcode::Halt.to_number())), // Log the state of the register,
        opcode!(PushInsn, Value::from(AVMOpcode::Log.to_number())), //  ensuring the old globals (1937)
        opcode!(PushInsn, Value::from(AVMOpcode::Rpush.to_number())), // was restored by the protector
        opcode!(ErrSet),
        opcode!(ErrPush),
        opcode!(Log),
        opcode!(Rset, Value::from(1937_usize)), // will induce an error during the upgrade
        opcode!(Jump, Value::CodePoint(CodePt::Internal(0))),
    ];

    prelude.reverse(); // the rust emulator requires this

    machine.state = MachineState::Running(CodePt::InSegment(1, prelude.len() - 1));
    machine.code.segments.push(prelude);

    machine.start_coverage();
    machine.run(None);

    // ensure globals are restored
    assert_eq!(machine.runtime_env.logs[1], Value::from(1937_usize));

    // ensure error handler is restored
    assert_eq!(
        machine.runtime_env.logs[0],
        Value::CodePoint(machine.err_codepoint)
    );

    machine.write_coverage("test_malformed_upgrade".to_string());
}

#[test]
pub fn test_if_still_upgradable() -> Result<(), ethabi::Error> {
    let mut machine = load_from_file(Path::new("arb_os/arbos-upgrade.mexe"));
    machine.start_at_zero(true);

    let wallet = machine.runtime_env.new_wallet();
    let my_addr = Uint256::from_bytes(wallet.address().as_bytes());

    let mut add_contract = AbiForContract::new_from_file(&test_contract_path("Add"))?;
    if add_contract
        .deploy(&[], &mut machine, Uint256::zero(), None, false)
        .is_err()
    {
        panic!("failed to deploy Add contract");
    }

    let arbowner = _ArbOwner::_new(&wallet, false);
    let arbsys = ArbSys::new(&wallet, false);
    assert_eq!(
        arbsys.arbos_version(&mut machine)?,
        *init_constant_table(Some(Path::new("arb_os/constants.json")))
            .unwrap()
            .get("ArbosVersionNumber")
            .unwrap()
    );
    arbowner._add_chain_owner(&mut machine, remap_l1_sender_address(my_addr), true, false)?;

    let log_value = Value::new_tuple(vec![Value::from(1937_usize)]);

    let mut uploader = CodeUploader::_new(1);
    uploader._serialize_one(&Instruction::from_opcode_imm(
        AVMOpcode::Log,
        log_value.clone(),
        DebugInfo::default(),
    ));

    _try_upgrade(&arbowner, &mut machine, uploader, None)?;

    assert_eq!(machine.runtime_env.logs.last(), Some(&log_value));

    machine.write_coverage("test_if_still_upgradable".to_string());
    Ok(())
}

#[test]
pub fn evm_test_memory_charges() {
    let small_memory_balance = balance_after_memory_usage(1000);
    let large_memory_balance = balance_after_memory_usage(1500);
    assert!(large_memory_balance < small_memory_balance);
}

#[cfg(test)]
fn balance_after_memory_usage(usage: u64) -> Uint256 {
    let mut machine = load_from_file(Path::new("arb_os/arbos.mexe"));
    machine.start_at_zero(true);
    let wallet = machine.runtime_env.new_wallet();
    let my_addr = Uint256::from_bytes(wallet.address().as_bytes());

    let contract = match AbiForContract::new_from_file(&test_contract_path("MemoryUsage")) {
        Ok(mut contract) => {
            let result = contract.deploy(&[], &mut machine, Uint256::zero(), None, false);
            if let Ok(contract_addr) = result {
                assert_ne!(contract_addr, Uint256::zero());
                contract
            } else {
                panic!("deploy failed");
            }
        }
        Err(e) => {
            panic!("error loading contract: {:?}", e);
        }
    };

    machine.runtime_env.insert_eth_deposit_message(
        contract.address.clone(),
        contract.address.clone(),
        Uint256::_from_eth(100),
        false,
    );
    machine.runtime_env.insert_eth_deposit_message(
        my_addr.clone(),
        my_addr.clone(),
        Uint256::_from_eth(100),
        true,
    );
    let _ = machine.run(None);

    let arbowner = _ArbOwner::_new(&wallet, false);
    arbowner
        ._set_fees_enabled(&mut machine, true, true)
        .unwrap();

    let (receipts, _) = contract
        .call_function(
            my_addr.clone(),
            "test",
            &[ethabi::Token::Uint(Uint256::from_u64(usage).to_u256())],
            &mut machine,
            Uint256::zero(),
            false,
        )
        .unwrap();
    assert_eq!(receipts.len(), 1);
    assert!(receipts[0].succeeded());

    arbowner
        ._set_fees_enabled(&mut machine, false, true)
        .unwrap();

    let arbinfo = _ArbInfo::_new(false);
    let balance = arbinfo
        ._get_balance(&mut machine, &remap_l1_sender_address(my_addr))
        .unwrap();
    machine.write_coverage("balance_after_memory_usage".to_string());
    balance
}

#[test]
fn test_gas_estimation_non_preferred_aggregator() {
    test_gas_estimation(false);
}

#[test]
fn test_gas_estimation_preferred_aggregator() {
    test_gas_estimation(true);
}

#[cfg(test)]
fn test_gas_estimation(use_preferred_aggregator: bool) {
    let mut machine = load_from_file(Path::new("arb_os/arbos.mexe"));
    machine.start_at_zero(true);
    let wallet = machine.runtime_env.new_wallet();
    let my_addr = Uint256::from_bytes(wallet.address().as_bytes());

    let aggregator = Uint256::from_u64(341348);

    machine.runtime_env.insert_eth_deposit_message(
        Uint256::zero(),
        my_addr.clone(),
        Uint256::_from_eth(10000),
        false,
    );
    machine.runtime_env.insert_eth_deposit_message(
        Uint256::zero(),
        aggregator.clone(),
        Uint256::_from_eth(10000),
        false,
    );
    let _ = machine.run(None);

    let contract = match AbiForContract::new_from_file(&test_contract_path("Add")) {
        Ok(mut contract) => {
            let result = contract.deploy(&[], &mut machine, Uint256::zero(), None, false);
            if let Ok(contract_addr) = result {
                assert_ne!(contract_addr, Uint256::zero());
                contract
            } else {
                panic!("deploy failed");
            }
        }
        Err(e) => {
            panic!("error loading contract: {:?}", e);
        }
    };

    if use_preferred_aggregator {
        let arbaggregator = _ArbAggregator::_new(false);
        arbaggregator
            ._set_default_aggregator(&mut machine, aggregator.clone(), None)
            .unwrap();
    }

    let arbowner = _ArbOwner::_new(&wallet, false);
    arbowner
        ._set_fees_enabled(&mut machine, true, true)
        .unwrap();

    machine
        .runtime_env
        ._advance_time(Uint256::one(), None, true);
    let _ = machine.run(None);

    let (gas_estimate, estimate_fee_stats) = contract
        .estimate_gas_for_function_call(
            "add",
            &[
                ethabi::Token::Uint(Uint256::from_u64(1).to_u256()),
                ethabi::Token::Uint(Uint256::from_u64(1).to_u256()),
            ],
            &mut machine,
            Uint256::zero(),
            aggregator.clone(),
            &wallet,
            false,
        )
        .unwrap();

    for i in 0..4 {
        assert_eq!(
            estimate_fee_stats[0][i].mul(&estimate_fee_stats[1][i]),
            estimate_fee_stats[2][i]
        );
    }

    let mut batch = machine.runtime_env.new_batch();
    let _txid = contract
        ._add_function_call_to_compressed_batch(
            &mut batch,
            "add",
            &[
                ethabi::Token::Uint(Uint256::from_u64(1).to_u256()),
                ethabi::Token::Uint(Uint256::from_u64(1).to_u256()),
            ],
            &mut machine,
            Uint256::zero(),
            &wallet,
            Some(gas_estimate.add(&Uint256::from_u64(500))),
        )
        .unwrap();

    let num_receipts_before = machine.runtime_env.get_all_receipt_logs().len();

    machine
        .runtime_env
        .insert_batch_message(aggregator, &*batch);
    let _ = machine.run(None);

    let receipts = machine.runtime_env.get_all_receipt_logs();
    assert_eq!(receipts.len(), num_receipts_before + 1);
    let receipt = receipts[num_receipts_before].clone();
    assert!(receipt.succeeded());
    let fee_stats = receipt._get_fee_stats();
    for i in 0..4 {
        assert_eq!(fee_stats[0][i].mul(&fee_stats[1][i]), fee_stats[2][i]);
    }
    machine.write_coverage("test_gas_estimation".to_string());
}

#[test]
<<<<<<< HEAD
fn test_tx_origin() {
    let mut machine = load_from_file(Path::new("arb_os/arbos.mexe"));
    machine.start_at_zero(true);

    let mut blocknum_contract =
        AbiForContract::new_from_file(&test_contract_path("BlockNum")).unwrap();
    let _ = blocknum_contract.deploy(&[], &mut machine, Uint256::zero(), None, false);

    let mut add_contract = AbiForContract::new_from_file(&test_contract_path("Add")).unwrap();
    let _ = add_contract.deploy(&[], &mut machine, Uint256::zero(), None, false);

    let (receipts, _) = add_contract
        .call_function(
            Uint256::from_u64(13958134),
            "requireMyCallerIsOrigin",
            &[ethabi::Token::Address(blocknum_contract.address.to_h160())],
=======
fn test_selfdestruct_in_constructor() {
    let mut machine = load_from_file(Path::new("arb_os/arbos.mexe"));
    machine.start_at_zero(true);

    let mut victim_contract =
        AbiForContract::new_from_file(&test_contract_path("SelfDestructor")).unwrap();
    let _ = victim_contract
        .deploy(&[], &mut machine, Uint256::zero(), None, false)
        .unwrap();

    let arbinfo = _ArbInfo::_new(false);
    assert!(
        arbinfo
            ._get_code(&mut machine, &victim_contract.address)
            .unwrap()
            .len()
            > 0
    );

    let mut actor_contract =
        AbiForContract::new_from_file(&test_contract_path("ConstructorSD")).unwrap();
    let _ = actor_contract
        .deploy(
            &[
                ethabi::Token::Address(victim_contract.address.to_h160()),
                ethabi::Token::Address(Uint256::zero().to_h160()),
            ],
            &mut machine,
            Uint256::zero(),
            None,
            false,
        )
        .unwrap();

    assert_eq!(
        arbinfo
            ._get_code(&mut machine, &victim_contract.address)
            .unwrap()
            .len(),
        0
    );

    machine.write_coverage("test_selfdestruct_in_constructor".to_string());
}

#[test]
fn test_selfdestruct() {
    let mut machine = load_from_file(Path::new("arb_os/arbos.mexe"));
    machine.start_at_zero(true);

    let mut victim_contract =
        AbiForContract::new_from_file(&test_contract_path("SelfDestructor")).unwrap();
    let _ = victim_contract
        .deploy(&[], &mut machine, Uint256::zero(), None, false)
        .unwrap();

    let arbinfo = _ArbInfo::_new(false);
    assert!(
        arbinfo
            ._get_code(&mut machine, &victim_contract.address)
            .unwrap()
            .len()
            > 0
    );

    let mut actor_contract =
        AbiForContract::new_from_file(&test_contract_path("Destroyer")).unwrap();
    let _ = actor_contract
        .deploy(&[], &mut machine, Uint256::zero(), None, false)
        .unwrap();

    let (receipts, _) = actor_contract
        .call_function(
            Uint256::from_u64(132098125),
            "destroy",
            &[
                ethabi::Token::Address(victim_contract.address.to_h160()),
                ethabi::Token::Address(Uint256::zero().to_h160()),
            ],
>>>>>>> e724836c
            &mut machine,
            Uint256::zero(),
            false,
        )
        .unwrap();
    assert_eq!(receipts.len(), 1);
    assert!(receipts[0].succeeded());

<<<<<<< HEAD
    machine.write_coverage("test_tx_origin".to_string());
}

#[test]
fn test_blocknum_timestamp() {
    let mut machine = load_from_file(Path::new("arb_os/arbos.mexe"));
    machine.start_at_zero(true);

    let mut blocknum_contract =
        AbiForContract::new_from_file(&test_contract_path("BlockNum")).unwrap();
    let _ = blocknum_contract.deploy(&[], &mut machine, Uint256::zero(), None, false);

    let (receipts, _) = blocknum_contract
        .call_function(
            Uint256::from_u64(13958134),
            "getBlockNumTimestamp",
=======
    assert_eq!(
        arbinfo
            ._get_code(&mut machine, &victim_contract.address)
            .unwrap()
            .len(),
        0
    );

    machine.write_coverage("test_selfdestruct".to_string());
}

#[test]
fn test_l1_sender_rewrite() {
    let mut machine = load_from_file(Path::new("arb_os/arbos.mexe"));
    machine.start_at_zero(true);

    let my_addr = Uint256::from_u64(80293481);

    let mut contract = AbiForContract::new_from_file(&test_contract_path("BlockNum")).unwrap();
    if let Err(receipt) = contract.deploy(&[], &mut machine, Uint256::zero(), None, false) {
        if !receipt.unwrap().succeeded() {
            panic!("unexpected failure deploying BlockNum contract");
        }
    }

    let (receipts, _) = contract
        .call_function(
            my_addr.clone(),
            "getSender",
>>>>>>> e724836c
            &[],
            &mut machine,
            Uint256::zero(),
            false,
        )
        .unwrap();
<<<<<<< HEAD
    assert_eq!(receipts.len(), 1);
    assert!(receipts[0].succeeded());
    let data = receipts[0].get_return_data();
    assert_eq!(
        machine.runtime_env.current_block_num,
        Uint256::from_bytes(&data[0..32])
    );
    assert_eq!(
        machine.runtime_env.current_timestamp,
        Uint256::from_bytes(&data[32..64])
    );

    machine.write_coverage("test_blocknum_timestamp".to_string());
=======

    assert_eq!(receipts.len(), 1);
    let receipt = receipts[0].clone();
    assert!(receipt.succeeded());
    let return_val = Uint256::from_bytes(&receipt.get_return_data());
    assert_eq!(return_val, remap_l1_sender_address(my_addr.clone()));

    let wallet = machine.runtime_env.new_wallet();
    let arbsys = ArbSys::new(&wallet, false);
    assert_eq!(
        arbsys
            .map_l1_sender_contract_address_to_l2_alias(
                &mut machine,
                my_addr.clone(),
                my_addr.clone()
            )
            .unwrap(),
        remap_l1_sender_address(my_addr.clone())
    );

    let (receipts, _) = contract
        .call_function(
            my_addr.clone(),
            "getL1CallerInfo",
            &[],
            &mut machine,
            Uint256::zero(),
            false,
        )
        .unwrap();
    assert_eq!(receipts.len(), 1);
    let return_data = receipts[0].get_return_data();
    assert_eq!(Uint256::from_bytes(&return_data[0..32]), Uint256::one());
    assert_eq!(Uint256::from_bytes(&return_data[32..64]), my_addr);

    let test_cases = vec![
        ("0", "0"),
        ("81759a874b3", "1111000000000000000000000000081759a885c4"),
        (
            "ffffffffffffffffffffffffffffffffffffffff",
            "1111000000000000000000000000000000001110",
        ),
    ];
    for (pre, post) in test_cases {
        let pre = Uint256::from_string_hex(pre).unwrap();
        let post = Uint256::from_string_hex(post).unwrap();
        let res = arbsys
            .map_l1_sender_contract_address_to_l2_alias(&mut machine, pre.clone(), Uint256::one())
            .unwrap();
        assert_eq!(res, post);
    }
}

#[test]
fn test_recurse_norevert() {
    test_recurse_impl(20, false);
}

#[test]
fn test_recurse_revert() {
    test_recurse_impl(20, true);
}

#[cfg(test)]
fn test_recurse_impl(depth: u64, should_revert: bool) {
    let mut machine = load_from_file(Path::new("arb_os/arbos.mexe"));
    machine.start_at_zero(true);

    let my_addr = Uint256::from_u64(80293481);

    let mut contract = AbiForContract::new_from_file(&test_contract_path("BlockNum")).unwrap();
    if let Err(receipt) = contract.deploy(&[], &mut machine, Uint256::zero(), None, false) {
        if !receipt.unwrap().succeeded() {
            panic!("unexpected failure deploying BlockNum contract");
        }
    }

    let (receipts, _) = contract
        .call_function(
            my_addr.clone(),
            "recursiveCall",
            &[
                ethabi::Token::Uint(Uint256::from_u64(depth).to_u256()),
                ethabi::Token::Bool(should_revert),
            ],
            &mut machine,
            Uint256::zero(),
            false,
        )
        .unwrap();

    assert_eq!(receipts.len(), 1);
    let receipt = receipts[0].clone();
    assert_eq!(
        receipt.get_return_code(),
        if should_revert {
            Uint256::one()
        } else {
            Uint256::zero()
        }
    );
}

#[test]
fn test_barely_out_of_gas() {
    let mut machine = load_from_file(Path::new("arb_os/arbos.mexe"));
    machine.start_at_zero(true);

    let mut contract = AbiForContract::new_from_file(&test_contract_path("BlockNum")).unwrap();
    if let Err(receipt) = contract.deploy(&[], &mut machine, Uint256::zero(), None, false) {
        if !receipt.unwrap().succeeded() {
            panic!("unexpected failure deploying BlockNum contract");
        }
    }

    let mut low_gas = 1;
    let mut hi_gas = 1000000;
    let success_code = Uint256::zero();
    // let out_of_gas_code = Uint256::from_u64(16);

    assert!(call_deplete_gas(&mut machine, &contract, low_gas) != success_code);
    assert!(call_deplete_gas(&mut machine, &contract, hi_gas) == success_code);

    while hi_gas > low_gas + 1 {
        let mid_gas = (hi_gas + low_gas) / 2;
        if call_deplete_gas(&mut machine, &contract, mid_gas) == success_code {
            hi_gas = mid_gas;
        } else {
            low_gas = mid_gas;
        }
    }
}

#[cfg(test)]
fn call_deplete_gas(machine: &mut Machine, contract: &AbiForContract, gas: u64) -> Uint256 {
    let (receipts, _) = contract
        .call_function(
            Uint256::from_u64(80293481),
            "useGasDownTo",
            &[ethabi::Token::Uint(Uint256::from_u64(gas).to_u256())],
            machine,
            Uint256::zero(),
            false,
        )
        .unwrap();

    machine
        .runtime_env
        ._advance_time(Uint256::one(), Some(Uint256::from_u64(15)), false);

    assert_eq!(receipts.len(), 1);
    receipts[0].get_return_code()
}

#[test]
fn test_gas_refunds() {
    let index1 = Uint256::from_u64(73);
    let index2 = Uint256::from_u64(99);
    let zero = Uint256::zero();
    let one = Uint256::one();

    let cost_zeroes =
        measure_gas_for_alloc_dealloc(vec![&index1, &zero, &index1, &zero, &index1, &zero]);

    let cost_one_alloc =
        measure_gas_for_alloc_dealloc(vec![&index2, &one, &index1, &zero, &index1, &zero]);
    assert_close(
        &cost_one_alloc,
        &cost_zeroes.add(&Uint256::from_u64(200_000)),
    );

    let cost_alloc_dealloc =
        measure_gas_for_alloc_dealloc(vec![&index2, &one, &index2, &zero, &index1, &zero]);
    assert_close(&cost_zeroes, &cost_alloc_dealloc);

    let cost_alloc_realloc =
        measure_gas_for_alloc_dealloc(vec![&index2, &one, &index2, &zero, &index2, &one]);
    assert_close(&cost_alloc_realloc, &cost_one_alloc);
}

#[cfg(test)]
fn assert_close(x: &Uint256, y: &Uint256) {
    println!("====== {} {}", x, y);
    if x > y {
        assert!(x < &y.add(&Uint256::from_u64(200)));
    } else {
        assert!(y < &x.add(&Uint256::from_u64(200)));
    }
}

#[cfg(test)]
fn measure_gas_for_alloc_dealloc(args: Vec<&Uint256>) -> Uint256 {
    let mut machine = load_from_file(Path::new("arb_os/arbos.mexe"));
    machine.start_at_zero(true);

    let wallet = machine.runtime_env.new_wallet();
    let my_addr = wallet.address();
    let my_addr256 = Uint256::from_bytes(&my_addr.to_fixed_bytes());

    let mut contract = AbiForContract::new_from_file(&test_contract_path("BlockNum")).unwrap();
    if let Err(receipt) = contract.deploy(&[], &mut machine, Uint256::zero(), None, false) {
        if !receipt.unwrap().succeeded() {
            panic!("unexpected failure deploying BlockNum contract");
        }
    }

    machine.runtime_env.insert_eth_deposit_message(
        Uint256::zero(),
        my_addr256.clone(),
        Uint256::_from_eth(1000),
        false,
    );
    let _ = machine.run(None);

    let arbowner = _ArbOwner::_new(&wallet, false);
    arbowner
        ._set_fees_enabled(&mut machine, true, true)
        .unwrap();
    let _ = machine.run(None);

    let (receipts, _) = contract
        .call_function_compressed(
            my_addr256.clone(),
            "rewriteStorage",
            &[
                ethabi::Token::Uint(args[0].to_u256()),
                ethabi::Token::Uint(args[1].to_u256()),
                ethabi::Token::Uint(args[2].to_u256()),
                ethabi::Token::Uint(args[3].to_u256()),
                ethabi::Token::Uint(args[4].to_u256()),
                ethabi::Token::Uint(args[5].to_u256()),
            ],
            &mut machine,
            Uint256::zero(),
            &wallet,
            false,
        )
        .unwrap();
    assert_eq!(receipts.len(), 1);
    assert!(receipts[0].succeeded());

    receipts[0].get_gas_used()
}

#[test]
fn test_gas_refund_with_subrevert() {
    let index1 = Uint256::from_u64(73);
    let index2 = Uint256::from_u64(99);
    let zero = Uint256::zero();
    let one = Uint256::one();
    let zeroes_with_revert =
        measure_gas_for_alloc_dealloc_with_revert(vec![&index1, &zero, &index1, &zero]);
    let ones_with_revert =
        measure_gas_for_alloc_dealloc_with_revert(vec![&index1, &one, &index2, &one]);
    assert_close(&ones_with_revert, &zeroes_with_revert);
}

#[cfg(test)]
fn measure_gas_for_alloc_dealloc_with_revert(args: Vec<&Uint256>) -> Uint256 {
    let mut machine = load_from_file(Path::new("arb_os/arbos.mexe"));
    machine.start_at_zero(true);

    let wallet = machine.runtime_env.new_wallet();
    let my_addr = wallet.address();
    let my_addr256 = Uint256::from_bytes(&my_addr.to_fixed_bytes());

    let mut contract = AbiForContract::new_from_file(&test_contract_path("BlockNum")).unwrap();
    if let Err(receipt) = contract.deploy(&[], &mut machine, Uint256::zero(), None, false) {
        if !receipt.unwrap().succeeded() {
            panic!("unexpected failure deploying BlockNum contract");
        }
    }

    machine.runtime_env.insert_eth_deposit_message(
        Uint256::zero(),
        my_addr256.clone(),
        Uint256::_from_eth(1000),
        false,
    );
    let _ = machine.run(None);

    let arbowner = _ArbOwner::_new(&wallet, false);
    arbowner
        ._set_fees_enabled(&mut machine, true, true)
        .unwrap();
    let _ = machine.run(None);

    let (receipts, _) = contract
        .call_function_compressed(
            my_addr256.clone(),
            "rewriteThenRevert",
            &[
                ethabi::Token::Uint(args[0].to_u256()),
                ethabi::Token::Uint(args[1].to_u256()),
                ethabi::Token::Uint(args[2].to_u256()),
                ethabi::Token::Uint(args[3].to_u256()),
            ],
            &mut machine,
            Uint256::zero(),
            &wallet,
            false,
        )
        .unwrap();
    assert_eq!(receipts.len(), 1);
    assert!(!receipts[0].succeeded()); // tx should have reverted

    receipts[0].get_gas_used()
}

#[test]
fn test_no_refund_across_txs() {
    let mut machine = load_from_file(Path::new("arb_os/arbos.mexe"));
    machine.start_at_zero(true);

    let wallet = machine.runtime_env.new_wallet();
    let my_addr = wallet.address();
    let my_addr256 = Uint256::from_bytes(&my_addr.to_fixed_bytes());

    let mut contract = AbiForContract::new_from_file(&test_contract_path("BlockNum")).unwrap();
    if let Err(receipt) = contract.deploy(&[], &mut machine, Uint256::zero(), None, false) {
        if !receipt.unwrap().succeeded() {
            panic!("unexpected failure deploying BlockNum contract");
        }
    }

    machine.runtime_env.insert_eth_deposit_message(
        Uint256::zero(),
        my_addr256.clone(),
        Uint256::_from_eth(1000),
        false,
    );
    let _ = machine.run(None);

    let arbowner = _ArbOwner::_new(&wallet, false);
    arbowner
        ._set_fees_enabled(&mut machine, true, true)
        .unwrap();
    let _ = machine.run(None);

    let index = U256::from(73);
    let zero = U256::zero();
    let nonzero = U256::from(1);

    let (receipts, _) = contract
        .call_function_compressed(
            my_addr256.clone(),
            "rewriteStorage",
            &[
                ethabi::Token::Uint(index),
                ethabi::Token::Uint(nonzero),
                ethabi::Token::Uint(index),
                ethabi::Token::Uint(nonzero),
                ethabi::Token::Uint(index),
                ethabi::Token::Uint(nonzero),
            ],
            &mut machine,
            Uint256::zero(),
            &wallet,
            false,
        )
        .unwrap();
    assert_eq!(receipts.len(), 1);
    assert!(receipts[0].succeeded());
    let first_gas = receipts[0].get_gas_used();

    let (receipts, _) = contract
        .call_function_compressed(
            my_addr256.clone(),
            "rewriteStorage",
            &[
                ethabi::Token::Uint(index),
                ethabi::Token::Uint(zero),
                ethabi::Token::Uint(index),
                ethabi::Token::Uint(zero),
                ethabi::Token::Uint(index),
                ethabi::Token::Uint(zero),
            ],
            &mut machine,
            Uint256::zero(),
            &wallet,
            false,
        )
        .unwrap();
    assert_eq!(receipts.len(), 1);
    assert!(receipts[0].succeeded());
    let second_gas = receipts[0].get_gas_used();

    assert_close(&first_gas, &second_gas.add(&Uint256::from_u64(200_000)));
}

#[test]
fn test_reverting_payable_constructor() {
    let mut machine = load_from_file(Path::new("arb_os/arbos.mexe"));
    machine.start_at_zero(true);

    let my_addr = Uint256::from_u64(1025); // because deploy uses this address
    let my_addr_rewritten = remap_l1_sender_address(my_addr.clone());

    let amount = Uint256::_from_eth(20);
    machine.runtime_env.insert_eth_deposit_message(
        my_addr.clone(),
        my_addr.clone(),
        amount.clone(),
        true,
    );
    let _ = machine.run(None);

    let arbinfo = _ArbInfo::_new(false);
    assert_eq!(
        arbinfo
            ._get_balance(&mut machine, &my_addr_rewritten)
            .unwrap(),
        amount.clone()
    );

    let mut contract = AbiForContract::new_from_file(&test_contract_path("PRConstructor")).unwrap();
    if let Err(receipt) = contract.deploy(
        &[ethabi::Token::Uint(U256::from(13))],
        &mut machine,
        amount.clone(),
        None,
        false,
    ) {
        if receipt.clone().unwrap().succeeded() {
            panic!("unexpected success deploying PRConstructor contract");
        }
    }

    assert_eq!(
        arbinfo
            ._get_balance(&mut machine, &my_addr_rewritten)
            .unwrap(),
        amount.clone()
    );

    machine.write_coverage("test_reverting_payable_constructor".to_string());
>>>>>>> e724836c
}<|MERGE_RESOLUTION|>--- conflicted
+++ resolved
@@ -932,24 +932,6 @@
 }
 
 #[test]
-<<<<<<< HEAD
-fn test_tx_origin() {
-    let mut machine = load_from_file(Path::new("arb_os/arbos.mexe"));
-    machine.start_at_zero(true);
-
-    let mut blocknum_contract =
-        AbiForContract::new_from_file(&test_contract_path("BlockNum")).unwrap();
-    let _ = blocknum_contract.deploy(&[], &mut machine, Uint256::zero(), None, false);
-
-    let mut add_contract = AbiForContract::new_from_file(&test_contract_path("Add")).unwrap();
-    let _ = add_contract.deploy(&[], &mut machine, Uint256::zero(), None, false);
-
-    let (receipts, _) = add_contract
-        .call_function(
-            Uint256::from_u64(13958134),
-            "requireMyCallerIsOrigin",
-            &[ethabi::Token::Address(blocknum_contract.address.to_h160())],
-=======
 fn test_selfdestruct_in_constructor() {
     let mut machine = load_from_file(Path::new("arb_os/arbos.mexe"));
     machine.start_at_zero(true);
@@ -1029,7 +1011,6 @@
                 ethabi::Token::Address(victim_contract.address.to_h160()),
                 ethabi::Token::Address(Uint256::zero().to_h160()),
             ],
->>>>>>> e724836c
             &mut machine,
             Uint256::zero(),
             false,
@@ -1038,24 +1019,6 @@
     assert_eq!(receipts.len(), 1);
     assert!(receipts[0].succeeded());
 
-<<<<<<< HEAD
-    machine.write_coverage("test_tx_origin".to_string());
-}
-
-#[test]
-fn test_blocknum_timestamp() {
-    let mut machine = load_from_file(Path::new("arb_os/arbos.mexe"));
-    machine.start_at_zero(true);
-
-    let mut blocknum_contract =
-        AbiForContract::new_from_file(&test_contract_path("BlockNum")).unwrap();
-    let _ = blocknum_contract.deploy(&[], &mut machine, Uint256::zero(), None, false);
-
-    let (receipts, _) = blocknum_contract
-        .call_function(
-            Uint256::from_u64(13958134),
-            "getBlockNumTimestamp",
-=======
     assert_eq!(
         arbinfo
             ._get_code(&mut machine, &victim_contract.address)
@@ -1085,28 +1048,12 @@
         .call_function(
             my_addr.clone(),
             "getSender",
->>>>>>> e724836c
             &[],
             &mut machine,
             Uint256::zero(),
             false,
         )
         .unwrap();
-<<<<<<< HEAD
-    assert_eq!(receipts.len(), 1);
-    assert!(receipts[0].succeeded());
-    let data = receipts[0].get_return_data();
-    assert_eq!(
-        machine.runtime_env.current_block_num,
-        Uint256::from_bytes(&data[0..32])
-    );
-    assert_eq!(
-        machine.runtime_env.current_timestamp,
-        Uint256::from_bytes(&data[32..64])
-    );
-
-    machine.write_coverage("test_blocknum_timestamp".to_string());
-=======
 
     assert_eq!(receipts.len(), 1);
     let receipt = receipts[0].clone();
@@ -1543,5 +1490,66 @@
     );
 
     machine.write_coverage("test_reverting_payable_constructor".to_string());
->>>>>>> e724836c
+}
+
+#[test]
+fn test_tx_origin() {
+    let mut machine = load_from_file(Path::new("arb_os/arbos.mexe"));
+    machine.start_at_zero(true);
+
+    let mut blocknum_contract =
+        AbiForContract::new_from_file(&test_contract_path("BlockNum")).unwrap();
+    let _ = blocknum_contract.deploy(&[], &mut machine, Uint256::zero(), None, false);
+
+    let mut add_contract = AbiForContract::new_from_file(&test_contract_path("Add")).unwrap();
+    let _ = add_contract.deploy(&[], &mut machine, Uint256::zero(), None, false);
+
+    let (receipts, _) = add_contract
+        .call_function(
+            Uint256::from_u64(13958134),
+            "requireMyCallerIsOrigin",
+            &[ethabi::Token::Address(blocknum_contract.address.to_h160())],
+            &mut machine,
+            Uint256::zero(),
+            false,
+        )
+        .unwrap();
+    assert_eq!(receipts.len(), 1);
+    assert!(receipts[0].succeeded());
+
+    machine.write_coverage("test_tx_origin".to_string());
+}
+
+#[test]
+fn test_blocknum_timestamp() {
+    let mut machine = load_from_file(Path::new("arb_os/arbos.mexe"));
+    machine.start_at_zero(true);
+
+    let mut blocknum_contract =
+        AbiForContract::new_from_file(&test_contract_path("BlockNum")).unwrap();
+    let _ = blocknum_contract.deploy(&[], &mut machine, Uint256::zero(), None, false);
+
+    let (receipts, _) = blocknum_contract
+        .call_function(
+            Uint256::from_u64(13958134),
+            "getBlockNumTimestamp",
+            &[],
+            &mut machine,
+            Uint256::zero(),
+            false,
+        )
+        .unwrap();
+    assert_eq!(receipts.len(), 1);
+    assert!(receipts[0].succeeded());
+    let data = receipts[0].get_return_data();
+    assert_eq!(
+        machine.runtime_env.current_block_num,
+        Uint256::from_bytes(&data[0..32])
+    );
+    assert_eq!(
+        machine.runtime_env.current_timestamp,
+        Uint256::from_bytes(&data[32..64])
+    );
+
+    machine.write_coverage("test_blocknum_timestamp".to_string());
 }