/*
 * Copyright 2020, Offchain Labs, Inc. All rights reserved.
 */

//!Converts non-type checked ast nodes to type checked versions, and other related utilities.

use super::ast::{
    Attributes, BinaryOp, CodeBlock, Constant, DebugInfo, Expr, ExprKind, Func, FuncDeclKind,
    GlobalVarDecl, MatchPattern, MatchPatternKind, Statement, StatementKind, StructField,
    TopLevelDecl, TrinaryOp, Type, TypeTree, UnaryOp,
};
use crate::compile::ast::FieldInitializer;
use crate::compile::{CompileError, ErrorSystem, InliningHeuristic};
use crate::link::{ExportedFunc, Import, ImportedFunc};
use crate::mavm::{AVMOpcode, Instruction, Label, Opcode, Value};
use crate::pos::{Column, Location};
use crate::stringtable::{StringId, StringTable};
use crate::uint256::Uint256;
use serde::{Deserialize, Serialize};
use std::collections::{BTreeMap, BTreeSet, HashMap, HashSet};

type TypeTable = HashMap<usize, Type>;

///Trait for all nodes in the AST, currently only implemented for type checked versions.
pub trait AbstractSyntaxTree {
    ///Returns a list of direct children of `self`
    fn child_nodes(&mut self) -> Vec<TypeCheckedNode> {
        vec![]
    }
    ///Applies `func` to `self` recursively, stopping when `func` returns `false`.  The `state` and
    ///`mut_state` arguments are accessible to all nodes called by this method, and `mut_state` can
    ///be modified by `func`.  The modifications will only be visible to the child nodes.
    fn recursive_apply<F, S, MS>(&mut self, func: F, state: &S, mut_state: &mut MS)
    where
        F: Fn(&mut TypeCheckedNode, &S, &mut MS) -> bool + Copy,
        MS: Clone,
    {
        let mut children = self.child_nodes();
        for child in &mut children {
            let mut child_state = (*mut_state).clone();
            let recurse = func(child, state, &mut child_state);
            if recurse {
                child.recursive_apply(func, state, &mut child_state);
            }
        }
    }
    fn is_pure(&mut self) -> bool;
}

///Represents a mutable reference to any AST node.
#[derive(Debug)]
pub enum TypeCheckedNode<'a> {
    Statement(&'a mut TypeCheckedStatement),
    Expression(&'a mut TypeCheckedExpr),
    StructField(&'a mut TypeCheckedFieldInitializer),
    Type(&'a mut Type),
}

impl<'a> AbstractSyntaxTree for TypeCheckedNode<'a> {
    fn child_nodes(&mut self) -> Vec<TypeCheckedNode> {
        match self {
            TypeCheckedNode::Statement(stat) => stat.child_nodes(),
            TypeCheckedNode::Expression(exp) => exp.child_nodes(),
            TypeCheckedNode::StructField(field) => {
                vec![TypeCheckedNode::Expression(&mut field.value)]
            }
            TypeCheckedNode::Type(tipe) => tipe.child_nodes(),
        }
    }
    fn is_pure(&mut self) -> bool {
        match self {
            TypeCheckedNode::Statement(stat) => stat.is_pure(),
            TypeCheckedNode::Expression(exp) => exp.is_pure(),
            TypeCheckedNode::StructField(field) => field.is_pure(),
            TypeCheckedNode::Type(_) => true,
        }
    }
}

<<<<<<< HEAD
/*impl<'a> TypeCheckedNode<'a> {
=======
impl<'a> TypeCheckedNode<'a> {
>>>>>>> 0d892c5f
    ///Propagates attributes down the tree. Currently only passes `codegen_print`.
    pub fn propagate_attributes(mut nodes: Vec<TypeCheckedNode>, attributes: &Attributes) {
        for node in nodes.iter_mut() {
            match node {
                TypeCheckedNode::Statement(stat) => {
                    stat.debug_info.attributes.codegen_print =
                        stat.debug_info.attributes.codegen_print || attributes.codegen_print;
                    let child_attributes = stat.debug_info.attributes.clone();
                    TypeCheckedNode::propagate_attributes(stat.child_nodes(), &child_attributes);
                }
                TypeCheckedNode::Expression(expr) => {
                    expr.debug_info.attributes.codegen_print =
                        expr.debug_info.attributes.codegen_print || attributes.codegen_print;
                    let child_attributes = expr.debug_info.attributes.clone();
                    TypeCheckedNode::propagate_attributes(expr.child_nodes(), &child_attributes);
                }
<<<<<<< HEAD
                TypeCheckedNode::StructField(field) => {
                    field.value.debug_info.attributes.codegen_print =
                        field.value.debug_info.attributes.codegen_print || attributes.codegen_print;
                    let child_attributes = field.value.debug_info.attributes.clone();
                    TypeCheckedNode::propagate_attributes(field.child_nodes(), &child_attributes);
                }
                _ => {}
            }
        }
    }
}*/

///An error encountered during typechecking
#[derive(Debug)]
pub struct TypeError {
    pub reason: String,
    pub location: Option<Location>,
}

pub fn new_type_error(msg: String, location: Option<Location>) -> TypeError {
    TypeError {
        reason: msg,
        location,
=======
                _ => {}
            }
        }
>>>>>>> 0d892c5f
    }
}

///Keeps track of compiler enforced properties, currently only tracks purity, may be extended to
/// keep track of potential to throw or other properties.
#[derive(Debug, Clone, Eq, PartialEq, Serialize, Deserialize)]
pub struct PropertiesList {
    pub pure: bool,
}

pub type TypeCheckedFunc = Func<TypeCheckedStatement>;

impl AbstractSyntaxTree for TypeCheckedFunc {
    fn child_nodes(&mut self) -> Vec<TypeCheckedNode> {
        self.code
            .iter_mut()
            .map(|stat| TypeCheckedNode::Statement(stat))
            .collect()
    }
    fn is_pure(&mut self) -> bool {
        self.code.iter_mut().all(|statement| statement.is_pure())
    }
}

///Used by inlining to replace early returns with break statements
fn strip_returns(to_strip: &mut TypeCheckedNode, _state: &(), _mut_state: &mut ()) -> bool {
    if let TypeCheckedNode::Statement(stat) = to_strip {
        if let TypeCheckedStatementKind::Return(exp) = &mut stat.kind {
            stat.kind = TypeCheckedStatementKind::Break(Some(exp.clone()), "_inline".to_string());
        } else if let TypeCheckedStatementKind::ReturnVoid() = &mut stat.kind {
            stat.kind = TypeCheckedStatementKind::Break(None, "_inline".to_string());
        }
    } else if let TypeCheckedNode::Expression(expr) = to_strip {
        if let TypeCheckedExprKind::Try(inner, tipe) = &expr.kind {
            expr.kind = TypeCheckedExprKind::CodeBlock(TypeCheckedCodeBlock::new(
                vec![],
                Some(Box::new(TypeCheckedExpr {
                    kind: TypeCheckedExprKind::If(
                        Box::new(TypeCheckedExpr {
                            kind: TypeCheckedExprKind::Asm(
                                Type::Bool,
                                vec![
                                    Instruction::from_opcode(
                                        Opcode::AVMOpcode(AVMOpcode::Dup0),
                                        inner.debug_info,
                                    ),
                                    Instruction::from_opcode_imm(
                                        Opcode::AVMOpcode(AVMOpcode::Tget),
                                        Value::Int(Uint256::zero()),
                                        inner.debug_info,
                                    ),
                                ],
                                vec![(**inner).clone()],
                            ),
                            debug_info: inner.debug_info,
                        }),
                        TypeCheckedCodeBlock::new(
                            vec![],
                            Some(Box::new(TypeCheckedExpr {
                                kind: TypeCheckedExprKind::Asm(
                                    tipe.clone(),
                                    vec![Instruction::from_opcode_imm(
                                        Opcode::AVMOpcode(AVMOpcode::Tget),
                                        Value::Int(Uint256::one()),
                                        inner.debug_info,
                                    )],
                                    vec![],
                                ),
                                debug_info: inner.debug_info,
                            })),
                            None,
                        ),
                        Some(TypeCheckedCodeBlock::new(
                            vec![TypeCheckedStatement {
                                kind: TypeCheckedStatementKind::Break(
                                    Some(TypeCheckedExpr {
                                        kind: TypeCheckedExprKind::Asm(
                                            Type::Option(Box::new(tipe.clone())),
                                            vec![],
                                            vec![],
                                        ),
                                        debug_info: inner.debug_info,
                                    }),
                                    "_inline".to_string(),
                                ),
                                debug_info: inner.debug_info,
                            }],
                            Some(Box::new(TypeCheckedExpr {
                                kind: TypeCheckedExprKind::Panic,
                                debug_info: inner.debug_info,
                            })),
                            None,
                        )),
                        tipe.clone(),
                    ),
                    debug_info: inner.debug_info,
                })),
                None,
            ))
        }
    }
    true
}

#[derive(Copy, Clone, Debug, Serialize, Deserialize, Eq, PartialEq)]
#[repr(u32)]
pub enum InliningMode {
    Always,
    Auto,
    Never,
}

impl Default for InliningMode {
    fn default() -> Self {
        Self::Auto
    }
}

impl InliningMode {
    pub fn and(&self, other: &InliningMode) -> InliningMode {
        *if *self == InliningMode::Auto {
            other
        } else {
            self
        }
    }
}

///Used to inline an AST node
fn inline(
    to_do: &mut TypeCheckedNode,
    state: &(
        &Vec<TypeCheckedFunc>,
        &Vec<ImportedFunc>,
        &StringTable,
        &InliningHeuristic,
    ),
    _mut_state: &mut (InliningMode, Vec<usize>),
) -> bool {
    if let TypeCheckedNode::Statement(stat) = to_do {
        _mut_state.0 = stat.debug_info.attributes.inline;
    }
    if let TypeCheckedNode::Expression(exp) = to_do {
        if let TypeCheckedExpr {
            kind: TypeCheckedExprKind::FunctionCall(name, args, _, _),
            debug_info: _,
        } = exp
        {
            let (code, block_exp) = if let TypeCheckedExpr {
                kind: TypeCheckedExprKind::FuncRef(id, _),
                debug_info: _,
            } = **name
            {
                let found_func = state.0.iter().find(|func| func.name == id);
                if let Some(func) = found_func {
                    if match state.3 {
                        InliningHeuristic::All => {
                            _mut_state.0.and(&func.debug_info.attributes.inline)
                                == InliningMode::Never
                        }
                        InliningHeuristic::None => {
                            _mut_state.0.and(&func.debug_info.attributes.inline)
                                != InliningMode::Always
                        }
                    } {
                        return false;
                    }
                    if _mut_state.1.iter().any(|id| *id == func.name) {
                        return false;
                    } else {
                        _mut_state.1.push(func.name);
                    }
                    let mut code: Vec<_> = if func.args.len() == 0 {
                        vec![]
                    } else {
                        vec![TypeCheckedStatement {
                            kind: TypeCheckedStatementKind::Let(
                                TypeCheckedMatchPattern::new_tuple(
                                    func.args
                                        .iter()
                                        .map(|arg| {
                                            TypeCheckedMatchPattern::new_simple(
                                                arg.name,
                                                arg.tipe.clone(),
                                            )
                                        })
                                        .collect(),
                                    Type::Tuple(
                                        func.args.iter().map(|arg| arg.tipe.clone()).collect(),
                                    ),
                                ),
                                TypeCheckedExpr {
                                    kind: TypeCheckedExprKind::Tuple(
                                        args.iter()
                                            .cloned()
                                            .map(|mut expr| {
                                                expr.recursive_apply(strip_returns, &(), &mut ());
                                                expr
                                            })
                                            .collect(),
                                        Type::Tuple(
                                            func.args.iter().map(|arg| arg.tipe.clone()).collect(),
                                        ),
                                    ),
                                    debug_info: DebugInfo::default(),
                                },
                            ),
                            debug_info: DebugInfo::default(),
                        }]
                    };
                    code.append(&mut func.code.clone());
                    let last = code.pop();
                    let block_exp = match last {
                        Some(TypeCheckedStatement {
                            kind: TypeCheckedStatementKind::Return(mut exp),
                            debug_info: _,
                        }) => Some(Box::new({
                            exp.recursive_apply(strip_returns, &(), &mut ());
                            exp
                        })),
                        _ => {
                            if let Some(statement) = last {
                                code.push(statement);
                            }
                            None
                        }
                    };
                    (Some(code), block_exp)
                } else {
                    (None, None)
                }
            } else {
                (None, None)
            };
            if let Some(mut code) = code {
                for statement in code.iter_mut().rev() {
                    statement.recursive_apply(strip_returns, &(), &mut ())
                }
                exp.kind = TypeCheckedExprKind::CodeBlock(TypeCheckedCodeBlock::new(
                    code,
                    block_exp,
                    Some("_inline".to_string()),
                ));
            }
            true
        } else {
            true
        }
    } else {
        true
    }
}

///Discovers which import statements have been used
fn flowcheck_imports(mut nodes: Vec<TypeCheckedNode>, imports: &mut BTreeMap<usize, Import>) {
    for node in &mut nodes {
        if let TypeCheckedNode::Expression(expr) = node {
            let nominals = match &expr.kind {
                TypeCheckedExprKind::Cast(_, tipe)
                | TypeCheckedExprKind::Const(_, tipe)
                | TypeCheckedExprKind::NewArray(_, _, tipe) => tipe.find_nominals(),
                _ => vec![],
            };
            for nominal in &nominals {
                imports.remove(nominal);
            }

            // observe any function calls or pointers
            if let TypeCheckedExprKind::FuncRef(id, _) = &expr.kind {
                imports.remove(&id);
            }
        }

        flowcheck_imports(node.child_nodes(), imports);
    }
}

///Discovers code segments that could never be executed
fn flowcheck_reachability<T: AbstractSyntaxTree>(node: &mut T) -> Vec<CompileError> {
    let mut children = node.child_nodes();
    let mut child_iter = children.iter_mut();

    let mut warnings = vec![];
    let mut locations = vec![];

    for child in &mut child_iter {
        match child {
            TypeCheckedNode::Statement(stat) => match &mut stat.kind {
                TypeCheckedStatementKind::Return(_) | TypeCheckedStatementKind::ReturnVoid() => {
                    locations.extend(stat.debug_info.location);
                    break;
                }
                TypeCheckedStatementKind::Expression(expr) => match &mut expr.kind {
                    TypeCheckedExprKind::If(_, block, else_block, ..)
                    | TypeCheckedExprKind::IfLet(_, _, block, else_block, ..) => {
                        warnings.extend(flowcheck_reachability(block));

                        if let Some(branch) = else_block {
                            warnings.extend(flowcheck_reachability(branch));
                        }

                        continue;
                    }
                    _ => {}
                },
                _ => {}
            },
            _ => {}
        }

        warnings.extend(flowcheck_reachability(child));
    }

    match child_iter.next() {
        Some(TypeCheckedNode::Statement(issue)) => locations.extend(issue.debug_info.location),
        _ => {}
    };

    match child_iter.last() {
        Some(TypeCheckedNode::Statement(issue)) => locations.extend(issue.debug_info.location),
        _ => {}
    };

    if locations.len() <= 1 {
        return warnings;
    }

    warnings.push(CompileError::new_warning(
        String::from("Compile warning"),
        if locations.len() == 2 {
            String::from("found unreachable statement")
        } else {
            String::from("found unreachable statements")
        },
        locations,
    ));

    warnings
}

///Discovers assigned values that are never used
fn flowcheck_liveliness(
    mut nodes: Vec<TypeCheckedNode>,
    problems: &mut Vec<(Location, StringId)>,
    loop_pass: bool,
) -> (BTreeSet<StringId>, BTreeMap<StringId, Location>) {
    let mut node_iter = nodes.iter_mut();
    let mut alive = BTreeMap::new(); // values that are alive and need to die in this scope
    let mut reborn = BTreeMap::new(); // values that are brought back to life within this scope
    let mut born = BTreeSet::<StringId>::new(); // values brought to life within this scope
    let mut killed = BTreeSet::<StringId>::new(); // values this scope has killed
    let mut rescue = BTreeSet::<StringId>::new(); // values from parental scopes we provably must not kill

    // algorithm notes:
    //   anything still alive at the end of scope is unused
    //   scopes return everything they've killed
    //   a scope cannot kill that which it overwrites
    //   loops are unrolled to give assignments a second chance to be killed before leaving scope
    //   we assume conditionals could evaluate either true or false
    //   you can never kill a value that's been reborn since the original value might be used later
    //   we make no garuntee that all mistakes with the same variable are caught, only that one of them is

    macro_rules! process {
        ($child_changes:expr) => {
            let (child_killed, child_reborn) = $child_changes;
            for id in child_killed.iter() {
                alive.remove(id);
                reborn.remove(id);
            }
            for (id, loc) in child_reborn {
                if born.contains(&id) {
                    alive.insert(id, loc);
                } else {
                    reborn.insert(id, loc);
                }
            }
            killed.extend(child_killed);
        };
        ($child_nodes:expr, $problems:expr, $loop_pass:expr $(,)?) => {
            process!(flowcheck_liveliness($child_nodes, $problems, $loop_pass));
        };
    }

    for node in &mut node_iter {
        let repeat = match node {
            TypeCheckedNode::Statement(stat) => match &mut stat.kind {
                TypeCheckedStatementKind::AssignLocal(id, expr) => {
                    process!(vec![TypeCheckedNode::Expression(expr)], problems, false);

                    if let Some(loc) = alive.get(id) {
                        problems.push((*loc, id.clone()));
                    }

                    if let None = born.get(id) {
                        reborn.insert(id.clone(), stat.debug_info.location.unwrap());
                    }

                    if !alive.contains_key(id) && !born.contains(id) && !killed.contains(id) {
                        rescue.insert(id.clone());
                    }

                    // we don't assert that the variable is born since it might not be from this scope
                    alive.insert(id.clone(), stat.debug_info.location.unwrap());
                    continue;
                }

                TypeCheckedStatementKind::Let(pat, expr) => {
                    process!(vec![TypeCheckedNode::Expression(expr)], problems, false);

                    let ids: BTreeMap<StringId, Location> = pat
                        .collect_identifiers()
                        .iter()
                        .map(|id| {
                            (id.clone(), {
                                // we can't know the location exactly at this point,
                                // so we shift past the 'let' keyword
                                let mut loc = stat.debug_info.location.unwrap().clone();
                                loc.column = Column::from(loc.column.to_usize() + 4);
                                loc
                            })
                        })
                        .collect();

                    for id in ids.keys() {
                        if let Some(_) = born.get(id) {
                            if let Some(loc) = alive.get(id) {
                                problems.push((*loc, id.clone()))
                            }
                        }

                        if !alive.contains_key(id) && !born.contains(id) && !killed.contains(id) {
                            rescue.insert(id.clone());
                        }
                    }

                    born.extend(&mut ids.keys());
                    alive.extend(&ids);
                    continue;
                }
                TypeCheckedStatementKind::While(..) => true,
                TypeCheckedStatementKind::Break(optional_expr, _) => {
                    process!(
                        optional_expr
                            .iter_mut()
                            .map(|x| TypeCheckedNode::Expression(x))
                            .collect(),
                        problems,
                        false,
                    );
                    continue;
                }
                _ => false,
            },

            TypeCheckedNode::Expression(expr) => match &mut expr.kind {
                TypeCheckedExprKind::DotRef(_, id, ..)
                | TypeCheckedExprKind::LocalVariableRef(id, ..) => {
                    killed.insert(id.clone());
                    alive.remove(id);
                    reborn.remove(id);
                    false
                }
                TypeCheckedExprKind::IfLet(_, cond, block, else_block, _)
                | TypeCheckedExprKind::If(cond, block, else_block, _) => {
                    let (mut if_killed, mut if_reborn) = (
                        BTreeSet::<StringId>::new(),
                        BTreeMap::<StringId, Location>::new(),
                    );

                    macro_rules! extend {
                        ($child_nodes:expr, $problems:expr, $loop_pass:expr $(,)?) => {
                            let (child_killed, child_reborn) =
                                flowcheck_liveliness($child_nodes, $problems, $loop_pass);
                            if_killed.extend(child_killed);
                            if_reborn.extend(child_reborn);
                        };
                    }

                    extend!(vec![TypeCheckedNode::Expression(cond)], problems, false);
                    extend!(block.child_nodes(), problems, false);

                    if let Some(branch) = else_block {
                        extend!(branch.child_nodes(), problems, false);
                    }

                    process!((if_killed, if_reborn));
                    continue;
                }
                TypeCheckedExprKind::Loop(_body) => true,
                _ => false,
            },
            _ => false,
        };

        process!(node.child_nodes(), problems, repeat);
    }

    if loop_pass {
        let mut node_iter = nodes.iter_mut();

        for node in &mut node_iter {
            let repeat = match node {
                TypeCheckedNode::Statement(stat) => match &mut stat.kind {
                    TypeCheckedStatementKind::While(..) => true,
                    _ => false,
                },
                TypeCheckedNode::Expression(expr) => match &mut expr.kind {
                    TypeCheckedExprKind::Loop(..) => true,
                    TypeCheckedExprKind::DotRef(_, id, ..)
                    | TypeCheckedExprKind::LocalVariableRef(id, ..) => {
                        // a variable born in this scope shouldn't get a second chance when unrolling
                        if !born.contains(id) {
                            alive.remove(id);
                            reborn.remove(id);
                        }
                        false
                    }
                    _ => false,
                },
                _ => false,
            };

            // we've done already walked these nodes, so all errors are repeated and should be elided
            let mut duplicate_problems = vec![];

            let (child_killed, _) =
                flowcheck_liveliness(node.child_nodes(), &mut duplicate_problems, repeat);
            for id in child_killed.iter() {
                // a variable born in this scope shouldn't get a second chance when unrolling
                if !born.contains(id) {
                    alive.remove(id);
                    reborn.remove(id);
                }
            }
        }
    }

    // check if variables are still alive and we're going out of scope
    for (id, loc) in alive.iter() {
        if let Some(_) = born.get(id) {
            problems.push((loc.clone(), id.clone()));
        }
    }

    for id in &rescue {
        killed.remove(id);
    }

    return (killed, reborn);
}

impl TypeCheckedFunc {
    pub fn inline(
        &mut self,
        funcs: &Vec<TypeCheckedFunc>,
        imported_funcs: &Vec<ImportedFunc>,
        string_table: &StringTable,
        heuristic: &InliningHeuristic,
    ) {
        self.recursive_apply(
            inline,
            &(funcs, imported_funcs, string_table, heuristic),
            &mut (InliningMode::Auto, vec![]),
        );
    }

    pub fn flowcheck(
        &mut self,
        imports: &mut BTreeMap<usize, Import>,
        string_table: &mut StringTable,
        error_system: &ErrorSystem,
    ) -> Vec<CompileError> {
        let mut flowcheck_warnings = vec![];

        flowcheck_imports(self.child_nodes(), imports);

        for id in self.tipe.find_nominals() {
            imports.remove(&id);
        }

        flowcheck_warnings.extend(flowcheck_reachability(self));

        let mut unused_assignments = vec![];

        let (killed, reborn) =
            flowcheck_liveliness(self.child_nodes(), &mut unused_assignments, false);

        for arg in self.args.iter() {
            // allow intentional lack of use
            if !string_table.name_from_id(arg.name.clone()).starts_with('_') {
                if !killed.contains(&arg.name) {
                    flowcheck_warnings.push(CompileError::new_warning(
                        String::from("Compile warning"),
                        format!(
                            "func {}{}{}'s argument {}{}{} is declared but never used",
                            error_system.warn_color,
                            string_table.name_from_id(self.name.clone()),
                            CompileError::RESET,
                            error_system.warn_color,
                            string_table.name_from_id(arg.name.clone()),
                            CompileError::RESET,
                        ),
                        arg.debug_info.location.into_iter().collect(),
                    ));
                }

                if let Some(loc) = reborn.get(&arg.name) {
                    flowcheck_warnings.push(CompileError::new_warning(
                        String::from("Compile warning"),
                        format!(
                            "func {}{}{}'s argument {}{}{} is assigned but never used",
                            error_system.warn_color,
                            string_table.name_from_id(self.name.clone()),
                            CompileError::RESET,
                            error_system.warn_color,
                            string_table.name_from_id(arg.name.clone()),
                            CompileError::RESET,
                        ),
                        vec![*loc],
                    ));
                }
            }
        }

        for &(loc, id) in unused_assignments.iter() {
            // allow intentional lack of use
            if !string_table.name_from_id(id.clone()).starts_with('_') {
                flowcheck_warnings.push(CompileError::new_warning(
                    String::from("Compile warning"),
                    format!(
                        "value {}{}{} is assigned but never used",
                        error_system.warn_color,
                        string_table.name_from_id(id.clone()),
                        CompileError::RESET,
                    ),
                    vec![loc],
                ));
            }
        }

        flowcheck_warnings
    }

    pub fn determine_funcs_used(mut nodes: Vec<TypeCheckedNode>) -> HashSet<StringId> {
        let mut calls = HashSet::new();

        for node in &mut nodes {
            match node {
                TypeCheckedNode::Expression(expr) => match &expr.kind {
                    TypeCheckedExprKind::FuncRef(id, _) => calls.insert(*id),
                    _ => false,
                },
                _ => false,
            };

            calls.extend(Func::determine_funcs_used(node.child_nodes()));
        }

        return calls;
    }
}

///A mini statement that has been type checked.
#[derive(Debug, Clone, Eq, PartialEq)]
pub struct TypeCheckedStatement {
    pub kind: TypeCheckedStatementKind,
    pub debug_info: DebugInfo,
}

///A mini statement that has been type checked.
#[derive(Debug, Clone, Eq, PartialEq)]
pub enum TypeCheckedStatementKind {
    Noop(),
    ReturnVoid(),
    Return(TypeCheckedExpr),
    Break(Option<TypeCheckedExpr>, String),
    Expression(TypeCheckedExpr),
    Let(TypeCheckedMatchPattern, TypeCheckedExpr),
    AssignLocal(StringId, TypeCheckedExpr),
    AssignGlobal(usize, TypeCheckedExpr),
    While(TypeCheckedExpr, Vec<TypeCheckedStatement>),
    Asm(Vec<Instruction>, Vec<TypeCheckedExpr>),
    DebugPrint(TypeCheckedExpr),
}

impl AbstractSyntaxTree for TypeCheckedStatement {
    fn child_nodes(&mut self) -> Vec<TypeCheckedNode> {
        match &mut self.kind {
            TypeCheckedStatementKind::Noop() | TypeCheckedStatementKind::ReturnVoid() => vec![],
            TypeCheckedStatementKind::Return(exp)
            | TypeCheckedStatementKind::Expression(exp)
            | TypeCheckedStatementKind::Let(_, exp)
            | TypeCheckedStatementKind::AssignLocal(_, exp)
            | TypeCheckedStatementKind::AssignGlobal(_, exp)
            | TypeCheckedStatementKind::DebugPrint(exp) => vec![TypeCheckedNode::Expression(exp)],
            TypeCheckedStatementKind::While(exp, stats) => vec![TypeCheckedNode::Expression(exp)]
                .into_iter()
                .chain(
                    stats
                        .iter_mut()
                        .map(|stat| TypeCheckedNode::Statement(stat)),
                )
                .collect(),
            TypeCheckedStatementKind::Asm(_, exps) => exps
                .iter_mut()
                .map(|exp| TypeCheckedNode::Expression(exp))
                .collect(),
            TypeCheckedStatementKind::Break(oexp, _) => {
                oexp.iter_mut().flat_map(|exp| exp.child_nodes()).collect()
            }
        }
    }
    fn is_pure(&mut self) -> bool {
        if let TypeCheckedStatementKind::Noop() | TypeCheckedStatementKind::ReturnVoid() = self.kind
        {
            true
        } else if let TypeCheckedStatementKind::AssignGlobal(_, _) = self.kind {
            false
        } else if let TypeCheckedStatementKind::Asm(vec, _) = &self.kind {
            vec.iter().all(|insn| insn.is_pure())
                && self.child_nodes().iter_mut().all(|node| node.is_pure())
        } else {
            self.child_nodes().iter_mut().all(|node| node.is_pure())
        }
    }
}

pub type TypeCheckedMatchPattern = MatchPattern<Type>;

///A mini expression with associated `DebugInfo` that has been type checked.
#[derive(Debug, Clone, Eq, PartialEq)]
pub struct TypeCheckedExpr {
    pub kind: TypeCheckedExprKind,
    pub debug_info: DebugInfo,
}

///A mini expression that has been type checked.
#[derive(Debug, Clone, Eq, PartialEq)]
pub enum TypeCheckedExprKind {
    NewBuffer,
    UnaryOp(UnaryOp, Box<TypeCheckedExpr>, Type),
    Binary(BinaryOp, Box<TypeCheckedExpr>, Box<TypeCheckedExpr>, Type),
    Trinary(
        TrinaryOp,
        Box<TypeCheckedExpr>,
        Box<TypeCheckedExpr>,
        Box<TypeCheckedExpr>,
        Type,
    ),
    ShortcutOr(Box<TypeCheckedExpr>, Box<TypeCheckedExpr>),
    ShortcutAnd(Box<TypeCheckedExpr>, Box<TypeCheckedExpr>),
    LocalVariableRef(StringId, Type),
    GlobalVariableRef(usize, Type),
    Variant(Box<TypeCheckedExpr>),
    FuncRef(usize, Type),
    TupleRef(Box<TypeCheckedExpr>, Uint256, Type),
    DotRef(Box<TypeCheckedExpr>, StringId, usize, Type),
    Const(Value, Type),
    FunctionCall(
        Box<TypeCheckedExpr>,
        Vec<TypeCheckedExpr>,
        Type,
        PropertiesList,
    ),
    CodeBlock(TypeCheckedCodeBlock),
    StructInitializer(Vec<TypeCheckedFieldInitializer>, Type),
    ArrayRef(Box<TypeCheckedExpr>, Box<TypeCheckedExpr>, Type),
    FixedArrayRef(Box<TypeCheckedExpr>, Box<TypeCheckedExpr>, usize, Type),
    MapRef(Box<TypeCheckedExpr>, Box<TypeCheckedExpr>, Type),
    Tuple(Vec<TypeCheckedExpr>, Type),
    NewArray(Box<TypeCheckedExpr>, Type, Type),
    NewFixedArray(usize, Option<Box<TypeCheckedExpr>>, Type),
    NewMap(Type),
    ArrayMod(
        Box<TypeCheckedExpr>,
        Box<TypeCheckedExpr>,
        Box<TypeCheckedExpr>,
        Type,
    ),
    FixedArrayMod(
        Box<TypeCheckedExpr>,
        Box<TypeCheckedExpr>,
        Box<TypeCheckedExpr>,
        usize,
        Type,
    ),
    MapMod(
        Box<TypeCheckedExpr>,
        Box<TypeCheckedExpr>,
        Box<TypeCheckedExpr>,
        Type,
    ),
    StructMod(Box<TypeCheckedExpr>, usize, Box<TypeCheckedExpr>, Type),
    Cast(Box<TypeCheckedExpr>, Type),
    Asm(Type, Vec<Instruction>, Vec<TypeCheckedExpr>),
    Panic,
    Try(Box<TypeCheckedExpr>, Type),
    If(
        Box<TypeCheckedExpr>,
        TypeCheckedCodeBlock,
        Option<TypeCheckedCodeBlock>,
        Type,
    ),
    IfLet(
        StringId,
        Box<TypeCheckedExpr>,
        TypeCheckedCodeBlock,
        Option<TypeCheckedCodeBlock>,
        Type,
    ),
    Loop(Vec<TypeCheckedStatement>),
}

impl AbstractSyntaxTree for TypeCheckedExpr {
    fn child_nodes(&mut self) -> Vec<TypeCheckedNode> {
        match &mut self.kind {
            TypeCheckedExprKind::LocalVariableRef(_, _)
            | TypeCheckedExprKind::GlobalVariableRef(_, _)
            | TypeCheckedExprKind::FuncRef(_, _)
            | TypeCheckedExprKind::Const(_, _)
            | TypeCheckedExprKind::NewBuffer
            | TypeCheckedExprKind::NewMap(_)
            | TypeCheckedExprKind::Panic => vec![],
            TypeCheckedExprKind::UnaryOp(_, exp, _)
            | TypeCheckedExprKind::Variant(exp)
            | TypeCheckedExprKind::TupleRef(exp, _, _)
            | TypeCheckedExprKind::DotRef(exp, _, _, _)
            | TypeCheckedExprKind::NewArray(exp, _, _)
            | TypeCheckedExprKind::Cast(exp, _)
            | TypeCheckedExprKind::Try(exp, _) => vec![TypeCheckedNode::Expression(exp)],
            TypeCheckedExprKind::Trinary(_, a, b, c, _) => vec![
                TypeCheckedNode::Expression(a),
                TypeCheckedNode::Expression(b),
                TypeCheckedNode::Expression(c),
            ],
            TypeCheckedExprKind::Binary(_, lexp, rexp, _)
            | TypeCheckedExprKind::ShortcutOr(lexp, rexp)
            | TypeCheckedExprKind::ShortcutAnd(lexp, rexp)
            | TypeCheckedExprKind::ArrayRef(lexp, rexp, _)
            | TypeCheckedExprKind::FixedArrayRef(lexp, rexp, _, _)
            | TypeCheckedExprKind::MapRef(lexp, rexp, _)
            | TypeCheckedExprKind::StructMod(lexp, _, rexp, _) => vec![
                TypeCheckedNode::Expression(lexp),
                TypeCheckedNode::Expression(rexp),
            ],
            TypeCheckedExprKind::FunctionCall(name_exp, arg_exps, _, _) => {
                vec![TypeCheckedNode::Expression(name_exp)]
                    .into_iter()
                    .chain(
                        arg_exps
                            .iter_mut()
                            .map(|exp| TypeCheckedNode::Expression(exp)),
                    )
                    .collect()
            }
            TypeCheckedExprKind::CodeBlock(block) => block.child_nodes(),
            TypeCheckedExprKind::StructInitializer(fields, _) => fields
                .iter_mut()
                .map(|field| TypeCheckedNode::StructField(field))
                .collect(),
            TypeCheckedExprKind::Tuple(exps, _) | TypeCheckedExprKind::Asm(_, _, exps) => exps
                .iter_mut()
                .map(|exp| TypeCheckedNode::Expression(exp))
                .collect(),
            TypeCheckedExprKind::NewFixedArray(_, oexp, _) => oexp
                .into_iter()
                .map(|exp| TypeCheckedNode::Expression(exp))
                .collect(),
            TypeCheckedExprKind::ArrayMod(exp1, exp2, exp3, _)
            | TypeCheckedExprKind::FixedArrayMod(exp1, exp2, exp3, _, _)
            | TypeCheckedExprKind::MapMod(exp1, exp2, exp3, _) => vec![
                TypeCheckedNode::Expression(exp1),
                TypeCheckedNode::Expression(exp2),
                TypeCheckedNode::Expression(exp3),
            ],
            TypeCheckedExprKind::If(cond, block, else_block, _)
            | TypeCheckedExprKind::IfLet(_, cond, block, else_block, _) => {
                vec![TypeCheckedNode::Expression(cond)]
                    .into_iter()
                    .chain(block.child_nodes().into_iter())
                    .chain(
                        else_block
                            .into_iter()
                            .map(|n| n.child_nodes().into_iter())
                            .flatten(),
                    )
                    .collect()
            }
            TypeCheckedExprKind::Loop(stats) => stats
                .iter_mut()
                .map(|stat| TypeCheckedNode::Statement(stat))
                .collect(),
        }
    }
    fn is_pure(&mut self) -> bool {
        if let TypeCheckedExprKind::GlobalVariableRef(_, _) = self.kind {
            false
        } else if let TypeCheckedExprKind::FuncRef(_, tipe) = &self.kind {
            if let Type::Func(impure, _, _) = tipe {
                !*impure
            } else {
                panic!("Internal error: func ref has non function type")
            }
        } else if let TypeCheckedExprKind::Asm(_, instrs, args) = &mut self.kind {
            instrs.iter().all(|inst| inst.is_pure()) && args.iter_mut().all(|expr| expr.is_pure())
        } else {
            self.child_nodes().iter_mut().all(|node| node.is_pure())
        }
    }
}

impl TypeCheckedExpr {
    ///Extracts the type returned from the expression.
    pub fn get_type(&self) -> Type {
        match &self.kind {
            TypeCheckedExprKind::NewBuffer => Type::Buffer,
            TypeCheckedExprKind::Panic => Type::Every,
            TypeCheckedExprKind::UnaryOp(_, _, t) => t.clone(),
            TypeCheckedExprKind::Binary(_, _, _, t) => t.clone(),
            TypeCheckedExprKind::Trinary(_, _, _, _, t) => t.clone(),
            TypeCheckedExprKind::ShortcutOr(_, _) | TypeCheckedExprKind::ShortcutAnd(_, _) => {
                Type::Bool
            }
            TypeCheckedExprKind::LocalVariableRef(_, t) => t.clone(),
            TypeCheckedExprKind::GlobalVariableRef(_, t) => t.clone(),
            TypeCheckedExprKind::FuncRef(_, t) => t.clone(),
            TypeCheckedExprKind::TupleRef(_, _, t) => t.clone(),
            TypeCheckedExprKind::Variant(t) => Type::Option(Box::new(t.get_type())),
            TypeCheckedExprKind::DotRef(_, _, _, t) => t.clone(),
            TypeCheckedExprKind::Const(_, t) => t.clone(),
            TypeCheckedExprKind::FunctionCall(_, _, t, _) => t.clone(),
            TypeCheckedExprKind::CodeBlock(block) => block.get_type(),
            TypeCheckedExprKind::StructInitializer(_, t) => t.clone(),
            TypeCheckedExprKind::ArrayRef(_, _, t) => t.clone(),
            TypeCheckedExprKind::FixedArrayRef(_, _, _, t) => t.clone(),
            TypeCheckedExprKind::MapRef(_, _, t) => t.clone(),
            TypeCheckedExprKind::Tuple(_, t) => t.clone(),
            TypeCheckedExprKind::NewArray(_, _, t) => t.clone(),
            TypeCheckedExprKind::NewFixedArray(_, _, t) => t.clone(),
            TypeCheckedExprKind::NewMap(t) => t.clone(),
            TypeCheckedExprKind::ArrayMod(_, _, _, t) => t.clone(),
            TypeCheckedExprKind::FixedArrayMod(_, _, _, _, t) => t.clone(),
            TypeCheckedExprKind::MapMod(_, _, _, t) => t.clone(),
            TypeCheckedExprKind::StructMod(_, _, _, t) => t.clone(),
            TypeCheckedExprKind::Cast(_, t) => t.clone(),
            TypeCheckedExprKind::Asm(t, _, _) => t.clone(),
            TypeCheckedExprKind::Try(_, t) => t.clone(),
            TypeCheckedExprKind::If(_, _, _, t) => t.clone(),
            TypeCheckedExprKind::IfLet(_, _, _, _, t) => t.clone(),
            TypeCheckedExprKind::Loop(_) => Type::Every,
        }
    }
}

type TypeCheckedFieldInitializer = FieldInitializer<TypeCheckedExpr>;

impl AbstractSyntaxTree for TypeCheckedFieldInitializer {
    fn child_nodes(&mut self) -> Vec<TypeCheckedNode> {
        vec![TypeCheckedNode::Expression(&mut self.value)]
    }
    fn is_pure(&mut self) -> bool {
        self.value.is_pure()
    }
}

///Returns a vector of `ImportFuncDecl`s corresponding to the builtins as defined by string_table,
/// if they are not defined in string_table, they are inserted.
fn builtin_func_decls() -> Vec<Import> {
    vec![
        Import::new_builtin("array", "builtin_arrayNew"),
        Import::new_builtin("array", "builtin_arrayGet"),
        Import::new_builtin("array", "builtin_arraySet"),
        Import::new_builtin("kvs", "builtin_kvsNew"),
        Import::new_builtin("kvs", "builtin_kvsGet"),
        Import::new_builtin("kvs", "builtin_kvsSet"),
    ]
}

///Sorts the `TopLevelDecl`s into collections based on their type
pub fn sort_top_level_decls(
    decls: &[TopLevelDecl],
    file_path: Vec<String>,
) -> (
    Vec<Import>,
    BTreeMap<StringId, Func>,
    HashMap<usize, Type>,
    Vec<GlobalVarDecl>,
    HashMap<usize, Type>,
) {
    let mut imports: Vec<Import> = builtin_func_decls()
        .into_iter()
        .filter(|imp| imp.path != file_path)
        .collect();
    let mut funcs = BTreeMap::new();
    let mut named_types = HashMap::new();
    let mut func_table = HashMap::new();
    let mut global_vars = Vec::new();

    for decl in decls.iter() {
        match decl {
            TopLevelDecl::UseDecl(ud) => {
                imports.push(ud.clone());
            }
            TopLevelDecl::FuncDecl(fd) => {
                funcs.insert(fd.name, fd.clone());
                func_table.insert(fd.name, fd.tipe.clone());
            }
            TopLevelDecl::TypeDecl(td) => {
                named_types.insert(td.name, td.tipe.clone());
            }
            TopLevelDecl::VarDecl(vd) => {
                global_vars.push(vd.clone());
            }
            TopLevelDecl::ConstDecl => {}
        }
    }
    (imports, funcs, named_types, global_vars, func_table)
}

///Performs typechecking various top level declarations, including `ImportedFunc`s, `FuncDecl`s,
/// named `Type`s, and global variables.
pub fn typecheck_top_level_decls(
    funcs: BTreeMap<StringId, Func>,
    named_types: &HashMap<usize, Type>,
    mut global_vars: Vec<GlobalVarDecl>,
    imports: &Vec<Import>,
    string_table: StringTable,
    func_map: HashMap<usize, Type>,
    checked_funcs: &mut BTreeMap<StringId, TypeCheckedFunc>,
    type_tree: &TypeTree,
) -> Result<(Vec<ExportedFunc>, Vec<GlobalVarDecl>, StringTable), CompileError> {
    if let Some(var) = global_vars
        .iter()
        .position(|var| &var.name == "__fixedLocationGlobal")
    {
        global_vars.swap(0, var)
    }
    let global_vars_map = global_vars
        .iter()
        .enumerate()
        .map(|(idx, var)| (var.name_id, (var.tipe.clone(), idx)))
        .collect::<HashMap<_, _>>();
    let mut exported_funcs = Vec::new();

    let type_table: HashMap<_, _> = named_types.clone().into_iter().collect();

    let mut resolved_global_vars_map = HashMap::new();
    for (name, (tipe, slot_num)) in global_vars_map {
        resolved_global_vars_map.insert(name, (tipe, slot_num));
    }

    let func_table: HashMap<_, _> = func_map.clone().into_iter().collect();

    let mut undefinable_ids = HashMap::new(); // ids no one is allowed to define
    for import in imports {
        undefinable_ids.insert(
            string_table.get_if_exists(&import.name).unwrap(),
            import.location.clone(),
        );
    }

    for (id, func) in funcs.iter() {
        let f = typecheck_function(
            &func,
            &type_table,
            &resolved_global_vars_map,
            &func_table,
            type_tree,
            &string_table,
            &mut undefinable_ids,
        )?;
        match func.kind {
            FuncDeclKind::Public => {
                exported_funcs.push(ExportedFunc::new(
                    f.name,
                    Label::Func(f.name),
                    f.tipe.clone(),
                    &string_table,
                ));
                checked_funcs.insert(*id, f);
            }
            FuncDeclKind::Private => {
                checked_funcs.insert(*id, f);
            }
        }
    }

    let mut res_global_vars = Vec::new();
    for global_var in global_vars {
        res_global_vars.push(global_var);
    }

    Ok((exported_funcs, res_global_vars, string_table))
}

///If successful, produces a `TypeCheckedFunc` from `FuncDecl` reference fd, according to global
/// state defined by type_table, global_vars, and func_table.
///
/// If not successful the function returns a `CompileError`.
pub fn typecheck_function(
    fd: &Func,
    type_table: &TypeTable,
    global_vars: &HashMap<StringId, (Type, usize)>,
    func_table: &TypeTable,
    type_tree: &TypeTree,
    string_table: &StringTable,
    undefinable_ids: &mut HashMap<StringId, Option<Location>>,
) -> Result<TypeCheckedFunc, CompileError> {
    let mut hm = HashMap::new();
    if fd.ret_type != Type::Void {
        if fd.code.len() == 0 {
            return Err(CompileError::new_type_error(
                format!(
                    "Func {}{}{} never returns",
                    CompileError::RED,
                    string_table.name_from_id(fd.name),
                    CompileError::RESET,
                ),
                fd.debug_info.location.into_iter().collect(),
            ));
        }
        if let Some(stat) = fd.code.last() {
            match &stat.kind {
                StatementKind::Return(_) => {}
                _ => {
                    return Err(CompileError::new_type_error(
                        format!(
                            "Func {}{}{}'s last statement is not a return",
                            CompileError::RED,
                            string_table.name_from_id(fd.name),
                            CompileError::RESET,
                        ),
                        fd.debug_info
                            .location
                            .into_iter()
                            .chain(stat.debug_info.location.into_iter())
                            .collect(),
                    ))
                }
            }
        }
    }

    if let Some(location_option) = undefinable_ids.get(&fd.name) {
        return Err(CompileError::new_type_error(
            format!(
                "Func {}{}{} has the same name as another top-level symbol",
                CompileError::RED,
                string_table.name_from_id(fd.name),
                CompileError::RESET,
            ),
            location_option
                .iter()
                .chain(fd.debug_info.location.iter())
                .cloned()
                .collect(),
        ));
    }
    undefinable_ids.insert(fd.name, fd.debug_info.location);

    for arg in fd.args.iter() {
        arg.tipe.get_representation(type_tree).map_err(|_| {
            CompileError::new_type_error(
                format!(
                    "Unknown type for function argument {}{}{}",
                    CompileError::RED,
                    string_table.name_from_id(arg.name),
                    CompileError::RESET,
                ),
                arg.debug_info.location.into_iter().collect(),
            )
        })?;
        if let Some(location_option) = undefinable_ids.get(&arg.name) {
            return Err(CompileError::new_type_error(
                format!(
                    "Func {}{}{}'s argument {}{}{} has the same name as a top-level symbol",
                    CompileError::RED,
                    string_table.name_from_id(fd.name),
                    CompileError::RESET,
                    CompileError::RED,
                    string_table.name_from_id(arg.name),
                    CompileError::RESET,
                ),
                location_option
                    .iter()
                    .chain(arg.debug_info.location.iter())
                    .cloned()
                    .collect(),
            ));
        }
        hm.insert(arg.name, arg.tipe.clone());
    }
    let mut inner_type_table = type_table.clone();
    inner_type_table.extend(hm);
    let tc_stats = typecheck_statement_sequence(
        &fd.code,
        &fd.ret_type,
        &inner_type_table,
        global_vars,
        func_table,
        type_tree,
        &undefinable_ids,
        &mut vec![],
    )?;
    Ok(TypeCheckedFunc {
        name: fd.name,
        args: fd.args.clone(),
        ret_type: fd.ret_type.clone(),
        code: tc_stats,
        tipe: fd.tipe.clone(),
        kind: fd.kind,
        debug_info: DebugInfo::from(fd.debug_info),
        properties: fd.properties.clone(),
    })
}

///If successful, produces a `Vec<TypeCheckedStatement>` corresponding to the items in statements
/// after type checking has been performed sequentially.  Bindings produced by a statement are
/// visible to all statements at a higher index, and no previous statements. If not successful, this
/// function produces a `CompileError`.
///
/// This function is not designed to handle additional variable bindings, for example arguments to
/// functions, for this use case, prefer `typecheck_statement_sequence_with_bindings`.
///
///Takes return_type to ensure that `Return` statements produce the correct type, type_table,
/// global_vars, and func_table should correspond to the types, globals, and functions available
/// to the statement sequence.
fn typecheck_statement_sequence(
    statements: &[Statement],
    return_type: &Type,
    type_table: &TypeTable,
    global_vars: &HashMap<StringId, (Type, usize)>,
    func_table: &TypeTable,
    type_tree: &TypeTree,
    undefinable_ids: &HashMap<StringId, Option<Location>>,
    scopes: &mut Vec<(String, Option<Type>)>,
) -> Result<Vec<TypeCheckedStatement>, CompileError> {
    typecheck_statement_sequence_with_bindings(
        &statements,
        return_type,
        type_table,
        global_vars,
        func_table,
        &[],
        type_tree,
        undefinable_ids,
        scopes,
    )
}

///Operates identically to `typecheck_statement_sequence`, except that the pairs in bindings are
/// added to type_table.
fn typecheck_statement_sequence_with_bindings<'a>(
    statements: &'a [Statement],
    return_type: &Type,
    type_table: &'a TypeTable,
    global_vars: &'a HashMap<StringId, (Type, usize)>,
    func_table: &TypeTable,
    bindings: &[(StringId, Type)],
    type_tree: &TypeTree,
    undefinable_ids: &HashMap<StringId, Option<Location>>,
    scopes: &mut Vec<(String, Option<Type>)>,
) -> Result<Vec<TypeCheckedStatement>, CompileError> {
    let mut inner_type_table = type_table.clone();
    for (sid, tipe) in bindings {
        inner_type_table.insert(*sid, tipe.clone());
    }
    let mut output = vec![];
    for stat in statements {
        let (tcs, bindings) = typecheck_statement(
            stat,
            return_type,
            &inner_type_table,
            global_vars,
            func_table,
            type_tree,
            undefinable_ids,
            scopes,
        )?;
        output.push(tcs);
        for (sid, bind) in bindings {
            inner_type_table.insert(sid, bind);
        }
    }
    Ok(output)
}

///Performs type checking on statement.
///
/// If successful, returns tuple containing a `TypeCheckedStatement` and a `Vec<(StringId, Type)>`
/// representing the bindings produced by the statement.  Otherwise returns a `CompileError`.
///
/// The argument loc provide the correct location to `CompileError` if the function fails.
fn typecheck_statement<'a>(
    statement: &'a Statement,
    return_type: &Type,
    type_table: &'a TypeTable,
    global_vars: &'a HashMap<StringId, (Type, usize)>,
    func_table: &TypeTable,
    type_tree: &TypeTree,
    undefinable_ids: &HashMap<StringId, Option<Location>>,
    scopes: &mut Vec<(String, Option<Type>)>,
) -> Result<(TypeCheckedStatement, Vec<(StringId, Type)>), CompileError> {
    let kind = &statement.kind;
    let debug_info = statement.debug_info;
    let (stat, binds) = match kind {
        StatementKind::Noop() => Ok((TypeCheckedStatementKind::Noop(), vec![])),
        StatementKind::ReturnVoid() => {
            if Type::Void.assignable(return_type, type_tree, HashSet::new()) {
                Ok((TypeCheckedStatementKind::ReturnVoid(), vec![]))
            } else {
                Err(CompileError::new_type_error(
                    format!(
                        "Tried to return without type in function that returns {}",
                        return_type.display()
                    ),
                    debug_info.location.into_iter().collect(),
                ))
            }
        }
        StatementKind::Return(expr) => {
            let tc_expr = typecheck_expr(
                expr,
                type_table,
                global_vars,
                func_table,
                return_type,
                type_tree,
                undefinable_ids,
                scopes,
            )?;
            if return_type.assignable(&tc_expr.get_type(), type_tree, HashSet::new()) {
                Ok((TypeCheckedStatementKind::Return(tc_expr), vec![]))
            } else {
                Err(CompileError::new_type_error(
                    format!(
                        "return statement has wrong type, {}",
                        return_type
                            .mismatch_string(&tc_expr.get_type(), type_tree)
                            .unwrap_or("failed to resolve type name".to_string())
                    ),
                    debug_info.location.into_iter().collect(),
                ))
            }
        }
        StatementKind::Break(exp, scope) => Ok((
            {
                let te = exp
                    .clone()
                    .map(|expr| {
                        typecheck_expr(
                            &expr,
                            type_table,
                            global_vars,
                            func_table,
                            return_type,
                            type_tree,
                            undefinable_ids,
                            scopes,
                        )
                    })
                    .transpose()?;
                let key = scope.clone().unwrap_or("_".to_string());
                let (_name, tipe) = scopes
                    .iter_mut()
                    .rev()
                    .find(|(s, _)| key == *s)
                    .ok_or_else(|| {
                        CompileError::new_type_error(
                            "No valid scope to break from".to_string(),
                            debug_info.location.into_iter().collect(),
                        )
                    })?;
                if let Some(t) = tipe {
                    if *t
                        != te
                            .clone()
                            .map(|te| te.get_type())
                            .unwrap_or(Type::Tuple(vec![]))
                    {
                        return Err(CompileError::new_type_error(
                            format!(
                                "mismatched types in break statement {}",
                                te.map(|te| te.get_type())
                                    .unwrap_or(Type::Tuple(vec![]))
                                    .mismatch_string(
                                        &tipe.clone().unwrap_or(Type::Tuple(vec![])),
                                        type_tree
                                    )
                                    .expect("Did not find type mismatch")
                            ),
                            debug_info.location.into_iter().collect(),
                        ));
                    } else {
                        *t = te
                            .clone()
                            .map(|te| te.get_type())
                            .unwrap_or(Type::Tuple(vec![]));
                    }
                }
                TypeCheckedStatementKind::Break(
                    exp.clone()
                        .map(|expr| {
                            typecheck_expr(
                                &expr,
                                type_table,
                                global_vars,
                                func_table,
                                return_type,
                                type_tree,
                                undefinable_ids,
                                scopes,
                            )
                        })
                        .transpose()?,
                    scope.clone().unwrap_or("_".to_string()),
                )
            },
            vec![],
        )),
        StatementKind::Expression(expr) => Ok((
            TypeCheckedStatementKind::Expression(typecheck_expr(
                expr,
                type_table,
                global_vars,
                func_table,
                return_type,
                type_tree,
                undefinable_ids,
                scopes,
            )?),
            vec![],
        )),
        StatementKind::Let(pat, expr) => {
            let tc_expr = typecheck_expr(
                expr,
                type_table,
                global_vars,
                func_table,
                return_type,
                type_tree,
                undefinable_ids,
                scopes,
            )?;
            let tce_type = tc_expr.get_type();
            if tce_type == Type::Void {
                return Err(CompileError::new_type_error(
                    format!("Assignment of void value to local variable"),
                    debug_info.location.into_iter().collect(),
                ));
            }

            let (stat, bindings) = match &pat.kind {
                MatchPatternKind::Simple(name) => (
                    TypeCheckedStatementKind::Let(
                        TypeCheckedMatchPattern::new_simple(*name, tce_type.clone()),
                        tc_expr,
                    ),
                    vec![(*name, tce_type)],
                ),
                MatchPatternKind::Tuple(pats) => {
                    let (tc_pats, bindings) =
                        typecheck_patvec(tce_type.clone(), pats.to_vec(), debug_info.location)?;
                    (
                        TypeCheckedStatementKind::Let(
                            TypeCheckedMatchPattern::new_tuple(tc_pats, tce_type),
                            tc_expr,
                        ),
                        bindings,
                    )
                }
            };

            for id in pat.collect_identifiers() {
                if let Some(location_option) = undefinable_ids.get(&id) {
                    return Err(CompileError::new_type_error(
                        String::from("Variable has the same name as a top-level symbol"),
                        location_option
                            .iter()
                            .chain(statement.debug_info.location.iter())
                            .cloned()
                            .collect(),
                    ));
                }
            }

            Ok((stat, bindings))
        }
        StatementKind::Assign(name, expr) => {
            let tc_expr = typecheck_expr(
                expr,
                type_table,
                global_vars,
                func_table,
                return_type,
                type_tree,
                undefinable_ids,
                scopes,
            )?;
            match type_table.get(name) {
                Some(var_type) => {
                    if var_type.assignable(&tc_expr.get_type(), type_tree, HashSet::new()) {
                        Ok((
                            TypeCheckedStatementKind::AssignLocal(*name, tc_expr),
                            vec![],
                        ))
                    } else {
                        Err(CompileError::new_type_error(
                            format!(
                                "mismatched types in assignment statement {}",
                                var_type
                                    .mismatch_string(&tc_expr.get_type(), type_tree)
                                    .expect("Did not find mismatch")
                            ),
                            debug_info.location.into_iter().collect(),
                        ))
                    }
                }
                None => match global_vars.get(&*name) {
                    Some((var_type, idx)) => {
                        if var_type.assignable(&tc_expr.get_type(), type_tree, HashSet::new()) {
                            Ok((
                                TypeCheckedStatementKind::AssignGlobal(*idx, tc_expr),
                                vec![],
                            ))
                        } else {
                            Err(CompileError::new_type_error(
                                format!(
                                    "mismatched types in assignment statement {}",
                                    var_type
                                        .mismatch_string(&tc_expr.get_type(), type_tree)
                                        .expect("Did not find type mismatch")
                                ),
                                debug_info.location.into_iter().collect(),
                            ))
                        }
                    }
                    None => Err(CompileError::new_type_error(
                        "assignment to non-existent variable".to_string(),
                        debug_info.location.into_iter().collect(),
                    )),
                },
            }
        }
        StatementKind::While(cond, body) => {
            let tc_cond = typecheck_expr(
                cond,
                type_table,
                global_vars,
                func_table,
                return_type,
                type_tree,
                undefinable_ids,
                scopes,
            )?;
            match tc_cond.get_type() {
                Type::Bool => {
                    let tc_body = typecheck_statement_sequence(
                        body,
                        return_type,
                        type_table,
                        global_vars,
                        func_table,
                        type_tree,
                        undefinable_ids,
                        scopes,
                    )?;
                    Ok((TypeCheckedStatementKind::While(tc_cond, tc_body), vec![]))
                }
                _ => Err(CompileError::new_type_error(
                    format!(
                        "while condition must be bool, found {}",
                        tc_cond.get_type().display()
                    ),
                    debug_info.location.into_iter().collect(),
                )),
            }
        }
        StatementKind::Asm(insns, args) => {
            let mut tc_args = Vec::new();
            for arg in args {
                tc_args.push(typecheck_expr(
                    arg,
                    type_table,
                    global_vars,
                    func_table,
                    return_type,
                    type_tree,
                    undefinable_ids,
                    scopes,
                )?);
            }
            Ok((
                TypeCheckedStatementKind::Asm(insns.to_vec(), tc_args),
                vec![],
            ))
        }
        StatementKind::DebugPrint(e) => {
            let tce = typecheck_expr(
                e,
                type_table,
                global_vars,
                func_table,
                return_type,
                type_tree,
                undefinable_ids,
                scopes,
            )?;
            Ok((TypeCheckedStatementKind::DebugPrint(tce), vec![]))
        }
    }?;
    Ok((
        TypeCheckedStatement {
            kind: stat,
            debug_info,
        },
        binds,
    ))
}

///Type checks a `Vec<MatchPattern>`, representing a tuple match pattern against `Type` rhs_type.
///
/// This is used in let bindings, and may have other uses in the future.
///
/// If successful this function returns a tuple containing a `TypeCheckedMatchPattern`, and a
/// `Vec<(StringId, Type)>` representing the bindings produced from this match pattern.  Otherwise
/// the function returns a `CompileError`
fn typecheck_patvec(
    rhs_type: Type,
    patterns: Vec<MatchPattern>,
    location: Option<Location>,
) -> Result<(Vec<TypeCheckedMatchPattern>, Vec<(StringId, Type)>), CompileError> {
    if let Type::Tuple(tvec) = rhs_type {
        if tvec.len() == patterns.len() {
            let mut tc_pats = Vec::new();
            let mut bindings = Vec::new();
            for (i, rhs_type) in tvec.iter().enumerate() {
                if *rhs_type == Type::Void {
                    return Err(CompileError::new_type_error(
                        "attempted to assign void in tuple binding".to_string(),
                        location.into_iter().collect(),
                    ));
                }
                let pat = &patterns[i];
                match &pat.kind {
                    MatchPatternKind::Simple(name) => {
                        tc_pats.push(TypeCheckedMatchPattern::new_simple(*name, rhs_type.clone()));
                        bindings.push((*name, rhs_type.clone()));
                    }
                    MatchPatternKind::Tuple(_) => {
                        //TODO: implement this properly
                        return Err(CompileError::new_type_error(
                            "nested pattern not yet supported in let".to_string(),
                            location.into_iter().collect(),
                        ));
                    }
                }
            }
            Ok((tc_pats, bindings))
        } else {
            Err(CompileError::new_type_error(
                "tuple-match let must receive tuple of equal size".to_string(),
                location.into_iter().collect(),
            ))
        }
    } else {
        Err(CompileError::new_type_error(
            format!(
                "tuple-match let must receive tuple value, found \"{}\"",
                rhs_type.display()
            ),
            location.into_iter().collect(),
        ))
    }
}

///Performs type checking on the expression expr.  Returns `TypeCheckedExpr` if successful, and
/// `CompileError` otherwise.
///
/// The arguments type_table, global_vars, and func_table represent the variables, globals, and
/// functions available to the expression, and return_type represents the return type of the
/// containing function. This last argument is needed as Try and CodeBlock expressions may return
/// from the function.
fn typecheck_expr(
    expr: &Expr,
    type_table: &TypeTable,
    global_vars: &HashMap<StringId, (Type, usize)>,
    func_table: &TypeTable,
    return_type: &Type,
    type_tree: &TypeTree,
    undefinable_ids: &HashMap<StringId, Option<Location>>,
    scopes: &mut Vec<(String, Option<Type>)>,
) -> Result<TypeCheckedExpr, CompileError> {
    let debug_info = expr.debug_info;
    let loc = debug_info.location;
    Ok(TypeCheckedExpr {
        kind: match &expr.kind {
            ExprKind::NewBuffer => Ok(TypeCheckedExprKind::NewBuffer),
            ExprKind::Panic => Ok(TypeCheckedExprKind::Panic),
            ExprKind::UnaryOp(op, subexpr) => {
                let tc_sub = typecheck_expr(
                    subexpr,
                    type_table,
                    global_vars,
                    func_table,
                    return_type,
                    type_tree,
                    undefinable_ids,
                    scopes,
                )?;
                typecheck_unary_op(*op, tc_sub, loc, type_tree)
            }
            ExprKind::Binary(op, sub1, sub2) => {
                let tc_sub1 = typecheck_expr(
                    sub1,
                    type_table,
                    global_vars,
                    func_table,
                    return_type,
                    type_tree,
                    undefinable_ids,
                    scopes,
                )?;
                let tc_sub2 = typecheck_expr(
                    sub2,
                    type_table,
                    global_vars,
                    func_table,
                    return_type,
                    type_tree,
                    undefinable_ids,
                    scopes,
                )?;
                typecheck_binary_op(*op, tc_sub1, tc_sub2, type_tree, loc)
            }
            ExprKind::Trinary(op, sub1, sub2, sub3) => {
                let tc_sub1 = typecheck_expr(
                    sub1,
                    type_table,
                    global_vars,
                    func_table,
                    return_type,
                    type_tree,
                    undefinable_ids,
                    scopes,
                )?;
                let tc_sub2 = typecheck_expr(
                    sub2,
                    type_table,
                    global_vars,
                    func_table,
                    return_type,
                    type_tree,
                    undefinable_ids,
                    scopes,
                )?;
                let tc_sub3 = typecheck_expr(
                    sub3,
                    type_table,
                    global_vars,
                    func_table,
                    return_type,
                    type_tree,
                    undefinable_ids,
                    scopes,
                )?;
                typecheck_trinary_op(*op, tc_sub1, tc_sub2, tc_sub3, type_tree, loc)
            }
            ExprKind::ShortcutOr(sub1, sub2) => {
                let tc_sub1 = typecheck_expr(
                    sub1,
                    type_table,
                    global_vars,
                    func_table,
                    return_type,
                    type_tree,
                    undefinable_ids,
                    scopes,
                )?;
                let tc_sub2 = typecheck_expr(
                    sub2,
                    type_table,
                    global_vars,
                    func_table,
                    return_type,
                    type_tree,
                    undefinable_ids,
                    scopes,
                )?;
                if (tc_sub1.get_type(), tc_sub2.get_type()) != (Type::Bool, Type::Bool) {
                    return Err(CompileError::new_type_error(
                        format!(
                            "operands to logical or must be boolean, got \"{}\" and \"{}\"",
                            tc_sub1.get_type().display(),
                            tc_sub2.get_type().display(),
                        ),
                        loc.into_iter().collect(),
                    ));
                }
                Ok(TypeCheckedExprKind::ShortcutOr(
                    Box::new(tc_sub1),
                    Box::new(tc_sub2),
                ))
            }
            ExprKind::ShortcutAnd(sub1, sub2) => {
                let tc_sub1 = typecheck_expr(
                    sub1,
                    type_table,
                    global_vars,
                    func_table,
                    return_type,
                    type_tree,
                    undefinable_ids,
                    scopes,
                )?;
                let tc_sub2 = typecheck_expr(
                    sub2,
                    type_table,
                    global_vars,
                    func_table,
                    return_type,
                    type_tree,
                    undefinable_ids,
                    scopes,
                )?;
                if (tc_sub1.get_type(), tc_sub2.get_type()) != (Type::Bool, Type::Bool) {
                    return Err(CompileError::new_type_error(
                        format!(
                            "operands to logical and must be boolean, got \"{}\" and \"{}\"",
                            tc_sub1.get_type().display(),
                            tc_sub2.get_type().display()
                        ),
                        loc.into_iter().collect(),
                    ));
                }
                Ok(TypeCheckedExprKind::ShortcutAnd(
                    Box::new(tc_sub1),
                    Box::new(tc_sub2),
                ))
            }
            ExprKind::OptionInitializer(inner) => {
                Ok(TypeCheckedExprKind::Variant(Box::new(typecheck_expr(
                    inner,
                    type_table,
                    global_vars,
                    func_table,
                    return_type,
                    type_tree,
                    undefinable_ids,
                    scopes,
                )?)))
            }
            ExprKind::VariableRef(name) => match func_table.get(name) {
                Some(t) => Ok(TypeCheckedExprKind::FuncRef(*name, (*t).clone())),
                None => match type_table.get(name) {
                    Some(t) => Ok(TypeCheckedExprKind::LocalVariableRef(*name, (*t).clone())),
                    None => match global_vars.get(name) {
                        Some((t, idx)) => {
                            Ok(TypeCheckedExprKind::GlobalVariableRef(*idx, t.clone()))
                        }
                        None => Err(CompileError::new_type_error(
                            "reference to unrecognized identifier".to_string(),
                            loc.into_iter().collect(),
                        )),
                    },
                },
            },
            ExprKind::TupleRef(tref, idx) => {
                let tc_sub = typecheck_expr(
                    &*tref,
                    type_table,
                    global_vars,
                    func_table,
                    return_type,
                    type_tree,
                    undefinable_ids,
                    scopes,
                )?;
                let uidx = idx.to_usize().unwrap();
                if let Type::Tuple(tv) = tc_sub.get_type() {
                    if uidx < tv.len() {
                        Ok(TypeCheckedExprKind::TupleRef(
                            Box::new(tc_sub),
                            idx.clone(),
                            tv[uidx].clone(),
                        ))
                    } else {
                        Err(CompileError::new_type_error(
                            "tuple field access to non-existent field".to_string(),
                            loc.into_iter().collect(),
                        ))
                    }
                } else {
                    Err(CompileError::new_type_error(
                        format!(
                            "tuple field access to non-tuple value of type \"{}\"",
                            tc_sub.get_type().display()
                        ),
                        loc.into_iter().collect(),
                    ))
                }
            }
            ExprKind::DotRef(sref, name) => {
                let tc_sub = typecheck_expr(
                    &*sref,
                    type_table,
                    global_vars,
                    func_table,
                    return_type,
                    type_tree,
                    undefinable_ids,
                    scopes,
                )?;
                if let Type::Struct(v) = tc_sub.get_type().get_representation(type_tree)? {
                    for sf in v.iter() {
                        if *name == sf.name {
                            let slot_num = tc_sub
                                .get_type()
                                .get_representation(type_tree)?
                                .get_struct_slot_by_name(name.clone())
                                .ok_or(CompileError::new_type_error(
                                    "Could not find name of struct field".to_string(),
                                    loc.into_iter().collect(),
                                ))?;
                            return Ok(TypeCheckedExpr {
                                kind: TypeCheckedExprKind::DotRef(
                                    Box::new(tc_sub),
                                    slot_num,
                                    v.len(),
                                    sf.tipe.clone(),
                                ),
                                debug_info,
                            });
                        }
                    }
                    Err(CompileError::new_type_error(
                        "reference to non-existent struct field".to_string(),
                        loc.into_iter().collect(),
                    ))
                } else {
                    Err(CompileError::new_type_error(
                        format!(
                            "struct field access to non-struct value of type \"{}\"",
                            tc_sub.get_type().display()
                        ),
                        loc.into_iter().collect(),
                    ))
                }
            }
            ExprKind::Constant(constant) => Ok(match constant {
                Constant::Uint(n) => TypeCheckedExprKind::Const(Value::Int(n.clone()), Type::Uint),
                Constant::Int(n) => TypeCheckedExprKind::Const(Value::Int(n.clone()), Type::Int),
                Constant::Bool(b) => {
                    TypeCheckedExprKind::Const(Value::Int(Uint256::from_bool(*b)), Type::Bool)
                }
                Constant::Option(o) => TypeCheckedExprKind::Const(o.value(), o.type_of()),
                Constant::Null => TypeCheckedExprKind::Const(Value::none(), Type::Any),
            }),
            ExprKind::FunctionCall(fexpr, args) => {
                let tc_fexpr = typecheck_expr(
                    fexpr,
                    type_table,
                    global_vars,
                    func_table,
                    return_type,
                    type_tree,
                    undefinable_ids,
                    scopes,
                )?;
                match tc_fexpr.get_type().get_representation(type_tree)? {
                    Type::Func(impure, arg_types, ret_type) => {
                        if args.len() == arg_types.len() {
                            let mut tc_args = Vec::new();
                            for i in 0..args.len() {
                                let tc_arg = typecheck_expr(
                                    &args[i],
                                    type_table,
                                    global_vars,
                                    func_table,
                                    return_type,
                                    type_tree,
                                    undefinable_ids,
                                    scopes,
                                )?;
                                tc_args.push(tc_arg);
                                let resolved_arg_type = arg_types[i].clone();
                                if !resolved_arg_type.assignable(
                                    &tc_args[i].get_type().get_representation(type_tree)?,
                                    type_tree,
                                    HashSet::new(),
                                ) {
                                    return Err(CompileError::new_type_error(
                                        format!(
                                            "wrong argument type in function call, {}",
                                            resolved_arg_type
                                                .mismatch_string(&tc_args[i].get_type(), type_tree)
                                                .unwrap_or("Compiler could not identify a specific mismatch".to_string())
                                        ),
                                        loc.into_iter().collect(),
                                    ));
                                }
                            }
                            Ok(TypeCheckedExprKind::FunctionCall(
                                Box::new(tc_fexpr),
                                tc_args,
                                *ret_type,
                                PropertiesList { pure: !impure },
                            ))
                        } else {
                            Err(CompileError::new_type_error(
                                "wrong number of args passed to function".to_string(),
                                loc.into_iter().collect(),
                            ))
                        }
                    }
                    _ => Err(CompileError::new_type_error(
                        format!(
                            "function call to non-function value of type \"{}\"",
                            tc_fexpr.get_type().get_representation(type_tree)?.display()
                        ),
                        loc.into_iter().collect(),
                    )),
                }
            }
            ExprKind::CodeBlock(block) => Ok(TypeCheckedExprKind::CodeBlock(typecheck_codeblock(
                block,
                &type_table,
                global_vars,
                func_table,
                return_type,
                type_tree,
                undefinable_ids,
                scopes,
            )?)),
            ExprKind::ArrayOrMapRef(array, index) => {
                let tc_arr = typecheck_expr(
                    &*array,
                    type_table,
                    global_vars,
                    func_table,
                    return_type,
                    type_tree,
                    undefinable_ids,
                    scopes,
                )?;
                let tc_idx = typecheck_expr(
                    &*index,
                    type_table,
                    global_vars,
                    func_table,
                    return_type,
                    type_tree,
                    undefinable_ids,
                    scopes,
                )?;
                match tc_arr.get_type().get_representation(type_tree)? {
                    Type::Array(t) => {
                        if tc_idx.get_type() == Type::Uint {
                            Ok(TypeCheckedExprKind::ArrayRef(
                                Box::new(tc_arr),
                                Box::new(tc_idx),
                                *t,
                            ))
                        } else {
                            Err(CompileError::new_type_error(
                                format!(
                                    "array index must be Uint, found \"{}\"",
                                    tc_idx.get_type().display()
                                ),
                                loc.into_iter().collect(),
                            ))
                        }
                    }
                    Type::FixedArray(t, sz) => {
                        if tc_idx.get_type() == Type::Uint {
                            Ok(TypeCheckedExprKind::FixedArrayRef(
                                Box::new(tc_arr),
                                Box::new(tc_idx),
                                sz,
                                *t,
                            ))
                        } else {
                            Err(CompileError::new_type_error(
                                format!(
                                    "fixedarray index must be uint, found \"{}\"",
                                    tc_idx.get_type().display()
                                ),
                                loc.into_iter().collect(),
                            ))
                        }
                    }
                    Type::Map(kt, vt) => {
                        if tc_idx.get_type() == *kt {
                            Ok(TypeCheckedExprKind::MapRef(
                                Box::new(tc_arr),
                                Box::new(tc_idx),
                                Type::Option(Box::new(*vt)),
                            ))
                        } else {
                            Err(CompileError::new_type_error(
                                format!(
                                    "invalid key value in map lookup, {}",
                                    kt.mismatch_string(&tc_idx.get_type(), type_tree)
                                        .expect("Did not find type mismatch")
                                ),
                                loc.into_iter().collect(),
                            ))
                        }
                    }
                    _ => Err(CompileError::new_type_error(
                        format!(
                            "fixedarray lookup in non-array type \"{}\"",
                            tc_arr.get_type().get_representation(type_tree)?.display()
                        ),
                        loc.into_iter().collect(),
                    )),
                }
            }
            ExprKind::NewArray(size_expr, tipe) => Ok(TypeCheckedExprKind::NewArray(
                Box::new(typecheck_expr(
                    size_expr,
                    type_table,
                    global_vars,
                    func_table,
                    return_type,
                    type_tree,
                    undefinable_ids,
                    scopes,
                )?),
                tipe.get_representation(type_tree)?,
                Type::Array(Box::new(tipe.clone())),
            )),
            ExprKind::NewFixedArray(size, maybe_expr) => match maybe_expr {
                Some(expr) => {
                    let tc_expr = typecheck_expr(
                        expr,
                        type_table,
                        global_vars,
                        func_table,
                        return_type,
                        type_tree,
                        undefinable_ids,
                        scopes,
                    )?;
                    Ok(TypeCheckedExprKind::NewFixedArray(
                        *size,
                        Some(Box::new(tc_expr.clone())),
                        Type::FixedArray(Box::new(tc_expr.get_type()), *size),
                    ))
                }
                None => Ok(TypeCheckedExprKind::NewFixedArray(
                    *size,
                    None,
                    Type::FixedArray(Box::new(Type::Any), *size),
                )),
            },
            ExprKind::NewMap(key_type, value_type) => Ok(TypeCheckedExprKind::NewMap(Type::Map(
                Box::new(key_type.clone()),
                Box::new(value_type.clone()),
            ))),
            ExprKind::StructInitializer(fieldvec) => {
                let mut tc_fields = Vec::new();
                let mut tc_fieldtypes = Vec::new();
                for field in fieldvec {
                    let tc_expr = typecheck_expr(
                        &field.value,
                        type_table,
                        global_vars,
                        func_table,
                        return_type,
                        type_tree,
                        undefinable_ids,
                        scopes,
                    )?;
                    tc_fields.push(TypeCheckedFieldInitializer::new(
                        field.name.clone(),
                        tc_expr.clone(),
                    ));
                    tc_fieldtypes.push(StructField::new(field.name.clone(), tc_expr.get_type()));
                }
                Ok(TypeCheckedExprKind::StructInitializer(
                    tc_fields,
                    Type::Struct(tc_fieldtypes),
                ))
            }
            ExprKind::Tuple(fields) => {
                let mut tc_fields = Vec::new();
                let mut types = Vec::new();
                for field in fields {
                    let tc_field = typecheck_expr(
                        field,
                        type_table,
                        global_vars,
                        func_table,
                        return_type,
                        type_tree,
                        undefinable_ids,
                        scopes,
                    )?;
                    types.push(tc_field.get_type().clone());
                    tc_fields.push(tc_field);
                }
                Ok(TypeCheckedExprKind::Tuple(tc_fields, Type::Tuple(types)))
            }
            ExprKind::ArrayOrMapMod(arr, index, val) => {
                let tc_arr = typecheck_expr(
                    arr,
                    type_table,
                    global_vars,
                    func_table,
                    return_type,
                    type_tree,
                    undefinable_ids,
                    scopes,
                )?;
                let tc_index = typecheck_expr(
                    index,
                    type_table,
                    global_vars,
                    func_table,
                    return_type,
                    type_tree,
                    undefinable_ids,
                    scopes,
                )?;
                let tc_val = typecheck_expr(
                    val,
                    type_table,
                    global_vars,
                    func_table,
                    return_type,
                    type_tree,
                    undefinable_ids,
                    scopes,
                )?;
                match tc_arr.get_type().get_representation(type_tree)? {
                    Type::Array(t) => {
                        if t.assignable(&tc_val.get_type(), type_tree, HashSet::new()) {
                            if tc_index.get_type() != Type::Uint {
                                Err(CompileError::new_type_error(
                                    format!(
                                        "array modifier requires uint index, found \"{}\"",
                                        tc_index.get_type().display()
                                    ),
                                    loc.into_iter().collect(),
                                ))
                            } else {
                                Ok(TypeCheckedExprKind::ArrayMod(
                                    Box::new(tc_arr),
                                    Box::new(tc_index),
                                    Box::new(tc_val),
                                    Type::Array(t),
                                ))
                            }
                        } else {
                            Err(CompileError::new_type_error(
                                format!(
                                    "mismatched types in array modifier, {}",
                                    t.mismatch_string(&tc_val.get_type(), type_tree)
                                        .expect("Did not find type mismatch")
                                ),
                                loc.into_iter().collect(),
                            ))
                        }
                    }
                    Type::FixedArray(t, sz) => {
                        if tc_index.get_type() != Type::Uint {
                            Err(CompileError::new_type_error(
                                format!(
                                    "array modifier requires uint index, found \"{}\"",
                                    tc_index.get_type().display()
                                ),
                                loc.into_iter().collect(),
                            ))
                        } else {
                            Ok(TypeCheckedExprKind::FixedArrayMod(
                                Box::new(tc_arr),
                                Box::new(tc_index),
                                Box::new(tc_val),
                                sz,
                                Type::FixedArray(t, sz),
                            ))
                        }
                    }
                    Type::Map(kt, vt) => {
                        if tc_index.get_type() == *kt {
                            if vt.assignable(&tc_val.get_type(), type_tree, HashSet::new()) {
                                Ok(TypeCheckedExprKind::MapMod(
                                    Box::new(tc_arr),
                                    Box::new(tc_index),
                                    Box::new(tc_val),
                                    Type::Map(kt, vt),
                                ))
                            } else {
                                Err(CompileError::new_type_error(
                                    format!(
                                        "invalid value type for map modifier, {}",
                                        vt.mismatch_string(&tc_val.get_type(), type_tree)
                                            .expect("Did not find type mismatch")
                                    ),
                                    loc.into_iter().collect(),
                                ))
                            }
                        } else {
                            Err(CompileError::new_type_error(
                                format!(
                                    "invalid key type for map modifier, {}",
                                    kt.mismatch_string(&tc_index.get_type(), type_tree)
                                        .expect("Did not find type mismatch")
                                ),
                                loc.into_iter().collect(),
                            ))
                        }
                    }
                    other => Err(CompileError::new_type_error(
                        format!(
                            "[] modifier must operate on array or block, found \"{}\"",
                            other.display()
                        ),
                        loc.into_iter().collect(),
                    )),
                }
            }
            ExprKind::StructMod(struc, name, val) => {
                let tc_struc = typecheck_expr(
                    struc,
                    type_table,
                    global_vars,
                    func_table,
                    return_type,
                    type_tree,
                    undefinable_ids,
                    scopes,
                )?;
                let tc_val = typecheck_expr(
                    val,
                    type_table,
                    global_vars,
                    func_table,
                    return_type,
                    type_tree,
                    undefinable_ids,
                    scopes,
                )?;
                let tcs_type = tc_struc.get_type().get_representation(type_tree)?;
                if let Type::Struct(fields) = &tcs_type {
                    match tcs_type.get_struct_slot_by_name(name.clone()) {
                        Some(index) => {
                            if fields[index].tipe.assignable(
                                &tc_val.get_type(),
                                type_tree,
                                HashSet::new(),
                            ) {
                                Ok(TypeCheckedExprKind::StructMod(
                                    Box::new(tc_struc),
                                    index,
                                    Box::new(tc_val),
                                    tcs_type,
                                ))
                            } else {
                                Err(CompileError::new_type_error(
                                    format!(
                                        "incorrect value type in struct modifier, {}",
                                        fields[index]
                                            .tipe
                                            .mismatch_string(&tc_val.get_type(), type_tree)
                                            .expect("Did not find type mismatch")
                                    ),
                                    loc.into_iter().collect(),
                                ))
                            }
                        }
                        None => Err(CompileError::new_type_error(
                            "struct modifier must use valid field name".to_string(),
                            loc.into_iter().collect(),
                        )),
                    }
                } else {
                    Err(CompileError::new_type_error(
                        format!(
                            "struct modifier must operate on a struct, found \"{}\"",
                            tcs_type.display()
                        ),
                        loc.into_iter().collect(),
                    ))
                }
            }
            ExprKind::UnsafeCast(expr, t) => Ok(TypeCheckedExprKind::Cast(
                Box::new(typecheck_expr(
                    expr,
                    type_table,
                    global_vars,
                    func_table,
                    return_type,
                    type_tree,
                    undefinable_ids,
                    scopes,
                )?),
                t.clone(),
            )),
            ExprKind::Asm(ret_type, insns, args) => {
                if *ret_type == Type::Void {
                    return Err(CompileError::new_type_error(
                        "asm expression cannot return void".to_string(),
                        loc.into_iter().collect(),
                    ));
                }
                let mut tc_args = Vec::new();
                for arg in args {
                    tc_args.push(typecheck_expr(
                        arg,
                        type_table,
                        global_vars,
                        func_table,
                        return_type,
                        type_tree,
                        undefinable_ids,
                        scopes,
                    )?);
                }
                Ok(TypeCheckedExprKind::Asm(
                    ret_type.clone(),
                    insns.to_vec(),
                    tc_args,
                ))
            }
            ExprKind::Try(inner) => {
                match return_type {
                    Type::Option(_) | Type::Any => {}
                    ret => {
                        return Err(CompileError::new_type_error(
                            format!("Can only use \"?\" operator in functions that can return option, found \"{}\"", ret.display()),
                            loc.into_iter().collect()
                        ))
                    }
                }
                let res = typecheck_expr(
                    inner,
                    type_table,
                    global_vars,
                    func_table,
                    return_type,
                    type_tree,
                    undefinable_ids,
                    scopes,
                )?;
                match res.get_type().get_representation(type_tree)? {
                    Type::Option(t) => Ok(TypeCheckedExprKind::Try(Box::new(res), *t)),
                    other => Err(CompileError::new_type_error(
                        format!(
                            "Try expression requires option type, found \"{}\"",
                            other.display()
                        ),
                        loc.into_iter().collect(),
                    )),
                }
            }
            ExprKind::If(cond, block, else_block) => {
                let cond_expr = typecheck_expr(
                    cond,
                    type_table,
                    global_vars,
                    func_table,
                    return_type,
                    type_tree,
                    undefinable_ids,
                    scopes,
                )?;
                let block = typecheck_codeblock(
                    block,
                    type_table,
                    global_vars,
                    func_table,
                    return_type,
                    type_tree,
                    undefinable_ids,
                    scopes,
                )?;
                let else_block = else_block
                    .clone()
                    .map(|e| {
                        typecheck_codeblock(
                            &e,
                            type_table,
                            global_vars,
                            func_table,
                            return_type,
                            type_tree,
                            undefinable_ids,
                            scopes,
                        )
                    })
                    .transpose()?;
                if cond_expr.get_type() != Type::Bool {
                    Err(CompileError::new_type_error(
                        format!(
                            "Condition of if expression must be bool: found \"{}\"",
                            cond_expr.get_type().display()
                        ),
                        debug_info.location.into_iter().collect(),
                    ))
                } else {
                    let block_type = block.get_type();
                    let else_type = else_block
                        .clone()
                        .map(|b| b.get_type())
                        .unwrap_or(Type::Void);
                    let if_type = if block_type.assignable(&else_type, type_tree, HashSet::new()) {
                        block_type
                    } else if else_type.assignable(&block_type, type_tree, HashSet::new()) {
                        else_type
                    } else {
                        return Err(CompileError::new_type_error(
                            format!(
                                "Mismatch of if and else types found: \"{}\" and \"{}\"",
                                block_type.display(),
                                else_type.display()
                            ),
                            debug_info.location.into_iter().collect(),
                        ));
                    };
                    Ok(TypeCheckedExprKind::If(
                        Box::new(cond_expr),
                        block,
                        else_block,
                        if_type,
                    ))
                }
            }
            ExprKind::IfLet(l, r, if_block, else_block) => {
                let tcr = typecheck_expr(
                    r,
                    type_table,
                    global_vars,
                    func_table,
                    return_type,
                    type_tree,
                    undefinable_ids,
                    scopes,
                )?;
                let tct = match tcr.get_type() {
                    Type::Option(t) => *t,
                    unexpected => {
                        return Err(CompileError::new_type_error(
                            format!("Expected option type got: \"{}\"", unexpected.display()),
                            debug_info.location.into_iter().collect(),
                        ))
                    }
                };
                let mut inner_type_table = type_table.clone();
                inner_type_table.insert(*l, tct);
                let checked_block = typecheck_codeblock(
                    if_block,
                    &inner_type_table,
                    global_vars,
                    func_table,
                    return_type,
                    type_tree,
                    undefinable_ids,
                    scopes,
                )?;
                let checked_else = else_block
                    .clone()
                    .map(|block| {
                        typecheck_codeblock(
                            &block,
                            type_table,
                            global_vars,
                            func_table,
                            return_type,
                            type_tree,
                            undefinable_ids,
                            scopes,
                        )
                    })
                    .transpose()?;
                let block_type = checked_block.get_type();
                let else_type = checked_else
                    .clone()
                    .map(|b| b.get_type())
                    .unwrap_or(Type::Void);
                let if_let_type = if block_type.assignable(&else_type, type_tree, HashSet::new()) {
                    block_type
                } else if else_type.assignable(&block_type, type_tree, HashSet::new()) {
                    else_type
                } else {
                    return Err(CompileError::new_type_error(
                        format!(
                            "Mismatch of if and else types found: \"{}\" and \"{}\"",
                            block_type.display(),
                            else_type.display()
                        ),
                        debug_info.location.into_iter().collect(),
                    ));
                };
                Ok(TypeCheckedExprKind::IfLet(
                    *l,
                    Box::new(tcr),
                    checked_block,
                    checked_else,
                    if_let_type,
                ))
            }
            ExprKind::Loop(stats) => Ok(TypeCheckedExprKind::Loop(typecheck_statement_sequence(
                stats,
                return_type,
                type_table,
                global_vars,
                func_table,
                type_tree,
                undefinable_ids,
                scopes,
            )?)),
        }?,
        debug_info,
    })
}

///Attempts to apply the `UnaryOp` op, to `TypeCheckedExpr` sub_expr, producing a `TypeCheckedExpr`
/// if successful, and a `CompileError` otherwise.  The argument loc is used to record the location of
/// op for use in formatting the `CompileError`.
fn typecheck_unary_op(
    op: UnaryOp,
    sub_expr: TypeCheckedExpr,
    loc: Option<Location>,
    type_tree: &TypeTree,
) -> Result<TypeCheckedExprKind, CompileError> {
    let tc_type = sub_expr.get_type().get_representation(type_tree)?;
    match op {
        UnaryOp::Minus => match tc_type {
            Type::Int => {
                if let TypeCheckedExprKind::Const(Value::Int(ui), _) = sub_expr.kind {
                    Ok(TypeCheckedExprKind::Const(
                        Value::Int(ui.unary_minus().unwrap()),
                        Type::Int,
                    ))
                } else {
                    Ok(TypeCheckedExprKind::UnaryOp(
                        UnaryOp::Minus,
                        Box::new(sub_expr),
                        Type::Int,
                    ))
                }
            }
            other => Err(CompileError::new_type_error(
                format!(
                    "invalid operand type \"{}\" for unary minus",
                    other.display()
                ),
                loc.into_iter().collect(),
            )),
        },
        UnaryOp::BitwiseNeg => {
            if let TypeCheckedExprKind::Const(Value::Int(ui), _) = sub_expr.kind {
                match tc_type {
                    Type::Uint | Type::Int | Type::Bytes32 => Ok(TypeCheckedExprKind::Const(
                        Value::Int(ui.bitwise_neg()),
                        tc_type,
                    )),
                    other => Err(CompileError::new_type_error(
                        format!(
                            "invalid operand type \"{}\" for bitwise negation",
                            other.display()
                        ),
                        loc.into_iter().collect(),
                    )),
                }
            } else {
                match tc_type {
                    Type::Uint | Type::Int | Type::Bytes32 => Ok(TypeCheckedExprKind::UnaryOp(
                        UnaryOp::BitwiseNeg,
                        Box::new(sub_expr),
                        tc_type,
                    )),
                    other => Err(CompileError::new_type_error(
                        format!(
                            "invalid operand type \"{}\" for bitwise negation",
                            other.display()
                        ),
                        loc.into_iter().collect(),
                    )),
                }
            }
        }
        UnaryOp::Not => match tc_type {
            Type::Bool => {
                if let TypeCheckedExprKind::Const(Value::Int(ui), _) = sub_expr.kind {
                    let b = ui.to_usize().unwrap();
                    Ok(TypeCheckedExprKind::Const(
                        Value::Int(Uint256::from_usize(1 - b)),
                        Type::Bool,
                    ))
                } else {
                    Ok(TypeCheckedExprKind::UnaryOp(
                        UnaryOp::Not,
                        Box::new(sub_expr),
                        Type::Bool,
                    ))
                }
            }
            other => Err(CompileError::new_type_error(
                format!(
                    "invalid operand type \"{}\" for logical negation",
                    other.display()
                ),
                loc.into_iter().collect(),
            )),
        },
        UnaryOp::Hash => {
            if let TypeCheckedExprKind::Const(Value::Int(ui), _) = sub_expr.kind {
                Ok(TypeCheckedExprKind::Const(
                    Value::Int(ui.avm_hash()),
                    Type::Bytes32,
                ))
            } else {
                Ok(TypeCheckedExprKind::UnaryOp(
                    UnaryOp::Hash,
                    Box::new(sub_expr),
                    Type::Bytes32,
                ))
            }
        }
        UnaryOp::Len => match tc_type {
            Type::Tuple(tv) => Ok(TypeCheckedExprKind::Const(
                Value::Int(Uint256::from_usize(tv.len())),
                Type::Uint,
            )),
            Type::FixedArray(_, sz) => Ok(TypeCheckedExprKind::Const(
                Value::Int(Uint256::from_usize(sz)),
                Type::Uint,
            )),
            Type::Array(_) => Ok(TypeCheckedExprKind::UnaryOp(
                UnaryOp::Len,
                Box::new(sub_expr),
                Type::Uint,
            )),
            other => Err(CompileError::new_type_error(
                format!("invalid operand type \"{}\" for len", other.display()),
                loc.into_iter().collect(),
            )),
        },
        UnaryOp::ToUint => {
            if let TypeCheckedExprKind::Const(Value::Int(val), _) = sub_expr.kind {
                Ok(TypeCheckedExprKind::Const(Value::Int(val), Type::Uint))
            } else {
                match tc_type {
                    Type::Uint | Type::Int | Type::Bytes32 | Type::EthAddress | Type::Bool => {
                        Ok(TypeCheckedExprKind::UnaryOp(
                            UnaryOp::ToUint,
                            Box::new(sub_expr),
                            Type::Uint,
                        ))
                    }
                    other => Err(CompileError::new_type_error(
                        format!("invalid operand type \"{}\" for uint()", other.display()),
                        loc.into_iter().collect(),
                    )),
                }
            }
        }
        UnaryOp::ToInt => {
            if let TypeCheckedExprKind::Const(Value::Int(val), _) = sub_expr.kind {
                Ok(TypeCheckedExprKind::Const(Value::Int(val), Type::Int))
            } else {
                match tc_type {
                    Type::Uint | Type::Int | Type::Bytes32 | Type::EthAddress | Type::Bool => Ok(
                        TypeCheckedExprKind::UnaryOp(UnaryOp::ToInt, Box::new(sub_expr), Type::Int),
                    ),
                    other => Err(CompileError::new_type_error(
                        format!("invalid operand type \"{}\" for int()", other.display()),
                        loc.into_iter().collect(),
                    )),
                }
            }
        }
        UnaryOp::ToBytes32 => {
            if let TypeCheckedExprKind::Const(Value::Int(val), _) = sub_expr.kind {
                Ok(TypeCheckedExprKind::Const(Value::Int(val), Type::Bytes32))
            } else {
                match tc_type {
                    Type::Uint | Type::Int | Type::Bytes32 | Type::EthAddress | Type::Bool => {
                        Ok(TypeCheckedExprKind::UnaryOp(
                            UnaryOp::ToBytes32,
                            Box::new(sub_expr),
                            Type::Bytes32,
                        ))
                    }
                    other => Err(CompileError::new_type_error(
                        format!("invalid operand type \"{}\" for bytes32()", other.display()),
                        loc.into_iter().collect(),
                    )),
                }
            }
        }
        UnaryOp::ToAddress => {
            if let TypeCheckedExprKind::Const(Value::Int(val), _) = sub_expr.kind {
                Ok(TypeCheckedExprKind::Const(
                    Value::Int(
                        val.modulo(
                            &Uint256::from_string_hex(
                                "1__0000_0000__0000_0000__0000_0000__0000_0000__0000_0000",
                            ) //2^160, 1+max address
                            .unwrap(), //safe because we know this str is valid
                        )
                        .unwrap(), //safe because we know this str isn't 0
                    ),
                    Type::EthAddress,
                ))
            } else {
                match tc_type {
                    Type::Uint | Type::Int | Type::Bytes32 | Type::EthAddress | Type::Bool => {
                        Ok(TypeCheckedExprKind::UnaryOp(
                            UnaryOp::ToAddress,
                            Box::new(sub_expr),
                            Type::EthAddress,
                        ))
                    }
                    other => Err(CompileError::new_type_error(
                        format!(
                            "invalid operand type \"{}\" for address cast",
                            other.display()
                        ),
                        loc.into_iter().collect(),
                    )),
                }
            }
        }
    }
}

///Attempts to apply the `BinaryOp` op, to `TypeCheckedExpr`s tcs1 on the left, and tcs2 on the
/// right.
///
/// This produces a `TypeCheckedExpr` if successful, and a `CompileError` otherwise.  The argument loc
/// is used to record the location of op for use in formatting the `CompileError`.
fn typecheck_binary_op(
    mut op: BinaryOp,
    mut tcs1: TypeCheckedExpr,
    mut tcs2: TypeCheckedExpr,
    type_tree: &TypeTree,
    loc: Option<Location>,
) -> Result<TypeCheckedExprKind, CompileError> {
    if let TypeCheckedExprKind::Const(Value::Int(val2), t2) = tcs2.kind.clone() {
        if let TypeCheckedExprKind::Const(Value::Int(val1), t1) = tcs1.kind.clone() {
            // both args are constants, so we can do the op at compile time
            match op {
                BinaryOp::GetBuffer256 | BinaryOp::GetBuffer64 | BinaryOp::GetBuffer8 => {}
                _ => {
                    return typecheck_binary_op_const(op, val1, t1, val2, t2, loc);
                }
            }
        } else {
            match op {
                BinaryOp::Plus
                | BinaryOp::Times
                | BinaryOp::Equal
                | BinaryOp::NotEqual
                | BinaryOp::BitwiseAnd
                | BinaryOp::BitwiseOr
                | BinaryOp::BitwiseXor => {
                    // swap the args, so code generator will be able to supply the constant as an immediate
                    std::mem::swap(&mut tcs1, &mut tcs2);
                }
                BinaryOp::LessThan => {
                    op = BinaryOp::GreaterThan;
                    std::mem::swap(&mut tcs1, &mut tcs2);
                }
                BinaryOp::GreaterThan => {
                    op = BinaryOp::LessThan;
                    std::mem::swap(&mut tcs1, &mut tcs2);
                }
                BinaryOp::LessEq => {
                    op = BinaryOp::GreaterEq;
                    std::mem::swap(&mut tcs1, &mut tcs2)
                }
                BinaryOp::GreaterEq => {
                    op = BinaryOp::LessEq;
                    std::mem::swap(&mut tcs1, &mut tcs2)
                }
                _ => {}
            }
        }
    }
    let subtype1 = tcs1.get_type().get_representation(type_tree)?;
    let subtype2 = tcs2.get_type().get_representation(type_tree)?;
    match op {
        BinaryOp::Plus | BinaryOp::Minus | BinaryOp::Times => match (subtype1, subtype2) {
            (Type::Uint, Type::Uint) => Ok(TypeCheckedExprKind::Binary(
                op,
                Box::new(tcs1),
                Box::new(tcs2),
                Type::Uint,
            )),
            (Type::Int, Type::Int) => Ok(TypeCheckedExprKind::Binary(
                op,
                Box::new(tcs1),
                Box::new(tcs2),
                Type::Int,
            )),
            (subtype1, subtype2) => Err(CompileError::new_type_error(
                format!(
                    "invalid argument types to binary op: \"{}\" and \"{}\"",
                    subtype1.display(),
                    subtype2.display()
                ),
                loc.into_iter().collect(),
            )),
        },
        BinaryOp::Div => match (subtype1, subtype2) {
            (Type::Uint, Type::Uint) => Ok(TypeCheckedExprKind::Binary(
                op,
                Box::new(tcs1),
                Box::new(tcs2),
                Type::Uint,
            )),
            (Type::Int, Type::Int) => Ok(TypeCheckedExprKind::Binary(
                BinaryOp::Sdiv,
                Box::new(tcs1),
                Box::new(tcs2),
                Type::Int,
            )),
            (subtype1, subtype2) => Err(CompileError::new_type_error(
                format!(
                    "invalid argument types to divide: \"{}\" and \"{}\"",
                    subtype1.display(),
                    subtype2.display()
                ),
                loc.into_iter().collect(),
            )),
        },
        BinaryOp::GetBuffer8 => match (subtype1, subtype2) {
            (Type::Uint, Type::Buffer) => Ok(TypeCheckedExprKind::Binary(
                op,
                Box::new(tcs1),
                Box::new(tcs2),
                Type::Uint,
            )),
            (subtype1, subtype2) => Err(CompileError::new_type_error(
                format!(
                    "invalid argument types to getbuffer8: \"{}\" and \"{}\"",
                    subtype1.display(),
                    subtype2.display()
                ),
                loc.into_iter().collect(),
            )),
        },
        BinaryOp::GetBuffer64 => match (subtype1, subtype2) {
            (Type::Uint, Type::Buffer) => Ok(TypeCheckedExprKind::Binary(
                op,
                Box::new(tcs1),
                Box::new(tcs2),
                Type::Uint,
            )),
            (subtype1, subtype2) => Err(CompileError::new_type_error(
                format!(
                    "invalid argument types to getbuffer64: \"{}\" and \"{}\"",
                    subtype1.display(),
                    subtype2.display()
                ),
                loc.into_iter().collect(),
            )),
        },
        BinaryOp::GetBuffer256 => match (subtype1, subtype2) {
            (Type::Uint, Type::Buffer) => Ok(TypeCheckedExprKind::Binary(
                op,
                Box::new(tcs1),
                Box::new(tcs2),
                Type::Uint,
            )),
            (subtype1, subtype2) => Err(CompileError::new_type_error(
                format!(
                    "invalid argument types to getbuffer256: \"{}\" and \"{}\"",
                    subtype1.display(),
                    subtype2.display()
                ),
                loc.into_iter().collect(),
            )),
        },
        BinaryOp::Mod => match (subtype1, subtype2) {
            (Type::Uint, Type::Uint) => Ok(TypeCheckedExprKind::Binary(
                op,
                Box::new(tcs1),
                Box::new(tcs2),
                Type::Uint,
            )),
            (Type::Int, Type::Int) => Ok(TypeCheckedExprKind::Binary(
                BinaryOp::Smod,
                Box::new(tcs1),
                Box::new(tcs2),
                Type::Int,
            )),
            (subtype1, subtype2) => Err(CompileError::new_type_error(
                format!(
                    "invalid argument types to mod: \"{}\" and \"{}\"",
                    subtype1.display(),
                    subtype2.display()
                ),
                loc.into_iter().collect(),
            )),
        },
        BinaryOp::LessThan => match (subtype1, subtype2) {
            (Type::Uint, Type::Uint) => Ok(TypeCheckedExprKind::Binary(
                op,
                Box::new(tcs1),
                Box::new(tcs2),
                Type::Bool,
            )),
            (Type::Int, Type::Int) => Ok(TypeCheckedExprKind::Binary(
                BinaryOp::SLessThan,
                Box::new(tcs1),
                Box::new(tcs2),
                Type::Bool,
            )),
            (subtype1, subtype2) => Err(CompileError::new_type_error(
                format!(
                    "invalid argument types to <: \"{}\" and \"{}\"",
                    subtype1.display(),
                    subtype2.display()
                ),
                loc.into_iter().collect(),
            )),
        },
        BinaryOp::GreaterThan => match (subtype1, subtype2) {
            (Type::Uint, Type::Uint) => Ok(TypeCheckedExprKind::Binary(
                op,
                Box::new(tcs1),
                Box::new(tcs2),
                Type::Bool,
            )),
            (Type::Int, Type::Int) => Ok(TypeCheckedExprKind::Binary(
                BinaryOp::SGreaterThan,
                Box::new(tcs1),
                Box::new(tcs2),
                Type::Bool,
            )),
            (subtype1, subtype2) => Err(CompileError::new_type_error(
                format!(
                    "invalid argument types to >: \"{}\" and \"{}\"",
                    subtype1.display(),
                    subtype2.display()
                ),
                loc.into_iter().collect(),
            )),
        },
        BinaryOp::LessEq => match (subtype1, subtype2) {
            (Type::Uint, Type::Uint) => Ok(TypeCheckedExprKind::Binary(
                op,
                Box::new(tcs1),
                Box::new(tcs2),
                Type::Bool,
            )),
            (Type::Int, Type::Int) => Ok(TypeCheckedExprKind::Binary(
                BinaryOp::SLessEq,
                Box::new(tcs1),
                Box::new(tcs2),
                Type::Bool,
            )),
            (subtype1, subtype2) => Err(CompileError::new_type_error(
                format!(
                    "invalid argument types to <=: \"{}\" and \"{}\"",
                    subtype1.display(),
                    subtype2.display()
                ),
                loc.into_iter().collect(),
            )),
        },
        BinaryOp::GreaterEq => match (subtype1, subtype2) {
            (Type::Uint, Type::Uint) => Ok(TypeCheckedExprKind::Binary(
                op,
                Box::new(tcs1),
                Box::new(tcs2),
                Type::Bool,
            )),
            (Type::Int, Type::Int) => Ok(TypeCheckedExprKind::Binary(
                BinaryOp::SGreaterEq,
                Box::new(tcs1),
                Box::new(tcs2),
                Type::Bool,
            )),
            (subtype1, subtype2) => Err(CompileError::new_type_error(
                format!(
                    "invalid argument types to >=: \"{}\" and \"{}\"",
                    subtype1.display(),
                    subtype2.display()
                ),
                loc.into_iter().collect(),
            )),
        },
        BinaryOp::Equal | BinaryOp::NotEqual => {
            if subtype1 != Type::Void
                && subtype2 != Type::Void
                && ((subtype1 == Type::Any) || (subtype2 == Type::Any) || (subtype1 == subtype2))
            {
                Ok(TypeCheckedExprKind::Binary(
                    op,
                    Box::new(tcs1),
                    Box::new(tcs2),
                    Type::Bool,
                ))
            } else {
                Err(CompileError::new_type_error(
                    format!(
                        "invalid argument types to equality comparison: \"{}\" and \"{}\"",
                        subtype1.display(),
                        subtype2.display()
                    ),
                    loc.into_iter().collect(),
                ))
            }
        }
        BinaryOp::BitwiseAnd
        | BinaryOp::BitwiseOr
        | BinaryOp::BitwiseXor
        | BinaryOp::ShiftLeft
        | BinaryOp::ShiftRight => match (subtype1, subtype2) {
            (Type::Uint, Type::Uint) => Ok(TypeCheckedExprKind::Binary(
                op,
                Box::new(tcs1),
                Box::new(tcs2),
                Type::Uint,
            )),
            (Type::Int, Type::Int) => Ok(TypeCheckedExprKind::Binary(
                op,
                Box::new(tcs1),
                Box::new(tcs2),
                Type::Int,
            )),
            (Type::Bytes32, Type::Bytes32) => Ok(TypeCheckedExprKind::Binary(
                op,
                Box::new(tcs1),
                Box::new(tcs2),
                Type::Bytes32,
            )),
            (subtype1, subtype2) => Err(CompileError::new_type_error(
                format!(
                    "invalid argument types to binary bitwise operator: \"{}\" and \"{}\"",
                    subtype1.display(),
                    subtype2.display()
                ),
                loc.into_iter().collect(),
            )),
        },
        BinaryOp::_LogicalAnd | BinaryOp::LogicalOr => match (subtype1, subtype2) {
            (Type::Bool, Type::Bool) => Ok(TypeCheckedExprKind::Binary(
                op,
                Box::new(tcs1),
                Box::new(tcs2),
                Type::Bool,
            )),
            (subtype1, subtype2) => Err(CompileError::new_type_error(
                format!(
                    "invalid argument types to binary logical operator: \"{}\" and \"{}\"",
                    subtype1.display(),
                    subtype2.display()
                ),
                loc.into_iter().collect(),
            )),
        },
        BinaryOp::Hash => match (subtype1, subtype2) {
            (Type::Bytes32, Type::Bytes32) => Ok(TypeCheckedExprKind::Binary(
                op,
                Box::new(tcs1),
                Box::new(tcs2),
                Type::Bytes32,
            )),
            (subtype1, subtype2) => Err(CompileError::new_type_error(
                format!(
                    "invalid argument types to binary hash operator: \"{}\" and \"{}\"",
                    subtype1.display(),
                    subtype2.display()
                ),
                loc.into_iter().collect(),
            )),
        },
        BinaryOp::Smod
        | BinaryOp::Sdiv
        | BinaryOp::SLessThan
        | BinaryOp::SGreaterThan
        | BinaryOp::SLessEq
        | BinaryOp::SGreaterEq => {
            panic!("unexpected op in typecheck_binary_op");
        }
    }
}

fn typecheck_trinary_op(
    op: TrinaryOp,
    tcs1: TypeCheckedExpr,
    tcs2: TypeCheckedExpr,
    tcs3: TypeCheckedExpr,
    type_tree: &TypeTree,
    loc: Option<Location>,
) -> Result<TypeCheckedExprKind, CompileError> {
    let subtype1 = tcs1.get_type().get_representation(type_tree)?;
    let subtype2 = tcs2.get_type().get_representation(type_tree)?;
    let subtype3 = tcs3.get_type().get_representation(type_tree)?;
    match op {
        TrinaryOp::SetBuffer8 | TrinaryOp::SetBuffer64 | TrinaryOp::SetBuffer256 => {
            match (subtype1, subtype2, subtype3) {
                (Type::Uint, Type::Uint, Type::Buffer) => Ok(TypeCheckedExprKind::Trinary(
                    op,
                    Box::new(tcs1),
                    Box::new(tcs2),
                    Box::new(tcs3),
                    Type::Buffer,
                )),
                (t1, t2, t3) => Err(CompileError::new_type_error(
                    format!(
                        "invalid argument types to 3-ary op: \"{}\", \"{}\" and \"{}\"",
                        t1.display(),
                        t2.display(),
                        t3.display()
                    ),
                    loc.into_iter().collect(),
                )),
            }
        }
    }
}

///Version of `typecheck_binary_op` for when both sub expressions are constant integer types.
///
/// This is used internally by `typecheck_binary_op`, so this generally does not need to be called
/// directly.
///
/// The arguments val1, and t1 represent the value of the left subexpression, and its type, and val2
/// and t2 represent the value and type of the right subexpression, loc is used to format the
/// `CompileError` in case of failure.
fn typecheck_binary_op_const(
    op: BinaryOp,
    val1: Uint256,
    t1: Type,
    val2: Uint256,
    t2: Type,
    loc: Option<Location>,
) -> Result<TypeCheckedExprKind, CompileError> {
    match op {
        BinaryOp::Plus | BinaryOp::Minus | BinaryOp::Times => match (&t1, &t2) {
            (Type::Uint, Type::Uint) | (Type::Int, Type::Int) => Ok(TypeCheckedExprKind::Const(
                Value::Int(match op {
                    BinaryOp::Plus => val1.add(&val2),
                    BinaryOp::Minus => {
                        if let Some(val) = val1.sub(&val2) {
                            val
                        } else {
                            return Err(CompileError::new_type_error(
                                "underflow on substraction".to_string(),
                                loc.into_iter().collect(),
                            ));
                        }
                    }
                    BinaryOp::Times => val1.mul(&val2),
                    _ => {
                        panic!();
                    }
                }),
                t1,
            )),
            _ => Err(CompileError::new_type_error(
                format!(
                    "invalid argument types to binary op: \"{}\" and \"{}\"",
                    t1.display(),
                    t2.display()
                ),
                loc.into_iter().collect(),
            )),
        },
        BinaryOp::Div => match (&t1, &t2) {
            (Type::Uint, Type::Uint) => match val1.div(&val2) {
                Some(v) => Ok(TypeCheckedExprKind::Const(Value::Int(v), t1)),
                None => Err(CompileError::new_type_error(
                    "divide by constant zero".to_string(),
                    loc.into_iter().collect(),
                )),
            },
            (Type::Int, Type::Int) => match val1.sdiv(&val2) {
                Some(v) => Ok(TypeCheckedExprKind::Const(Value::Int(v), t1)),
                None => Err(CompileError::new_type_error(
                    "divide by constant zero".to_string(),
                    loc.into_iter().collect(),
                )),
            },
            _ => Err(CompileError::new_type_error(
                format!(
                    "invalid argument types to divide: \"{}\" and \"{}\"",
                    t1.display(),
                    t2.display()
                ),
                loc.into_iter().collect(),
            )),
        },
        BinaryOp::Mod => match (&t1, &t2) {
            (Type::Uint, Type::Uint) => match val1.modulo(&val2) {
                Some(v) => Ok(TypeCheckedExprKind::Const(Value::Int(v), t1)),
                None => Err(CompileError::new_type_error(
                    "divide by constant zero".to_string(),
                    loc.into_iter().collect(),
                )),
            },
            (Type::Int, Type::Int) => match val1.smodulo(&val2) {
                Some(v) => Ok(TypeCheckedExprKind::Const(Value::Int(v), t1)),
                None => Err(CompileError::new_type_error(
                    "divide by constant zero".to_string(),
                    loc.into_iter().collect(),
                )),
            },
            _ => Err(CompileError::new_type_error(
                format!(
                    "invalid argument types to mod: \"{}\" and \"{}\"",
                    t1.display(),
                    t2.display()
                ),
                loc.into_iter().collect(),
            )),
        },
        BinaryOp::LessThan => match (t1, t2) {
            (Type::Uint, Type::Uint) => Ok(TypeCheckedExprKind::Const(
                Value::Int(Uint256::from_bool(val1 < val2)),
                Type::Bool,
            )),
            (Type::Int, Type::Int) => Ok(TypeCheckedExprKind::Const(
                Value::Int(Uint256::from_bool(val1.s_less_than(&val2))),
                Type::Bool,
            )),
            (t1, t2) => Err(CompileError::new_type_error(
                format!(
                    "invalid argument types to <: \"{}\" and \"{}\"",
                    t1.display(),
                    t2.display()
                ),
                loc.into_iter().collect(),
            )),
        },
        BinaryOp::GreaterThan => match (t1, t2) {
            (Type::Uint, Type::Uint) => Ok(TypeCheckedExprKind::Const(
                Value::Int(Uint256::from_bool(val1 > val2)),
                Type::Bool,
            )),
            (Type::Int, Type::Int) => Ok(TypeCheckedExprKind::Const(
                Value::Int(Uint256::from_bool(val2.s_less_than(&val1))),
                Type::Bool,
            )),
            (t1, t2) => Err(CompileError::new_type_error(
                format!(
                    "invalid argument types to >: \"{}\" and \"{}\"",
                    t1.display(),
                    t2.display()
                ),
                loc.into_iter().collect(),
            )),
        },
        BinaryOp::LessEq => match (t1, t2) {
            (Type::Uint, Type::Uint) => Ok(TypeCheckedExprKind::Const(
                Value::Int(Uint256::from_bool(val1 <= val2)),
                Type::Bool,
            )),
            (Type::Int, Type::Int) => Ok(TypeCheckedExprKind::Const(
                Value::Int(Uint256::from_bool(!val2.s_less_than(&val1))),
                Type::Bool,
            )),
            (t1, t2) => Err(CompileError::new_type_error(
                format!(
                    "invalid argument types to <=: \"{}\" and \"{}\"",
                    t1.display(),
                    t2.display()
                ),
                loc.into_iter().collect(),
            )),
        },
        BinaryOp::GreaterEq => match (t1, t2) {
            (Type::Uint, Type::Uint) => Ok(TypeCheckedExprKind::Const(
                Value::Int(Uint256::from_bool(val1 >= val2)),
                Type::Bool,
            )),
            (Type::Int, Type::Int) => Ok(TypeCheckedExprKind::Const(
                Value::Int(Uint256::from_bool(!val1.s_less_than(&val2))),
                Type::Bool,
            )),
            (t1, t2) => Err(CompileError::new_type_error(
                format!(
                    "invalid argument types to >=: \"{}\" and \"{}\"",
                    t1.display(),
                    t2.display()
                ),
                loc.into_iter().collect(),
            )),
        },
        BinaryOp::Equal
        | BinaryOp::NotEqual
        | BinaryOp::BitwiseAnd
        | BinaryOp::BitwiseOr
        | BinaryOp::ShiftLeft
        | BinaryOp::ShiftRight
        | BinaryOp::BitwiseXor
        | BinaryOp::Hash => {
            if t1 == t2 {
                Ok(TypeCheckedExprKind::Const(
                    Value::Int(match op {
                        BinaryOp::Equal => Uint256::from_bool(val1 == val2),
                        BinaryOp::NotEqual => Uint256::from_bool(val1 != val2),
                        BinaryOp::BitwiseAnd => val1.bitwise_and(&val2),
                        BinaryOp::BitwiseOr => val1.bitwise_or(&val2),
                        BinaryOp::BitwiseXor => val1.bitwise_xor(&val2),
                        BinaryOp::Hash => {
                            if let Type::Bytes32 = t1 {
                                return Ok(TypeCheckedExprKind::Const(
                                    Value::avm_hash2(&Value::Int(val1), &Value::Int(val2)),
                                    Type::Bool,
                                ));
                            } else {
                                return Err(CompileError::new_type_error(
                                    format!(
                                        "invalid argument types to binary op: \"{}\" and \"{}\"",
                                        t1.display(),
                                        t2.display()
                                    ),
                                    loc.into_iter().collect(),
                                ));
                            }
                        }
                        _ => {
                            panic!();
                        }
                    }),
                    Type::Bool,
                ))
            } else {
                Err(CompileError::new_type_error(
                    format!(
                        "invalid argument types to binary op: \"{}\" and \"{}\"",
                        t1.display(),
                        t2.display()
                    ),
                    loc.into_iter().collect(),
                ))
            }
        }
        BinaryOp::_LogicalAnd => {
            if (t1 == Type::Bool) && (t2 == Type::Bool) {
                Ok(TypeCheckedExprKind::Const(
                    Value::Int(Uint256::from_bool(!val1.is_zero() && !val2.is_zero())),
                    Type::Bool,
                ))
            } else {
                Err(CompileError::new_type_error(
                    format!(
                        "invalid argument types to logical and: \"{}\" and \"{}\"",
                        t1.display(),
                        t2.display()
                    ),
                    loc.into_iter().collect(),
                ))
            }
        }
        BinaryOp::LogicalOr => {
            if (t1 == Type::Bool) && (t2 == Type::Bool) {
                Ok(TypeCheckedExprKind::Const(
                    Value::Int(Uint256::from_bool(!val1.is_zero() || !val2.is_zero())),
                    Type::Bool,
                ))
            } else {
                Err(CompileError::new_type_error(
                    format!(
                        "invalid argument types to logical or: \"{}\" and \"{}\"",
                        t1.display(),
                        t2.display()
                    ),
                    loc.into_iter().collect(),
                ))
            }
        }
        BinaryOp::Smod
        | BinaryOp::GetBuffer8
        | BinaryOp::GetBuffer64
        | BinaryOp::GetBuffer256
        | BinaryOp::Sdiv
        | BinaryOp::SLessThan
        | BinaryOp::SGreaterThan
        | BinaryOp::SLessEq
        | BinaryOp::SGreaterEq => {
            panic!("unexpected op in typecheck_binary_op");
        }
    }
}

#[derive(Debug, Clone, Eq, PartialEq)]
pub struct TypeCheckedCodeBlock {
    pub body: Vec<TypeCheckedStatement>,
    pub ret_expr: Option<Box<TypeCheckedExpr>>,
    pub scope: Option<String>,
}

impl TypeCheckedCodeBlock {
    fn new(
        body: Vec<TypeCheckedStatement>,
        ret_expr: Option<Box<TypeCheckedExpr>>,
        scope: Option<String>,
    ) -> Self {
        Self {
            body,
            ret_expr,
            scope,
        }
    }
    pub fn get_type(&self) -> Type {
        self.ret_expr
            .clone()
            .map(|r| r.get_type())
            .unwrap_or(Type::Void)
    }
}

impl AbstractSyntaxTree for TypeCheckedCodeBlock {
    fn child_nodes(&mut self) -> Vec<TypeCheckedNode> {
        self.body
            .iter_mut()
            .map(|stat| TypeCheckedNode::Statement(stat))
            .chain(
                self.ret_expr
                    .iter_mut()
                    .map(|exp| TypeCheckedNode::Expression(exp)),
            )
            .collect()
    }
    fn is_pure(&mut self) -> bool {
        self.body.iter_mut().all(|statement| statement.is_pure())
            && self
                .ret_expr
                .as_mut()
                .map(|expr| expr.is_pure())
                .unwrap_or(true)
    }
}

fn typecheck_codeblock(
    block: &CodeBlock,
    type_table: &TypeTable,
    global_vars: &HashMap<StringId, (Type, usize)>,
    func_table: &TypeTable,
    return_type: &Type,
    type_tree: &TypeTree,
    undefinable_ids: &HashMap<StringId, Option<Location>>,
    scopes: &mut Vec<(String, Option<Type>)>,
) -> Result<TypeCheckedCodeBlock, CompileError> {
    let mut output = Vec::new();
    let mut block_bindings = Vec::new();
    scopes.push(("_".to_string(), None));
    for statement in &block.body {
        let mut inner_type_table = type_table.clone();
        inner_type_table.extend(
            block_bindings
                .clone()
                .into_iter()
                .collect::<HashMap<_, _>>(),
        );
        let (statement, bindings) = typecheck_statement(
            &statement,
            return_type,
            &inner_type_table,
            global_vars,
            func_table,
            type_tree,
            undefinable_ids,
            scopes,
        )?;
        output.push(statement);
        for (key, value) in bindings {
            block_bindings.push((key, value));
        }
    }
    let mut inner_type_table = type_table.clone();
    inner_type_table.extend(
        block_bindings
            .clone()
            .into_iter()
            .collect::<HashMap<_, _>>(),
    );
    Ok(TypeCheckedCodeBlock {
        body: output,
        ret_expr: block
            .ret_expr
            .clone()
            .map(|x| {
                typecheck_expr(
                    &*x,
                    &inner_type_table,
                    global_vars,
                    func_table,
                    return_type,
                    type_tree,
                    undefinable_ids,
                    scopes,
                )
            })
            .transpose()?
            .map(Box::new),
        scope: None,
    })
}<|MERGE_RESOLUTION|>--- conflicted
+++ resolved
@@ -61,9 +61,7 @@
         match self {
             TypeCheckedNode::Statement(stat) => stat.child_nodes(),
             TypeCheckedNode::Expression(exp) => exp.child_nodes(),
-            TypeCheckedNode::StructField(field) => {
-                vec![TypeCheckedNode::Expression(&mut field.value)]
-            }
+            TypeCheckedNode::StructField(field) => field.child_nodes(),
             TypeCheckedNode::Type(tipe) => tipe.child_nodes(),
         }
     }
@@ -77,11 +75,7 @@
     }
 }
 
-<<<<<<< HEAD
-/*impl<'a> TypeCheckedNode<'a> {
-=======
 impl<'a> TypeCheckedNode<'a> {
->>>>>>> 0d892c5f
     ///Propagates attributes down the tree. Currently only passes `codegen_print`.
     pub fn propagate_attributes(mut nodes: Vec<TypeCheckedNode>, attributes: &Attributes) {
         for node in nodes.iter_mut() {
@@ -98,35 +92,9 @@
                     let child_attributes = expr.debug_info.attributes.clone();
                     TypeCheckedNode::propagate_attributes(expr.child_nodes(), &child_attributes);
                 }
-<<<<<<< HEAD
-                TypeCheckedNode::StructField(field) => {
-                    field.value.debug_info.attributes.codegen_print =
-                        field.value.debug_info.attributes.codegen_print || attributes.codegen_print;
-                    let child_attributes = field.value.debug_info.attributes.clone();
-                    TypeCheckedNode::propagate_attributes(field.child_nodes(), &child_attributes);
-                }
                 _ => {}
             }
         }
-    }
-}*/
-
-///An error encountered during typechecking
-#[derive(Debug)]
-pub struct TypeError {
-    pub reason: String,
-    pub location: Option<Location>,
-}
-
-pub fn new_type_error(msg: String, location: Option<Location>) -> TypeError {
-    TypeError {
-        reason: msg,
-        location,
-=======
-                _ => {}
-            }
-        }
->>>>>>> 0d892c5f
     }
 }
 
@@ -618,6 +586,14 @@
                 TypeCheckedExprKind::Loop(_body) => true,
                 _ => false,
             },
+            TypeCheckedNode::StructField(field) => {
+                process!(
+                    vec![TypeCheckedNode::Expression(&mut field.value)],
+                    problems,
+                    false
+                );
+                continue;
+            }
             _ => false,
         };
 
