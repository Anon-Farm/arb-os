--- conflicted
+++ resolved
@@ -78,11 +78,7 @@
 }
 
 impl<'a> TypeCheckedNode<'a> {
-<<<<<<< HEAD
-    ///Propagates attributes down the tree. Currently only passes `codegen_print`.
-=======
     ///Propagates attributes down the AST.
->>>>>>> 0ebd4ce0
     pub fn propagate_attributes(mut nodes: Vec<TypeCheckedNode>, attributes: &Attributes) {
         for node in nodes.iter_mut() {
             match node {
@@ -91,8 +87,6 @@
                         stat.debug_info.attributes.codegen_print || attributes.codegen_print;
                     let child_attributes = stat.debug_info.attributes.clone();
                     TypeCheckedNode::propagate_attributes(stat.child_nodes(), &child_attributes);
-<<<<<<< HEAD
-=======
                     if let TypeCheckedStatementKind::Asm(ref mut vec, _) = stat.kind {
                         for insn in vec {
                             insn.debug_info.attributes.codegen_print =
@@ -100,7 +94,6 @@
                                     || attributes.codegen_print;
                         }
                     }
->>>>>>> 0ebd4ce0
                 }
                 TypeCheckedNode::Expression(expr) => {
                     expr.debug_info.attributes.codegen_print =
@@ -108,11 +101,6 @@
                     let child_attributes = expr.debug_info.attributes.clone();
                     TypeCheckedNode::propagate_attributes(expr.child_nodes(), &child_attributes);
                 }
-<<<<<<< HEAD
-                _ => {}
-            }
-        }
-=======
                 TypeCheckedNode::StructField(field) => {
                     field.value.debug_info.attributes.codegen_print =
                         field.value.debug_info.attributes.codegen_print || attributes.codegen_print;
@@ -122,21 +110,6 @@
                 _ => {}
             }
         }
-    }
-}
-
-///An error encountered during typechecking
-#[derive(Debug)]
-pub struct TypeError {
-    pub reason: String,
-    pub location: Option<Location>,
-}
-
-pub fn new_type_error(msg: String, location: Option<Location>) -> TypeError {
-    TypeError {
-        reason: msg,
-        location,
->>>>>>> 0ebd4ce0
     }
 }
 
@@ -1108,43 +1081,12 @@
 /// if they are not defined in string_table, they are inserted.
 fn builtin_func_decls() -> Vec<Import> {
     vec![
-<<<<<<< HEAD
         Import::new_builtin("array", "builtin_arrayNew"),
         Import::new_builtin("array", "builtin_arrayGet"),
         Import::new_builtin("array", "builtin_arraySet"),
         Import::new_builtin("kvs", "builtin_kvsNew"),
         Import::new_builtin("kvs", "builtin_kvsGet"),
         Import::new_builtin("kvs", "builtin_kvsSet"),
-=======
-        Import::new(
-            vec!["core".to_string(), "array".to_string()],
-            "builtin_arrayNew".to_string(),
-        ),
-        Import::new(
-            vec!["core".to_string(), "array".to_string()],
-            "builtin_arrayGet".to_string(),
-        ),
-        Import::new(
-            vec!["core".to_string(), "array".to_string()],
-            "builtin_arraySet".to_string(),
-        ),
-        Import::new(
-            vec!["core".to_string(), "kvs".to_string()],
-            "builtin_kvsNew".to_string(),
-        ),
-        Import::new(
-            vec!["core".to_string(), "kvs".to_string()],
-            "builtin_kvsGet".to_string(),
-        ),
-        Import::new(
-            vec!["core".to_string(), "kvs".to_string()],
-            "builtin_kvsSet".to_string(),
-        ),
-        Import::new(
-            vec!["core".to_string(), "assert".to_string()],
-            "builtin_assert".to_string(),
-        ),
->>>>>>> 0ebd4ce0
     ]
 }
 
@@ -1788,18 +1730,19 @@
                 func_table,
                 return_type,
                 type_tree,
+                undefinable_ids,
                 scopes,
             )?;
             match tce.get_type() {
                 Type::Tuple(vec) if vec.len() == 2 && vec[0] == Type::Bool => {
                     Ok((TypeCheckedStatementKind::Assert(tce), vec![]))
                 }
-                _ => Err(new_type_error(
+                _ => Err(CompileError::new_type_error(
                     format!(
                         "assert condition must be of type (bool, any), found {}",
                         tce.get_type().display()
                     ),
-                    debug_info.location,
+                    debug_info.location.into_iter().collect(),
                 )),
             }
         }
