/*
 * Copyright 2020, Offchain Labs, Inc. All rights reserved.
 */

//! Converts non-type checked ast nodes to type checked versions, and other related utilities.

use super::ast::{
    Attributes, BinaryOp, CodeBlock, Constant, DebugInfo, Expr, ExprKind, Func, GlobalVar,
    MatchPattern, MatchPatternKind, Statement, StatementKind, StructField, TopLevelDecl, TrinaryOp,
    Type, TypeTree, UnaryOp,
};
use crate::compile::ast::{FieldInitializer, FuncProperties};
use crate::compile::{CompileError, ErrorSystem, InliningHeuristic};
use crate::console::Color;
use crate::link::Import;
use crate::mavm::{AVMOpcode, Instruction, Opcode, Value};
use crate::pos::{Column, Location};
use crate::stringtable::{StringId, StringTable};
use crate::uint256::Uint256;
use serde::{Deserialize, Serialize};
use std::collections::{BTreeMap, BTreeSet, HashMap, HashSet};

type TypeTable = HashMap<usize, Type>;

/// Trait for all nodes in the AST, currently only implemented for type checked versions.
pub trait AbstractSyntaxTree {
    /// Returns a list of direct children of `self`
    fn child_nodes(&mut self) -> Vec<TypeCheckedNode> {
        vec![]
    }
    /// Applies `func` to `self` recursively, stopping when `func` returns `false`.  The `state` and
    /// `mut_state` arguments are accessible to all nodes called by this method, and `mut_state` can
    /// be modified by `func`.  The modifications will only be visible to the child nodes.
    fn recursive_apply<F, S, MS>(&mut self, func: F, state: &S, mut_state: &mut MS)
    where
        F: Fn(&mut TypeCheckedNode, &S, &mut MS) -> bool + Copy,
        MS: Clone,
    {
        let mut children = self.child_nodes();
        for child in &mut children {
            let mut child_state = (*mut_state).clone();
            let recurse = func(child, state, &mut child_state);
            if recurse {
                child.recursive_apply(func, state, &mut child_state);
            }
        }
    }
    fn is_view(&mut self, type_tree: &TypeTree) -> bool;
    fn is_write(&mut self, type_tree: &TypeTree) -> bool;
}

/// Represents a mutable reference to any AST node.
#[derive(Debug)]
pub enum TypeCheckedNode<'a> {
    Statement(&'a mut TypeCheckedStatement),
    Expression(&'a mut TypeCheckedExpr),
    StructField(&'a mut TypeCheckedFieldInitializer),
    Type(&'a mut Type),
}

impl<'a> AbstractSyntaxTree for TypeCheckedNode<'a> {
    fn child_nodes(&mut self) -> Vec<TypeCheckedNode> {
        match self {
            TypeCheckedNode::Statement(stat) => stat.child_nodes(),
            TypeCheckedNode::Expression(exp) => exp.child_nodes(),
            TypeCheckedNode::StructField(field) => {
                vec![TypeCheckedNode::Expression(&mut field.value)]
            }
            TypeCheckedNode::Type(tipe) => tipe.child_nodes(),
        }
    }
    fn is_view(&mut self, type_tree: &TypeTree) -> bool {
        match self {
            TypeCheckedNode::Statement(stat) => stat.is_view(type_tree),
            TypeCheckedNode::Expression(exp) => exp.is_view(type_tree),
            TypeCheckedNode::StructField(field) => field.is_view(type_tree),
            TypeCheckedNode::Type(_) => false,
        }
    }
    fn is_write(&mut self, type_tree: &TypeTree) -> bool {
        match self {
            TypeCheckedNode::Statement(stat) => stat.is_write(type_tree),
            TypeCheckedNode::Expression(exp) => exp.is_write(type_tree),
            TypeCheckedNode::StructField(field) => field.is_write(type_tree),
            TypeCheckedNode::Type(_) => false,
        }
    }
}

impl<'a> TypeCheckedNode<'a> {
    /// Propagates attributes down the AST.
    pub fn propagate_attributes(mut nodes: Vec<TypeCheckedNode>, attributes: &Attributes) {
        for node in nodes.iter_mut() {
            match node {
                TypeCheckedNode::Statement(stat) => {
                    stat.debug_info.attributes.codegen_print =
                        stat.debug_info.attributes.codegen_print || attributes.codegen_print;
                    let child_attributes = stat.debug_info.attributes.clone();
                    TypeCheckedNode::propagate_attributes(stat.child_nodes(), &child_attributes);
                    if let TypeCheckedStatementKind::Asm(ref mut vec, _) = stat.kind {
                        for insn in vec {
                            insn.debug_info.attributes.codegen_print =
                                stat.debug_info.attributes.codegen_print
                                    || attributes.codegen_print;
                        }
                    }
                }
                TypeCheckedNode::Expression(expr) => {
                    expr.debug_info.attributes.codegen_print =
                        expr.debug_info.attributes.codegen_print || attributes.codegen_print;
                    let child_attributes = expr.debug_info.attributes.clone();
                    TypeCheckedNode::propagate_attributes(expr.child_nodes(), &child_attributes);
                }
                TypeCheckedNode::StructField(field) => {
                    field.value.debug_info.attributes.codegen_print =
                        field.value.debug_info.attributes.codegen_print || attributes.codegen_print;
                    let child_attributes = field.value.debug_info.attributes.clone();
                    TypeCheckedNode::propagate_attributes(field.child_nodes(), &child_attributes);
                }
                _ => {}
            }
        }
    }
}

pub type TypeCheckedFunc = Func<TypeCheckedStatement>;

impl AbstractSyntaxTree for TypeCheckedFunc {
    fn child_nodes(&mut self) -> Vec<TypeCheckedNode> {
        self.code
            .iter_mut()
            .map(|stat| TypeCheckedNode::Statement(stat))
            .collect()
    }
    fn is_view(&mut self, type_tree: &TypeTree) -> bool {
        self.code
            .iter_mut()
            .any(|statement| statement.is_view(type_tree))
    }
    fn is_write(&mut self, type_tree: &TypeTree) -> bool {
        self.code
            .iter_mut()
            .any(|statement| statement.is_write(type_tree))
    }
}

/// Used by inlining to replace early returns with break statements
fn strip_returns(to_strip: &mut TypeCheckedNode, _state: &(), _mut_state: &mut ()) -> bool {
    if let TypeCheckedNode::Statement(stat) = to_strip {
        if let TypeCheckedStatementKind::Return(exp) = &mut stat.kind {
            stat.kind = TypeCheckedStatementKind::Break(Some(exp.clone()), "_inline".to_string());
        } else if let TypeCheckedStatementKind::ReturnVoid() = &mut stat.kind {
            stat.kind = TypeCheckedStatementKind::Break(None, "_inline".to_string());
        }
    } else if let TypeCheckedNode::Expression(expr) = to_strip {
        if let TypeCheckedExprKind::Try(inner, tipe) = &expr.kind {
            expr.kind = TypeCheckedExprKind::CodeBlock(TypeCheckedCodeBlock::new(
                vec![],
                Some(Box::new(TypeCheckedExpr {
                    kind: TypeCheckedExprKind::If(
                        Box::new(TypeCheckedExpr {
                            kind: TypeCheckedExprKind::Asm(
                                Type::Bool,
                                vec![
                                    Instruction::from_opcode(
                                        Opcode::AVMOpcode(AVMOpcode::Dup0),
                                        inner.debug_info,
                                    ),
                                    Instruction::from_opcode_imm(
                                        Opcode::AVMOpcode(AVMOpcode::Tget),
                                        Value::Int(Uint256::zero()),
                                        inner.debug_info,
                                    ),
                                ],
                                vec![(**inner).clone()],
                            ),
                            debug_info: inner.debug_info,
                        }),
                        TypeCheckedCodeBlock::new(
                            vec![],
                            Some(Box::new(TypeCheckedExpr {
                                kind: TypeCheckedExprKind::Asm(
                                    tipe.clone(),
                                    vec![Instruction::from_opcode_imm(
                                        Opcode::AVMOpcode(AVMOpcode::Tget),
                                        Value::Int(Uint256::one()),
                                        inner.debug_info,
                                    )],
                                    vec![],
                                ),
                                debug_info: inner.debug_info,
                            })),
                            None,
                        ),
                        Some(TypeCheckedCodeBlock::new(
                            vec![TypeCheckedStatement {
                                kind: TypeCheckedStatementKind::Break(
                                    Some(TypeCheckedExpr {
                                        kind: TypeCheckedExprKind::Asm(
                                            Type::Option(Box::new(tipe.clone())),
                                            vec![],
                                            vec![],
                                        ),
                                        debug_info: inner.debug_info,
                                    }),
                                    "_inline".to_string(),
                                ),
                                debug_info: inner.debug_info,
                            }],
                            Some(Box::new(TypeCheckedExpr {
                                kind: TypeCheckedExprKind::Error,
                                debug_info: inner.debug_info,
                            })),
                            None,
                        )),
                        tipe.clone(),
                    ),
                    debug_info: inner.debug_info,
                })),
                None,
            ))
        }
    }
    true
}

#[derive(Copy, Clone, Debug, Serialize, Deserialize, Eq, PartialEq)]
#[repr(u32)]
pub enum InliningMode {
    Always,
    Auto,
    Never,
}

impl Default for InliningMode {
    fn default() -> Self {
        Self::Auto
    }
}

impl InliningMode {
    pub fn and(&self, other: &InliningMode) -> InliningMode {
        *if *self == InliningMode::Auto {
            other
        } else {
            self
        }
    }
}

/// Used to inline an AST node
fn inline(
    to_do: &mut TypeCheckedNode,
    state: &(&Vec<TypeCheckedFunc>, &StringTable, &InliningHeuristic),
    _mut_state: &mut (InliningMode, Vec<usize>),
) -> bool {
    if let TypeCheckedNode::Statement(stat) = to_do {
        _mut_state.0 = stat.debug_info.attributes.inline;
    }
    if let TypeCheckedNode::Expression(exp) = to_do {
        if let TypeCheckedExpr {
            kind: TypeCheckedExprKind::FunctionCall(name, args, _, _),
            debug_info: _,
        } = exp
        {
            let (code, block_exp) = if let TypeCheckedExpr {
                kind: TypeCheckedExprKind::FuncRef(id, _),
                debug_info: _,
            } = **name
            {
                let found_func = state.0.iter().find(|func| func.id == id);
                if let Some(func) = found_func {
                    if match state.2 {
                        InliningHeuristic::All => {
                            _mut_state.0.and(&func.debug_info.attributes.inline)
                                == InliningMode::Never
                        }
                        InliningHeuristic::None => {
                            _mut_state.0.and(&func.debug_info.attributes.inline)
                                != InliningMode::Always
                        }
                    } {
                        return false;
                    }
                    if _mut_state.1.iter().any(|id| *id == func.id) {
                        return false;
                    } else {
                        _mut_state.1.push(func.id);
                    }
                    let mut code: Vec<_> = if func.args.len() == 0 {
                        vec![]
                    } else {
                        vec![TypeCheckedStatement {
                            kind: TypeCheckedStatementKind::Let(
                                TypeCheckedMatchPattern::new_tuple(
                                    func.args
                                        .iter()
                                        .map(|arg| {
                                            TypeCheckedMatchPattern::new_bind(
                                                arg.name,
                                                arg.debug_info,
                                                arg.tipe.clone(),
                                            )
                                        })
                                        .collect(),
                                    func.debug_info,
                                    Type::Tuple(
                                        func.args.iter().map(|arg| arg.tipe.clone()).collect(),
                                    ),
                                ),
                                TypeCheckedExpr {
                                    kind: TypeCheckedExprKind::Tuple(
                                        args.iter()
                                            .cloned()
                                            .map(|mut expr| {
                                                expr.recursive_apply(strip_returns, &(), &mut ());
                                                expr
                                            })
                                            .collect(),
                                        Type::Tuple(
                                            func.args.iter().map(|arg| arg.tipe.clone()).collect(),
                                        ),
                                    ),
                                    debug_info: DebugInfo::default(),
                                },
                            ),
                            debug_info: DebugInfo::default(),
                        }]
                    };
                    code.append(&mut func.code.clone());
                    let last = code.pop();
                    let block_exp = match last {
                        Some(TypeCheckedStatement {
                            kind: TypeCheckedStatementKind::Return(mut exp),
                            debug_info: _,
                        }) => Some(Box::new({
                            exp.recursive_apply(strip_returns, &(), &mut ());
                            exp
                        })),
                        _ => {
                            if let Some(statement) = last {
                                code.push(statement);
                            }
                            None
                        }
                    };
                    (Some(code), block_exp)
                } else {
                    (None, None)
                }
            } else {
                (None, None)
            };
            if let Some(mut code) = code {
                for statement in code.iter_mut().rev() {
                    statement.recursive_apply(strip_returns, &(), &mut ())
                }
                exp.kind = TypeCheckedExprKind::CodeBlock(TypeCheckedCodeBlock::new(
                    code,
                    block_exp,
                    Some("_inline".to_string()),
                ));
            }
            true
        } else {
            true
        }
    } else {
        true
    }
}

/// Discovers which import statements have been used
fn flowcheck_imports(mut nodes: Vec<TypeCheckedNode>, imports: &mut BTreeMap<usize, Import>) {
    for node in &mut nodes {
        if let TypeCheckedNode::Expression(expr) = node {
            let nominals = match &expr.kind {
                TypeCheckedExprKind::Cast(_, tipe)
                | TypeCheckedExprKind::Const(_, tipe)
                | TypeCheckedExprKind::ClosureLoad(.., tipe)
                | TypeCheckedExprKind::NewArray(_, _, tipe) => tipe.find_nominals(),
                _ => vec![],
            };
            for nominal in &nominals {
                imports.remove(nominal);
            }

            // observe any function calls or pointers
            if let TypeCheckedExprKind::FuncRef(id, _) = &expr.kind {
                imports.remove(&id);
            }
        }

        flowcheck_imports(node.child_nodes(), imports);
    }
}

/// Discovers code segments that could never be executed
fn flowcheck_reachability<T: AbstractSyntaxTree>(node: &mut T) -> Vec<CompileError> {
    let mut children = node.child_nodes();
    let mut child_iter = children.iter_mut();

    let mut warnings = vec![];
    let mut locations = vec![];

    for child in &mut child_iter {
        match child {
            TypeCheckedNode::Statement(stat) => match &mut stat.kind {
                TypeCheckedStatementKind::Return(_) | TypeCheckedStatementKind::ReturnVoid() => {
                    locations.extend(stat.debug_info.location);
                    break;
                }
                TypeCheckedStatementKind::Expression(expr) => match &mut expr.kind {
                    TypeCheckedExprKind::If(_, block, else_block, ..)
                    | TypeCheckedExprKind::IfLet(_, _, block, else_block, ..) => {
                        warnings.extend(flowcheck_reachability(block));

                        if let Some(branch) = else_block {
                            warnings.extend(flowcheck_reachability(branch));
                        }

                        continue;
                    }
                    _ => {}
                },
                _ => {}
            },
            _ => {}
        }

        warnings.extend(flowcheck_reachability(child));
    }

    match child_iter.next() {
        Some(TypeCheckedNode::Statement(issue)) => locations.extend(issue.debug_info.location),
        _ => {}
    };

    match child_iter.last() {
        Some(TypeCheckedNode::Statement(issue)) => locations.extend(issue.debug_info.location),
        _ => {}
    };

    if locations.len() <= 1 {
        return warnings;
    }

    warnings.push(CompileError::new_warning(
        String::from("Compile warning"),
        if locations.len() == 2 {
            String::from("found unreachable statement")
        } else {
            String::from("found unreachable statements")
        },
        locations,
    ));

    warnings
}

/// Discovers assigned values that are never used
fn flowcheck_liveliness(
    mut nodes: Vec<TypeCheckedNode>,
    problems: &mut Vec<(Location, StringId)>,
    loop_pass: bool,
) -> (BTreeSet<StringId>, BTreeMap<StringId, Location>) {
    let mut node_iter = nodes.iter_mut();
    let mut alive = BTreeMap::new(); // values that are alive and need to die in this scope
    let mut reborn = BTreeMap::new(); // values that are brought back to life within this scope
    let mut born = BTreeSet::<StringId>::new(); // values brought to life within this scope
    let mut killed = BTreeSet::<StringId>::new(); // values this scope has killed
    let mut rescue = BTreeSet::<StringId>::new(); // values from parental scopes we provably must not kill

    // algorithm notes:
    //   anything still alive at the end of scope is unused
    //   scopes return everything they've killed
    //   a scope cannot kill that which it overwrites
    //   loops are unrolled to give assignments a second chance to be killed before leaving scope
    //   we assume conditionals could evaluate either true or false
    //   you can never kill a value that's been reborn since the original value might be used later
    //   we make no garuntee that all mistakes with the same variable are caught, only that one of them is

    macro_rules! process {
        ($child_changes:expr) => {
            let (child_killed, child_reborn) = $child_changes;
            for id in child_killed.iter() {
                alive.remove(id);
                reborn.remove(id);
            }
            for (id, loc) in child_reborn {
                if born.contains(&id) {
                    alive.insert(id, loc);
                } else {
                    reborn.insert(id, loc);
                }
            }
            killed.extend(child_killed);
        };
        ($child_nodes:expr, $problems:expr, $loop_pass:expr $(,)?) => {
            process!(flowcheck_liveliness($child_nodes, $problems, $loop_pass));
        };
    }

    for node in &mut node_iter {
        let repeat = match node {
            TypeCheckedNode::Statement(stat) => match &mut stat.kind {
                TypeCheckedStatementKind::AssignLocal(id, expr) => {
                    process!(vec![TypeCheckedNode::Expression(expr)], problems, false);

                    if let Some(loc) = alive.get(id) {
                        problems.push((*loc, id.clone()));
                    }

                    if let None = born.get(id) {
                        reborn.insert(id.clone(), stat.debug_info.location.unwrap());
                    }

                    if !alive.contains_key(id) && !born.contains(id) && !killed.contains(id) {
                        rescue.insert(id.clone());
                    }

                    // we don't assert that the variable is born since it might not be from this scope
                    alive.insert(id.clone(), stat.debug_info.location.unwrap());
                    continue;
                }

                TypeCheckedStatementKind::Let(pat, expr) => {
                    process!(vec![TypeCheckedNode::Expression(expr)], problems, false);

                    let ids: Vec<(StringId, bool, Location)> = pat
                        .collect_identifiers()
                        .iter()
                        .map(|(id, assigns, debug_info)| {
                            (id.clone(), *assigns, {
                                // since assign-type patterns prefix the variable with a star,
                                // we have to shift over by one to line up the arrow.
                                let mut loc = debug_info.location.unwrap().clone();
                                loc.column = Column::from(
                                    loc.column.to_usize()
                                        + match assigns {
                                            true => 1,
                                            false => 0,
                                        },
                                );
                                loc
                            })
                        })
                        .collect();

                    for (id, assigns, loc) in ids.iter() {
                        if *assigns {
                            if let Some(loc) = alive.get(id) {
                                problems.push((*loc, id.clone()));
                            }
                            if let None = born.get(id) {
                                reborn.insert(id.clone(), stat.debug_info.location.unwrap());
                            }
                            if !alive.contains_key(id) && !born.contains(id) && !killed.contains(id)
                            {
                                rescue.insert(id.clone());
                            }
                            alive.insert(*id, *loc);
                        } else {
                            if let Some(_) = born.get(id) {
                                if let Some(loc) = alive.get(id) {
                                    problems.push((*loc, id.clone()))
                                }
                            }

                            if !alive.contains_key(id) && !born.contains(id) && !killed.contains(id)
                            {
                                rescue.insert(id.clone());
                            }
                            born.insert(*id);
                            alive.insert(*id, *loc);
                        }
                    }
                    continue;
                }
                TypeCheckedStatementKind::While(..) => true,
                TypeCheckedStatementKind::Break(optional_expr, _) => {
                    process!(
                        optional_expr
                            .iter_mut()
                            .map(|x| TypeCheckedNode::Expression(x))
                            .collect(),
                        problems,
                        false,
                    );
                    continue;
                }
                _ => false,
            },

            TypeCheckedNode::Expression(expr) => match &mut expr.kind {
                TypeCheckedExprKind::DotRef(_, id, ..)
                | TypeCheckedExprKind::LocalVariableRef(id, ..) => {
                    killed.insert(id.clone());
                    alive.remove(id);
                    reborn.remove(id);
                    false
                }
                TypeCheckedExprKind::IfLet(_, cond, block, else_block, _)
                | TypeCheckedExprKind::If(cond, block, else_block, _) => {
                    let (mut if_killed, mut if_reborn) = (
                        BTreeSet::<StringId>::new(),
                        BTreeMap::<StringId, Location>::new(),
                    );

                    macro_rules! extend {
                        ($child_nodes:expr, $problems:expr, $loop_pass:expr $(,)?) => {
                            let (child_killed, child_reborn) =
                                flowcheck_liveliness($child_nodes, $problems, $loop_pass);
                            if_killed.extend(child_killed);
                            if_reborn.extend(child_reborn);
                        };
                    }

                    extend!(vec![TypeCheckedNode::Expression(cond)], problems, false);
                    extend!(block.child_nodes(), problems, false);

                    if let Some(branch) = else_block {
                        extend!(branch.child_nodes(), problems, false);
                    }

                    process!((if_killed, if_reborn));
                    continue;
                }
                TypeCheckedExprKind::Loop(_body) => true,
                TypeCheckedExprKind::ClosureLoad(_, _, _, captures, _) => {
                    // In the future we'll walk into the closure in case a captured value is overwritten,
                    // but because child_nodes() requires a *mutable* reference we can't do that cheaply.
                    // Hence, we'll just claim that every captured value is used.

                    killed.extend(captures.iter().clone());
                    false
                }
                _ => false,
            },
            TypeCheckedNode::StructField(field) => {
                process!(
                    vec![TypeCheckedNode::Expression(&mut field.value)],
                    problems,
                    false
                );
                continue;
            }
            _ => false,
        };

        process!(node.child_nodes(), problems, repeat);
    }

    if loop_pass {
        let mut node_iter = nodes.iter_mut();

        for node in &mut node_iter {
            let repeat = match node {
                TypeCheckedNode::Statement(stat) => match &mut stat.kind {
                    TypeCheckedStatementKind::While(..) => true,
                    _ => false,
                },
                TypeCheckedNode::Expression(expr) => match &mut expr.kind {
                    TypeCheckedExprKind::Loop(..) => true,
                    TypeCheckedExprKind::DotRef(_, id, ..)
                    | TypeCheckedExprKind::LocalVariableRef(id, ..) => {
                        // a variable born in this scope shouldn't get a second chance when unrolling
                        if !born.contains(id) {
                            alive.remove(id);
                            reborn.remove(id);
                        }
                        false
                    }
                    _ => false,
                },
                _ => false,
            };

            // we've done already walked these nodes, so all errors are repeated and should be elided
            let mut duplicate_problems = vec![];

            let (child_killed, _) =
                flowcheck_liveliness(node.child_nodes(), &mut duplicate_problems, repeat);
            for id in child_killed.iter() {
                // a variable born in this scope shouldn't get a second chance when unrolling
                if !born.contains(id) {
                    alive.remove(id);
                    reborn.remove(id);
                }
            }
        }
    }

    // check if variables are still alive and we're going out of scope
    for (id, loc) in alive.iter() {
        if let Some(_) = born.get(id) {
            problems.push((loc.clone(), id.clone()));
        }
    }

    for id in &rescue {
        killed.remove(id);
    }

    return (killed, reborn);
}

impl TypeCheckedFunc {
    pub fn inline(
        &mut self,
        funcs: &Vec<TypeCheckedFunc>,
        string_table: &StringTable,
        heuristic: &InliningHeuristic,
    ) {
        self.recursive_apply(
            inline,
            &(funcs, string_table, heuristic),
            &mut (InliningMode::Auto, vec![]),
        );
    }

    pub fn flowcheck(
        &mut self,
        imports: &mut BTreeMap<usize, Import>,
        string_table: &mut StringTable,
        error_system: &ErrorSystem,
    ) -> Vec<CompileError> {
        let mut flowcheck_warnings = vec![];

        flowcheck_imports(self.child_nodes(), imports);

        for id in self.tipe.find_nominals() {
            imports.remove(&id);
        }

        flowcheck_warnings.extend(flowcheck_reachability(self));

        let mut unused_assignments = vec![];

        let (killed, reborn) =
            flowcheck_liveliness(self.child_nodes(), &mut unused_assignments, false);

        for arg in self.args.iter() {
            // allow intentional lack of use
            if !string_table.name_from_id(arg.name.clone()).starts_with('_') {
                if !killed.contains(&arg.name) {
                    flowcheck_warnings.push(CompileError::new_warning(
                        String::from("Compile warning"),
                        format!(
                            "func {}'s argument {} is declared but never used",
                            Color::color(error_system.warn_color, &self.name),
                            Color::color(
                                error_system.warn_color,
                                string_table.name_from_id(arg.name.clone())
                            ),
                        ),
                        arg.debug_info.location.into_iter().collect(),
                    ));
                }

                if let Some(loc) = reborn.get(&arg.name) {
                    flowcheck_warnings.push(CompileError::new_warning(
                        String::from("Compile warning"),
                        format!(
                            "func {}'s argument {} is assigned but never used",
                            Color::color(error_system.warn_color, &self.name),
                            Color::color(
                                error_system.warn_color,
                                string_table.name_from_id(arg.name.clone())
                            ),
                        ),
                        vec![*loc],
                    ));
                }
            }
        }

        for &(loc, id) in unused_assignments.iter() {
            // allow intentional lack of use
            if !string_table.name_from_id(id.clone()).starts_with('_') {
                flowcheck_warnings.push(CompileError::new_warning(
                    String::from("Compile warning"),
                    format!(
                        "value {} is assigned but never used",
                        Color::color(error_system.warn_color, string_table.name_from_id(id)),
                    ),
                    vec![loc],
                ));
            }
        }

        flowcheck_warnings
    }
}

/// A mini statement that has been type checked.
#[derive(Debug, Clone, Eq, PartialEq)]
pub struct TypeCheckedStatement {
    pub kind: TypeCheckedStatementKind,
    pub debug_info: DebugInfo,
}

/// A mini statement that has been type checked.
#[derive(Debug, Clone, Eq, PartialEq)]
pub enum TypeCheckedStatementKind {
    ReturnVoid(),
    Return(TypeCheckedExpr),
    Break(Option<TypeCheckedExpr>, String),
    Expression(TypeCheckedExpr),
    Let(TypeCheckedMatchPattern, TypeCheckedExpr),
    AssignLocal(StringId, TypeCheckedExpr),
    AssignGlobal(StringId, TypeCheckedExpr),
    While(TypeCheckedExpr, Vec<TypeCheckedStatement>),
    Asm(Vec<Instruction>, Vec<TypeCheckedExpr>),
    DebugPrint(TypeCheckedExpr),
    Assert(TypeCheckedExpr),
}

impl AbstractSyntaxTree for TypeCheckedStatement {
    fn child_nodes(&mut self) -> Vec<TypeCheckedNode> {
        match &mut self.kind {
            TypeCheckedStatementKind::ReturnVoid() => vec![],
            TypeCheckedStatementKind::Return(exp)
            | TypeCheckedStatementKind::Expression(exp)
            | TypeCheckedStatementKind::Let(_, exp)
            | TypeCheckedStatementKind::AssignLocal(_, exp)
            | TypeCheckedStatementKind::AssignGlobal(_, exp)
            | TypeCheckedStatementKind::Assert(exp)
            | TypeCheckedStatementKind::DebugPrint(exp) => vec![TypeCheckedNode::Expression(exp)],
            TypeCheckedStatementKind::While(exp, stats) => vec![TypeCheckedNode::Expression(exp)]
                .into_iter()
                .chain(
                    stats
                        .iter_mut()
                        .map(|stat| TypeCheckedNode::Statement(stat)),
                )
                .collect(),
            TypeCheckedStatementKind::Asm(_, exps) => exps
                .iter_mut()
                .map(|exp| TypeCheckedNode::Expression(exp))
                .collect(),
            TypeCheckedStatementKind::Break(oexp, _) => {
                oexp.iter_mut().flat_map(|exp| exp.child_nodes()).collect()
            }
        }
    }
    fn is_view(&mut self, type_tree: &TypeTree) -> bool {
        match &mut self.kind {
            TypeCheckedStatementKind::Asm(insns, args) => {
                insns.iter().any(|insn| insn.is_view(type_tree))
                    || args.iter_mut().any(|expr| expr.is_view(type_tree))
            }
            _ => self
                .child_nodes()
                .iter_mut()
                .any(|node| node.is_view(type_tree)),
        }
    }
    fn is_write(&mut self, type_tree: &TypeTree) -> bool {
        match &mut self.kind {
            TypeCheckedStatementKind::AssignGlobal(_, _) => true,
            TypeCheckedStatementKind::Asm(insns, args) => {
                insns.iter().any(|insn| insn.is_write(type_tree))
                    || args.iter_mut().any(|expr| expr.is_write(type_tree))
            }
            _ => self
                .child_nodes()
                .iter_mut()
                .any(|node| node.is_write(type_tree)),
        }
    }
}

pub type TypeCheckedMatchPattern = MatchPattern<Type>;

/// A mini expression with associated `DebugInfo` that has been type checked.
#[derive(Debug, Clone, Eq, PartialEq)]
pub struct TypeCheckedExpr {
    pub kind: TypeCheckedExprKind,
    pub debug_info: DebugInfo,
}

/// A mini expression that has been type checked.
#[derive(Debug, Clone, Eq, PartialEq)]
pub enum TypeCheckedExprKind {
    NewBuffer,
    Quote(Vec<u8>),
    UnaryOp(UnaryOp, Box<TypeCheckedExpr>, Type),
    Binary(BinaryOp, Box<TypeCheckedExpr>, Box<TypeCheckedExpr>, Type),
    Trinary(
        TrinaryOp,
        Box<TypeCheckedExpr>,
        Box<TypeCheckedExpr>,
        Box<TypeCheckedExpr>,
        Type,
    ),
    ShortcutOr(Box<TypeCheckedExpr>, Box<TypeCheckedExpr>),
    ShortcutAnd(Box<TypeCheckedExpr>, Box<TypeCheckedExpr>),
    LocalVariableRef(StringId, Type),
    GlobalVariableRef(StringId, Type),
    Variant(Box<TypeCheckedExpr>),
    FuncRef(StringId, Type),
    TupleRef(Box<TypeCheckedExpr>, Uint256, Type),
    DotRef(Box<TypeCheckedExpr>, StringId, usize, Type),
    Const(Value, Type),
    FunctionCall(
        Box<TypeCheckedExpr>,
        Vec<TypeCheckedExpr>,
        Type,
        FuncProperties,
    ),
    CodeBlock(TypeCheckedCodeBlock),
    StructInitializer(Vec<TypeCheckedFieldInitializer>, Type),
    ArrayRef(Box<TypeCheckedExpr>, Box<TypeCheckedExpr>, Type),
    FixedArrayRef(Box<TypeCheckedExpr>, Box<TypeCheckedExpr>, usize, Type),
    MapRef(Box<TypeCheckedExpr>, Box<TypeCheckedExpr>, Type),
    ClosureLoad(StringId, usize, usize, BTreeSet<StringId>, Type),
    Tuple(Vec<TypeCheckedExpr>, Type),
    NewArray(Box<TypeCheckedExpr>, Value, Type),
    NewFixedArray(usize, Option<Box<TypeCheckedExpr>>, Type),
    NewMap(Type),
    ArrayMod(
        Box<TypeCheckedExpr>,
        Box<TypeCheckedExpr>,
        Box<TypeCheckedExpr>,
        Type,
    ),
    FixedArrayMod(
        Box<TypeCheckedExpr>,
        Box<TypeCheckedExpr>,
        Box<TypeCheckedExpr>,
        usize,
        Type,
    ),
    MapMod(
        Box<TypeCheckedExpr>,
        Box<TypeCheckedExpr>,
        Box<TypeCheckedExpr>,
        Type,
    ),
    StructMod(Box<TypeCheckedExpr>, usize, Box<TypeCheckedExpr>, Type),
    Cast(Box<TypeCheckedExpr>, Type),
    Asm(Type, Vec<Instruction>, Vec<TypeCheckedExpr>),
    Error,
    GetGas,
    SetGas(Box<TypeCheckedExpr>),
    Try(Box<TypeCheckedExpr>, Type),
    If(
        Box<TypeCheckedExpr>,
        TypeCheckedCodeBlock,
        Option<TypeCheckedCodeBlock>,
        Type,
    ),
    IfLet(
        StringId,
        Box<TypeCheckedExpr>,
        TypeCheckedCodeBlock,
        Option<TypeCheckedCodeBlock>,
        Type,
    ),
    Loop(Vec<TypeCheckedStatement>),
}

impl AbstractSyntaxTree for TypeCheckedExpr {
    fn child_nodes(&mut self) -> Vec<TypeCheckedNode> {
        match &mut self.kind {
            TypeCheckedExprKind::LocalVariableRef(..)
            | TypeCheckedExprKind::GlobalVariableRef(..)
            | TypeCheckedExprKind::FuncRef(..)
            | TypeCheckedExprKind::ClosureLoad(..)
            | TypeCheckedExprKind::Const(..)
            | TypeCheckedExprKind::NewBuffer
            | TypeCheckedExprKind::Quote(..)
            | TypeCheckedExprKind::NewMap(..)
            | TypeCheckedExprKind::GetGas
            | TypeCheckedExprKind::Error => vec![],
            TypeCheckedExprKind::UnaryOp(_, exp, _)
            | TypeCheckedExprKind::Variant(exp)
            | TypeCheckedExprKind::SetGas(exp)
            | TypeCheckedExprKind::TupleRef(exp, _, _)
            | TypeCheckedExprKind::DotRef(exp, _, _, _)
            | TypeCheckedExprKind::NewArray(exp, _, _)
            | TypeCheckedExprKind::Cast(exp, _)
            | TypeCheckedExprKind::Try(exp, _) => vec![TypeCheckedNode::Expression(exp)],
            TypeCheckedExprKind::Trinary(_, a, b, c, _) => vec![
                TypeCheckedNode::Expression(a),
                TypeCheckedNode::Expression(b),
                TypeCheckedNode::Expression(c),
            ],
            TypeCheckedExprKind::Binary(_, lexp, rexp, _)
            | TypeCheckedExprKind::ShortcutOr(lexp, rexp)
            | TypeCheckedExprKind::ShortcutAnd(lexp, rexp)
            | TypeCheckedExprKind::ArrayRef(lexp, rexp, _)
            | TypeCheckedExprKind::FixedArrayRef(lexp, rexp, _, _)
            | TypeCheckedExprKind::MapRef(lexp, rexp, _)
            | TypeCheckedExprKind::StructMod(lexp, _, rexp, _) => vec![
                TypeCheckedNode::Expression(lexp),
                TypeCheckedNode::Expression(rexp),
            ],
            TypeCheckedExprKind::FunctionCall(name_exp, arg_exps, _, _) => {
                vec![TypeCheckedNode::Expression(name_exp)]
                    .into_iter()
                    .chain(
                        arg_exps
                            .iter_mut()
                            .map(|exp| TypeCheckedNode::Expression(exp)),
                    )
                    .collect()
            }
            TypeCheckedExprKind::CodeBlock(block) => block.child_nodes(),
            TypeCheckedExprKind::StructInitializer(fields, _) => fields
                .iter_mut()
                .map(|field| TypeCheckedNode::StructField(field))
                .collect(),
            TypeCheckedExprKind::Tuple(exps, _) | TypeCheckedExprKind::Asm(_, _, exps) => exps
                .iter_mut()
                .map(|exp| TypeCheckedNode::Expression(exp))
                .collect(),
            TypeCheckedExprKind::NewFixedArray(_, oexp, _) => oexp
                .into_iter()
                .map(|exp| TypeCheckedNode::Expression(exp))
                .collect(),
            TypeCheckedExprKind::ArrayMod(exp1, exp2, exp3, _)
            | TypeCheckedExprKind::FixedArrayMod(exp1, exp2, exp3, _, _)
            | TypeCheckedExprKind::MapMod(exp1, exp2, exp3, _) => vec![
                TypeCheckedNode::Expression(exp1),
                TypeCheckedNode::Expression(exp2),
                TypeCheckedNode::Expression(exp3),
            ],
            TypeCheckedExprKind::If(cond, block, else_block, _)
            | TypeCheckedExprKind::IfLet(_, cond, block, else_block, _) => {
                vec![TypeCheckedNode::Expression(cond)]
                    .into_iter()
                    .chain(block.child_nodes().into_iter())
                    .chain(
                        else_block
                            .into_iter()
                            .map(|n| n.child_nodes().into_iter())
                            .flatten(),
                    )
                    .collect()
            }
            TypeCheckedExprKind::Loop(stats) => stats
                .iter_mut()
                .map(|stat| TypeCheckedNode::Statement(stat))
                .collect(),
        }
    }
    fn is_view(&mut self, type_tree: &TypeTree) -> bool {
        match &mut self.kind {
<<<<<<< HEAD
            TypeCheckedExprKind::FunctionCall(func, args, _, prop) => {
=======
            TypeCheckedExprKind::FunctionCall(func, args, _, _) => {
                let func_type = func
                    .get_type()
                    .rep(type_tree)
                    .expect("Type tree inconsistency");

                let prop = match func_type {
                    Type::Func(prop, ..) => prop,
                    _ => panic!("Internal error: func call has non function type {:?}", func),
                };
>>>>>>> 269a4408
                prop.view
                    || func.is_view(type_tree)
                    || args.iter_mut().any(|expr| expr.is_view(type_tree))
            }
            TypeCheckedExprKind::Asm(_, insns, args) => {
                insns.iter().any(|insn| insn.is_view(type_tree))
                    || args.iter_mut().any(|expr| expr.is_view(type_tree))
            }
            TypeCheckedExprKind::GetGas | TypeCheckedExprKind::GlobalVariableRef(_, _) => true,
            _ => self
                .child_nodes()
                .iter_mut()
                .any(|node| node.is_view(type_tree)),
        }
    }
    fn is_write(&mut self, type_tree: &TypeTree) -> bool {
        match &mut self.kind {
<<<<<<< HEAD
            TypeCheckedExprKind::FunctionCall(func, args, _, prop) => {
=======
            TypeCheckedExprKind::FunctionCall(func, args, _, _) => {
                let func_type = func
                    .get_type()
                    .rep(type_tree)
                    .expect("Type tree inconsistency");

                let prop = match func_type {
                    Type::Func(prop, ..) => prop,
                    _ => panic!("Internal error: func call has non function type {:?}", func),
                };
>>>>>>> 269a4408
                prop.write
                    || func.is_write(type_tree)
                    || args.iter_mut().any(|expr| expr.is_write(type_tree))
            }
            TypeCheckedExprKind::Asm(_, insns, args) => {
                insns.iter().any(|insn| insn.is_write(type_tree))
                    || args.iter_mut().any(|expr| expr.is_write(type_tree))
            }
            TypeCheckedExprKind::SetGas(_) => true,
            _ => self
                .child_nodes()
                .iter_mut()
                .any(|node| node.is_write(type_tree)),
        }
    }
}

impl TypeCheckedExpr {
    /// Creates a `TypeCheckedExpr` from its component fields
    pub fn new(kind: TypeCheckedExprKind, debug_info: DebugInfo) -> Self {
        Self { kind, debug_info }
    }

    /// Creates a type-aware builtin function call based on its sub expressions
    pub fn builtin(
        name: &str,
        args: Vec<&TypeCheckedExpr>,
        ret: &Type,
        string_table: &StringTable,
        debug_info: DebugInfo,
    ) -> Self {
        let mut arg_types = vec![];

        for arg in args.iter() {
            arg_types.push(arg.get_type());
        }

        let nargs = args.len();
        let nouts = match ret {
            Type::Void => 0,
            _ => 1,
        };
        let prop = FuncProperties::pure(nargs, nouts);
        let call_type = Type::Func(prop, arg_types, Box::new(ret.clone()));

        TypeCheckedExpr::new(
            TypeCheckedExprKind::FunctionCall(
                Box::new(TypeCheckedExpr::new(
                    TypeCheckedExprKind::FuncRef(
                        string_table
                            .get_if_exists(name)
                            .expect(&format!("builtin {} does not exist", Color::red(name))),
                        call_type.clone(),
                    ),
                    debug_info,
                )),
                args.into_iter().cloned().collect(),
                call_type,
                prop,
            ),
            debug_info,
        )
    }

    /// Extracts the type returned from the expression.
    pub fn get_type(&self) -> Type {
        match &self.kind {
            TypeCheckedExprKind::NewBuffer => Type::Buffer,
            TypeCheckedExprKind::Quote(_) => Type::Tuple(vec![Type::Uint, Type::Buffer]),
            TypeCheckedExprKind::Error => Type::Every,
            TypeCheckedExprKind::GetGas => Type::Uint,
            TypeCheckedExprKind::SetGas(_t) => Type::Void,
            TypeCheckedExprKind::UnaryOp(_, _, t) => t.clone(),
            TypeCheckedExprKind::Binary(_, _, _, t) => t.clone(),
            TypeCheckedExprKind::Trinary(_, _, _, _, t) => t.clone(),
            TypeCheckedExprKind::ShortcutOr(_, _) | TypeCheckedExprKind::ShortcutAnd(_, _) => {
                Type::Bool
            }
            TypeCheckedExprKind::LocalVariableRef(.., t) => t.clone(),
            TypeCheckedExprKind::GlobalVariableRef(.., t) => t.clone(),
            TypeCheckedExprKind::FuncRef(.., t) => t.clone(),
            TypeCheckedExprKind::TupleRef(.., t) => t.clone(),
            TypeCheckedExprKind::Variant(t) => Type::Option(Box::new(t.get_type())),
            TypeCheckedExprKind::DotRef(.., t) => t.clone(),
            TypeCheckedExprKind::Const(.., t) => t.clone(),
            TypeCheckedExprKind::FunctionCall(.., t, _) => t.clone(),
            TypeCheckedExprKind::CodeBlock(block) => block.get_type(),
            TypeCheckedExprKind::StructInitializer(.., t) => t.clone(),
            TypeCheckedExprKind::ArrayRef(.., t) => t.clone(),
            TypeCheckedExprKind::FixedArrayRef(.., t) => t.clone(),
            TypeCheckedExprKind::MapRef(.., t) => t.clone(),
            TypeCheckedExprKind::ClosureLoad(.., t) => t.clone(),
            TypeCheckedExprKind::Tuple(.., t) => t.clone(),
            TypeCheckedExprKind::NewArray(.., t) => t.clone(),
            TypeCheckedExprKind::NewFixedArray(.., t) => t.clone(),
            TypeCheckedExprKind::NewMap(t) => t.clone(),
            TypeCheckedExprKind::ArrayMod(.., t) => t.clone(),
            TypeCheckedExprKind::FixedArrayMod(.., t) => t.clone(),
            TypeCheckedExprKind::MapMod(.., t) => t.clone(),
            TypeCheckedExprKind::StructMod(.., t) => t.clone(),
            TypeCheckedExprKind::Cast(.., t) => t.clone(),
            TypeCheckedExprKind::Asm(t, ..) => t.clone(),
            TypeCheckedExprKind::Try(.., t) => t.clone(),
            TypeCheckedExprKind::If(.., t) => t.clone(),
            TypeCheckedExprKind::IfLet(.., t) => t.clone(),
            TypeCheckedExprKind::Loop(..) => Type::Every,
        }
    }
}

type TypeCheckedFieldInitializer = FieldInitializer<TypeCheckedExpr>;

impl AbstractSyntaxTree for TypeCheckedFieldInitializer {
    fn child_nodes(&mut self) -> Vec<TypeCheckedNode> {
        vec![TypeCheckedNode::Expression(&mut self.value)]
    }
    fn is_view(&mut self, type_tree: &TypeTree) -> bool {
        self.value.is_view(type_tree)
    }
    fn is_write(&mut self, type_tree: &TypeTree) -> bool {
        self.value.is_write(type_tree)
    }
}

/// Returns a vector of `ImportFuncDecl`s corresponding to the builtins as defined by string_table,
/// if they are not defined in string_table, they are inserted.
fn builtin_func_decls() -> Vec<Import> {
    vec![
        Import::new_builtin("assert", "builtin_assert"),
        Import::new_builtin("array", "builtin_arrayNew"),
        Import::new_builtin("array", "builtin_arrayGet"),
        Import::new_builtin("array", "builtin_arraySet"),
        Import::new_builtin("kvs", "builtin_kvsNew"),
        Import::new_builtin("kvs", "builtin_kvsGet"),
        Import::new_builtin("kvs", "builtin_kvsSet"),
        Import::new_builtin("assert", "builtin_assert"),
    ]
}

/// Sorts the `TopLevelDecl`s into collections based on their type
pub fn sort_top_level_decls(
    parsed: (Vec<TopLevelDecl>, BTreeMap<StringId, Func>),
    file_path: Vec<String>,
    string_table: &mut StringTable,
    builtins: bool,
) -> (
    Vec<Import>,
    Vec<Func>,
    HashMap<usize, Type>,
    Vec<GlobalVar>,
    HashMap<usize, Type>,
) {
    let (decls, closures) = parsed;

    let mut imports = if builtins {
        builtin_func_decls()
            .into_iter()
            .filter(|imp| imp.path != file_path)
            .collect()
    } else {
        vec![]
    };

    // we wait till now to assign stringIDs to keep the upgrade loop happy
    for import in &mut imports {
        import.id = Some(string_table.get(import.name.clone()));
    }

    //let mut imports = vec![];
    let mut funcs = vec![];
    let mut named_types = HashMap::new();
    let mut func_table = HashMap::new();
    let mut globals = vec![];

    for decl in decls {
        match decl {
            TopLevelDecl::UseDecl(ud) => {
                imports.push(ud);
            }
            TopLevelDecl::FuncDecl(fd) => {
                func_table.insert(fd.id, fd.tipe.clone());
                funcs.push(fd);
            }
            TopLevelDecl::TypeDecl(td) => {
                named_types.insert(td.name, td.tipe);
            }
            TopLevelDecl::VarDecl(vd) => {
                globals.push(vd);
            }
            TopLevelDecl::ConstDecl => {}
        }
    }

    for (id, closure) in &closures {
        func_table.insert(*id, closure.tipe.clone());
    }

    (imports, funcs, named_types, globals, func_table)
}

/// Performs typechecking various top level declarations, `FuncDecl`s,
/// named `Type`s, and global variables.
pub fn typecheck_top_level_decls(
    funcs: Vec<Func>,
    named_types: &HashMap<usize, Type>,
    mut global_vars: Vec<GlobalVar>,
    imports: &Vec<Import>,
    string_table: StringTable,
    func_table: HashMap<usize, Type>,
    type_tree: &TypeTree,
    path: &Vec<String>,
) -> Result<
    (
        BTreeMap<StringId, TypeCheckedFunc>,
        Vec<GlobalVar>,
        StringTable,
    ),
    CompileError,
> {
    if let Some(var) = global_vars
        .iter()
        .position(|var| &var.name == "__fixedLocationGlobal")
    {
        global_vars.swap(0, var)
    }
    let global_vars_map = global_vars
        .iter()
        .map(|var| (var.id, var.tipe.clone()))
        .collect::<HashMap<_, _>>();

    let type_table: HashMap<_, _> = named_types.clone().into_iter().collect();

    let mut undefinable_ids = HashMap::new(); // ids no one is allowed to define
    for import in imports {
        undefinable_ids.insert(
            string_table.get_if_exists(&import.name).unwrap(),
            import.location,
        );
    }

    let mut checked_funcs = BTreeMap::new();
    let mut checked_closures = BTreeMap::new();

    for func in &funcs {
        let mut type_tree = type_tree.clone();
        for (index, generic) in func.generics.iter().enumerate() {
            type_tree.insert(
                (path.clone(), *generic),
                (
                    Type::Generic(index),
                    string_table.name_from_id(*generic).clone(),
                ),
            );
        }
        checked_funcs.insert(
            func.id,
            typecheck_function(
                &func,
                &type_table,
                &global_vars_map,
                &func_table,
                &type_tree,
                &string_table,
                &mut checked_closures,
                &mut undefinable_ids,
            )?,
        );
    }

    checked_funcs.extend(checked_closures);

    let mut res_global_vars = Vec::new();
    for global_var in global_vars {
        res_global_vars.push(global_var);
    }

    Ok((checked_funcs, res_global_vars, string_table))
}

/// If successful, produces a `TypeCheckedFunc` from `FuncDecl` reference fd, according to global
/// state defined by type_table, global_vars, and func_table.
///
/// If not successful the function returns a `CompileError`.
pub fn typecheck_function(
    func: &Func,
    type_table: &TypeTable,
    global_vars: &HashMap<StringId, Type>,
    func_table: &TypeTable,
    type_tree: &TypeTree,
    string_table: &StringTable,
    closures: &mut BTreeMap<StringId, TypeCheckedFunc>,
    undefinable_ids: &mut HashMap<StringId, Option<Location>>,
) -> Result<TypeCheckedFunc, CompileError> {
    let mut func = func.clone();

    func.ret_type = func.ret_type.commit_generic_slots();
    func.args
        .iter_mut()
        .for_each(|arg| arg.tipe = arg.tipe.commit_generic_slots());

    let mut hm = HashMap::new();

    if let Some(location_option) = undefinable_ids.get(&func.id) {
        return Err(CompileError::new_type_error(
            format!(
                "Func {} has the same name as another top-level symbol",
                Color::red(string_table.name_from_id(func.id)),
            ),
            location_option
                .iter()
                .chain(func.debug_info.location.iter())
                .cloned()
                .collect(),
        ));
    }
    undefinable_ids.insert(func.id, func.debug_info.location);

    for arg in func.args.iter() {
        arg.tipe.rep(type_tree).map_err(|_| {
            CompileError::new_type_error(
                format!(
                    "Func {}'s argument {} has the unknown type {}",
                    Color::red(string_table.name_from_id(func.id)),
                    Color::red(string_table.name_from_id(arg.name)),
                    Color::red(arg.tipe.print(type_tree)),
                ),
                arg.debug_info.location.into_iter().collect(),
            )
        })?;
        if let Some(location_option) = undefinable_ids.get(&arg.name) {
            return Err(CompileError::new_type_error(
                format!(
                    "Func {}'s argument {} has the same name as a top-level symbol",
                    Color::red(string_table.name_from_id(func.id)),
                    Color::red(string_table.name_from_id(arg.name)),
                ),
                location_option
                    .iter()
                    .chain(arg.debug_info.location.iter())
                    .cloned()
                    .collect(),
            ));
        }
        hm.insert(arg.name, arg.tipe.clone());
    }

    let mut inner_type_table = type_table.clone();
    inner_type_table.extend(hm);
    let mut tc_stats = typecheck_statement_sequence(
        &func.code,
        &func,
        &inner_type_table,
        global_vars,
        func_table,
        type_tree,
        string_table,
        undefinable_ids,
        closures,
        &mut vec![],
    )?;

    if func.ret_type == Type::Void {
        if tc_stats.last().cloned().map(|s| s.kind) != Some(TypeCheckedStatementKind::ReturnVoid())
        {
            tc_stats.push(TypeCheckedStatement {
                kind: TypeCheckedStatementKind::ReturnVoid(),
                debug_info: func.debug_info,
            });
        }
    } else {
        if func.code.len() == 0 {
            return Err(CompileError::new_type_error(
                format!(
                    "Func {} never returns",
                    Color::red(string_table.name_from_id(func.id))
                ),
                func.debug_info.locs(),
            ));
        }
        if let Some(stat) = func.code.last() {
            match &stat.kind {
                StatementKind::Return(_) => {}
                _ => {
                    return Err(CompileError::new_type_error(
                        format!(
                            "Func {}'s last statement is not a return",
                            Color::red(string_table.name_from_id(func.id)),
                        ),
                        func.debug_info
                            .location
                            .into_iter()
                            .chain(stat.debug_info.location.into_iter())
                            .collect(),
                    ))
                }
            }
        }
    }

    Ok(TypeCheckedFunc {
        name: func.name.clone(),
        id: func.id,
        args: func.args,
        ret_type: func.ret_type,
        code: tc_stats,
        tipe: func.tipe.clone(),
        public: func.public,
        captures: BTreeSet::new(),
        generics: func.generics.clone(),
        frame_size: 0,
        unique_id: func.unique_id,
        properties: func.properties,
        debug_info: DebugInfo::from(func.debug_info),
    })
}

/// If successful, produces a `Vec<TypeCheckedStatement>` corresponding to the items in statements
/// after type checking has been performed sequentially.  Bindings produced by a statement are
/// visible to all statements at a higher index, and no previous statements. If not successful, this
/// function produces a `CompileError`.
///
/// This function is not designed to handle additional variable bindings, for example arguments to
/// functions, for this use case, prefer `typecheck_statement_sequence_with_bindings`.
///
/// Takes return_type to ensure that `Return` statements produce the correct type, type_table,
/// global_vars, and func_table should correspond to the types, globals, and functions available
/// to the statement sequence.
fn typecheck_statement_sequence(
    statements: &[Statement],
    func: &Func,
    type_table: &TypeTable,
    global_vars: &HashMap<StringId, Type>,
    func_table: &TypeTable,
    type_tree: &TypeTree,
    string_table: &StringTable,
    undefinable_ids: &mut HashMap<StringId, Option<Location>>,
    closures: &mut BTreeMap<StringId, TypeCheckedFunc>,
    scopes: &mut Vec<(String, Option<Type>)>,
) -> Result<Vec<TypeCheckedStatement>, CompileError> {
    typecheck_statement_sequence_with_bindings(
        &statements,
        &func,
        type_table,
        global_vars,
        func_table,
        &[],
        type_tree,
        string_table,
        undefinable_ids,
        closures,
        scopes,
    )
}

/// Operates identically to `typecheck_statement_sequence`, except that the pairs in bindings are
/// added to type_table.
fn typecheck_statement_sequence_with_bindings<'a>(
    statements: &'a [Statement],
    func: &Func,
    type_table: &'a TypeTable,
    global_vars: &'a HashMap<StringId, Type>,
    func_table: &TypeTable,
    bindings: &[(StringId, Type)],
    type_tree: &TypeTree,
    string_table: &StringTable,
    undefinable_ids: &mut HashMap<StringId, Option<Location>>,
    closures: &mut BTreeMap<StringId, TypeCheckedFunc>,
    scopes: &mut Vec<(String, Option<Type>)>,
) -> Result<Vec<TypeCheckedStatement>, CompileError> {
    let mut inner_type_table = type_table.clone();
    for (sid, tipe) in bindings {
        inner_type_table.insert(*sid, tipe.clone());
    }
    let mut output = vec![];
    for stat in statements {
        let (tcs, bindings) = typecheck_statement(
            stat,
            &func,
            &inner_type_table,
            global_vars,
            func_table,
            type_tree,
            string_table,
            undefinable_ids,
            closures,
            scopes,
        )?;
        output.push(tcs);
        for (sid, bind) in bindings {
            inner_type_table.insert(sid, bind);
        }
    }
    Ok(output)
}

/// Performs type checking on statement.
///
/// If successful, returns tuple containing a `TypeCheckedStatement` and a `Vec<(StringId, Type)>`
/// representing the bindings produced by the statement.  Otherwise returns a `CompileError`.
///
/// The argument loc provide the correct location to `CompileError` if the function fails.
fn typecheck_statement<'a>(
    statement: &'a Statement,
    func: &Func,
    type_table: &'a TypeTable,
    global_vars: &'a HashMap<StringId, Type>,
    func_table: &TypeTable,
    type_tree: &TypeTree,
    string_table: &StringTable,
    undefinable_ids: &mut HashMap<StringId, Option<Location>>,
    closures: &mut BTreeMap<StringId, TypeCheckedFunc>,
    scopes: &mut Vec<(String, Option<Type>)>,
) -> Result<(TypeCheckedStatement, Vec<(StringId, Type)>), CompileError> {
    let kind = &statement.kind;
    let debug_info = statement.debug_info;
    let (stat, binds) = match kind {
        StatementKind::ReturnVoid() => {
            if Type::Void.assignable(&func.ret_type, type_tree, HashSet::new()) {
                Ok((TypeCheckedStatementKind::ReturnVoid(), vec![]))
            } else {
                Err(CompileError::new_type_error(
                    format!(
                        "Tried to return without type in function that returns {}",
                        Color::red(&func.ret_type.print(type_tree))
                    ),
                    debug_info.location.into_iter().collect(),
                ))
            }
        }
        StatementKind::Return(expr) => {
            let tc_expr = typecheck_expr(
                expr,
                type_table,
                global_vars,
                func_table,
                func,
                type_tree,
                string_table,
                undefinable_ids,
                closures,
                scopes,
            )?;

            if func
                .ret_type
                .assignable(&tc_expr.get_type(), type_tree, HashSet::new())
            {
                Ok((TypeCheckedStatementKind::Return(tc_expr), vec![]))
            } else {
                Err(CompileError::new_type_error(
                    format!(
                        "return statement has wrong type:\nencountered {}\ninstead of  {}",
                        Color::red(tc_expr.get_type().print(type_tree)),
                        Color::red(&func.ret_type.print(type_tree)),
                    ),
                    debug_info.locs(),
                ))
            }
        }
        StatementKind::Break(exp, scope) => Ok((
            {
                let te = exp
                    .clone()
                    .map(|expr| {
                        typecheck_expr(
                            &expr,
                            type_table,
                            global_vars,
                            func_table,
                            func,
                            type_tree,
                            string_table,
                            undefinable_ids,
                            closures,
                            scopes,
                        )
                    })
                    .transpose()?;
                let key = scope.clone().unwrap_or("_".to_string());
                let (_name, tipe) = scopes
                    .iter_mut()
                    .rev()
                    .find(|(s, _)| key == *s)
                    .ok_or_else(|| {
                        CompileError::new_type_error(
                            "No valid scope to break from".to_string(),
                            debug_info.location.into_iter().collect(),
                        )
                    })?;
                if let Some(t) = tipe {
                    if *t
                        != te
                            .clone()
                            .map(|te| te.get_type())
                            .unwrap_or(Type::Tuple(vec![]))
                    {
                        return Err(CompileError::new_type_error(
                            format!(
                                "mismatched types in break statement {}",
                                te.map(|te| te.get_type())
                                    .unwrap_or(Type::Tuple(vec![]))
                                    .mismatch_string(
                                        &tipe.clone().unwrap_or(Type::Tuple(vec![])),
                                        type_tree
                                    )
                                    .expect("Did not find type mismatch")
                            ),
                            debug_info.locs(),
                        ));
                    } else {
                        *t = te
                            .clone()
                            .map(|te| te.get_type())
                            .unwrap_or(Type::Tuple(vec![]));
                    }
                }
                TypeCheckedStatementKind::Break(
                    exp.clone()
                        .map(|expr| {
                            typecheck_expr(
                                &expr,
                                type_table,
                                global_vars,
                                func_table,
                                func,
                                type_tree,
                                string_table,
                                undefinable_ids,
                                closures,
                                scopes,
                            )
                        })
                        .transpose()?,
                    scope.clone().unwrap_or("_".to_string()),
                )
            },
            vec![],
        )),
        StatementKind::Expression(expr) => Ok((
            TypeCheckedStatementKind::Expression(typecheck_expr(
                expr,
                type_table,
                global_vars,
                func_table,
                func,
                type_tree,
                string_table,
                undefinable_ids,
                closures,
                scopes,
            )?),
            vec![],
        )),
        StatementKind::Let(pat, expr) => {
            let tc_expr = typecheck_expr(
                expr,
                type_table,
                global_vars,
                func_table,
                func,
                type_tree,
                string_table,
                undefinable_ids,
                closures,
                scopes,
            )?;
            let tce_type = tc_expr.get_type();
            if tce_type == Type::Void {
                return Err(CompileError::new_type_error(
                    format!("Assignment of void value to local variable"),
                    debug_info.location.into_iter().collect(),
                ));
            }
            let (stat, bindings) = match &pat.kind {
                MatchPatternKind::Bind(name) => (
                    TypeCheckedStatementKind::Let(
                        TypeCheckedMatchPattern::new_bind(*name, pat.debug_info, tce_type.clone()),
                        tc_expr,
                    ),
                    vec![(*name, tce_type)],
                ),
                MatchPatternKind::Assign(_) => unimplemented!(),
                MatchPatternKind::Tuple(pats) => {
                    let (tc_pats, bindings) =
                        typecheck_patvec(tce_type.clone(), pats.to_vec(), type_tree, debug_info)?;
                    (
                        TypeCheckedStatementKind::Let(
                            TypeCheckedMatchPattern::new_tuple(tc_pats, pat.debug_info, tce_type),
                            tc_expr,
                        ),
                        bindings,
                    )
                }
            };

            for (id, _, _) in pat.collect_identifiers() {
                if let Some(location_option) = undefinable_ids.get(&id) {
                    return Err(CompileError::new_type_error(
                        String::from("Variable has the same name as a top-level symbol"),
                        location_option
                            .iter()
                            .chain(statement.debug_info.location.iter())
                            .cloned()
                            .collect(),
                    ));
                }
            }

            Ok((stat, bindings))
        }
        StatementKind::Assign(id, expr) => {
            let tc_expr = typecheck_expr(
                expr,
                type_table,
                global_vars,
                func_table,
                func,
                type_tree,
                string_table,
                undefinable_ids,
                closures,
                scopes,
            )?;
            match type_table.get(id) {
                Some(var_type) => {
                    if var_type.assignable(&tc_expr.get_type(), type_tree, HashSet::new()) {
                        Ok((TypeCheckedStatementKind::AssignLocal(*id, tc_expr), vec![]))
                    } else {
                        Err(CompileError::new_type_error(
                            format!(
                                "mismatched types in assignment statement {}",
                                var_type
                                    .mismatch_string(&tc_expr.get_type(), type_tree)
                                    .expect("Did not find mismatch")
                            ),
                            debug_info.location.into_iter().collect(),
                        ))
                    }
                }
                None => match global_vars.get(id) {
                    Some(var_type) => {
                        if var_type.assignable(&tc_expr.get_type(), type_tree, HashSet::new()) {
                            Ok((TypeCheckedStatementKind::AssignGlobal(*id, tc_expr), vec![]))
                        } else {
                            Err(CompileError::new_type_error(
                                format!(
                                    "mismatched types in assignment statement {}",
                                    var_type
                                        .mismatch_string(&tc_expr.get_type(), type_tree)
                                        .expect("Did not find type mismatch")
                                ),
                                debug_info.location.into_iter().collect(),
                            ))
                        }
                    }
                    None => Err(CompileError::new_type_error(
                        "assignment to non-existent variable".to_string(),
                        debug_info.location.into_iter().collect(),
                    )),
                },
            }
        }
        StatementKind::While(cond, body) => {
            let tc_cond = typecheck_expr(
                cond,
                type_table,
                global_vars,
                func_table,
                func,
                type_tree,
                string_table,
                undefinable_ids,
                closures,
                scopes,
            )?;
            match tc_cond.get_type() {
                Type::Bool => {
                    let tc_body = typecheck_statement_sequence(
                        body,
                        func,
                        type_table,
                        global_vars,
                        func_table,
                        type_tree,
                        string_table,
                        undefinable_ids,
                        closures,
                        scopes,
                    )?;
                    Ok((TypeCheckedStatementKind::While(tc_cond, tc_body), vec![]))
                }
                _ => Err(CompileError::new_type_error(
                    format!(
                        "while condition must be bool, found {}",
                        Color::red(tc_cond.get_type().print(type_tree))
                    ),
                    debug_info.location.into_iter().collect(),
                )),
            }
        }
        StatementKind::Asm(insns, args) => {
            let mut tc_args = Vec::new();
            for arg in args {
                tc_args.push(typecheck_expr(
                    arg,
                    type_table,
                    global_vars,
                    func_table,
                    func,
                    type_tree,
                    string_table,
                    undefinable_ids,
                    closures,
                    scopes,
                )?);
            }
            Ok((
                TypeCheckedStatementKind::Asm(insns.to_vec(), tc_args),
                vec![],
            ))
        }
        StatementKind::DebugPrint(e) => {
            let tce = typecheck_expr(
                e,
                type_table,
                global_vars,
                func_table,
                func,
                type_tree,
                string_table,
                undefinable_ids,
                closures,
                scopes,
            )?;
            Ok((TypeCheckedStatementKind::DebugPrint(tce), vec![]))
        }
        StatementKind::Assert(expr) => {
            let tce = typecheck_expr(
                expr,
                type_table,
                global_vars,
                func_table,
                func,
                type_tree,
                string_table,
                undefinable_ids,
                closures,
                scopes,
            )?;
            match tce.get_type() {
                Type::Tuple(vec) if vec.len() == 2 && vec[0] == Type::Bool => {
                    Ok((TypeCheckedStatementKind::Assert(tce), vec![]))
                }
                _ => Err(CompileError::new_type_error(
                    format!(
                        "assert condition must be of type (bool, any), found {}",
                        Color::red(tce.get_type().print(type_tree))
                    ),
                    debug_info.location.into_iter().collect(),
                )),
            }
        }
    }?;
    Ok((
        TypeCheckedStatement {
            kind: stat,
            debug_info,
        },
        binds,
    ))
}

/// Type checks a `Vec<MatchPattern>`, representing a tuple match pattern against `Type` rhs_type.
///
/// This is used in let bindings, and may have other uses in the future.
///
/// If successful this function returns a tuple containing a `TypeCheckedMatchPattern`, and a
/// `Vec<(StringId, Type)>` representing the bindings produced from this match pattern.  Otherwise
/// the function returns a `CompileError`
fn typecheck_patvec(
    rhs_type: Type,
    patterns: Vec<MatchPattern>,
    type_tree: &TypeTree,
    debug: DebugInfo,
) -> Result<(Vec<TypeCheckedMatchPattern>, Vec<(StringId, Type)>), CompileError> {
    if let Type::Tuple(tvec) = rhs_type {
        if tvec.len() == patterns.len() {
            let mut tc_pats = Vec::new();
            let mut bindings = Vec::new();
            for (i, rhs_type) in tvec.iter().enumerate() {
                if *rhs_type == Type::Void {
                    return Err(CompileError::new_type_error(
                        "attempted to assign void in tuple binding".to_string(),
                        debug.locs(),
                    ));
                }
                let pat = &patterns[i];
                match &pat.kind {
                    MatchPatternKind::Bind(name) => {
                        tc_pats.push(TypeCheckedMatchPattern::new_bind(
                            *name,
                            pat.debug_info,
                            rhs_type.clone(),
                        ));
                        bindings.push((*name, rhs_type.clone()));
                    }
                    MatchPatternKind::Assign(name) => {
                        tc_pats.push(TypeCheckedMatchPattern::new_assign(
                            *name,
                            pat.debug_info,
                            rhs_type.clone(),
                        ));
                    }
                    MatchPatternKind::Tuple(_) => {
                        //TODO: implement this properly
                        return Err(CompileError::new_type_error(
                            "nested pattern not yet supported in let".to_string(),
                            debug.locs(),
                        ));
                    }
                }
            }
            Ok((tc_pats, bindings))
        } else {
            Err(CompileError::new_type_error(
                "tuple-match let must receive tuple of equal size".to_string(),
                debug.locs(),
            ))
        }
    } else {
        Err(CompileError::new_type_error(
            format!(
                "tuple-match let must receive tuple value, found {}",
                Color::red(rhs_type.print(type_tree))
            ),
            debug.locs(),
        ))
    }
}

/// Performs type checking on the expression expr.  Returns `TypeCheckedExpr` if successful, and
/// `CompileError` otherwise.
///
/// The arguments type_table, global_vars, and func_table represent the variables, globals, and
/// functions available to the expression, and return_type represents the return type of the
/// containing function. This last argument is needed as Try and CodeBlock expressions may return
/// from the function.
fn typecheck_expr(
    expr: &Expr,
    type_table: &TypeTable,
    global_vars: &HashMap<StringId, Type>,
    func_table: &TypeTable,
    func: &Func,
    type_tree: &TypeTree,
    string_table: &StringTable,
    undefinable_ids: &mut HashMap<StringId, Option<Location>>,
    closures: &mut BTreeMap<StringId, TypeCheckedFunc>,
    scopes: &mut Vec<(String, Option<Type>)>,
) -> Result<TypeCheckedExpr, CompileError> {
    let debug_info = expr.debug_info;
    let loc = debug_info.location;
    Ok(TypeCheckedExpr {
        kind: match &expr.kind {
            ExprKind::NewBuffer => Ok(TypeCheckedExprKind::NewBuffer),
            ExprKind::Quote(buf) => Ok(TypeCheckedExprKind::Quote(buf.clone())),
            ExprKind::Error => Ok(TypeCheckedExprKind::Error),
            ExprKind::UnaryOp(op, subexpr) => {
                let tc_sub = typecheck_expr(
                    subexpr,
                    type_table,
                    global_vars,
                    func_table,
                    func,
                    type_tree,
                    string_table,
                    undefinable_ids,
                    closures,
                    scopes,
                )?;
                typecheck_unary_op(*op, tc_sub, loc, type_tree)
            }
            ExprKind::Binary(op, sub1, sub2) => {
                let tc_sub1 = typecheck_expr(
                    sub1,
                    type_table,
                    global_vars,
                    func_table,
                    func,
                    type_tree,
                    string_table,
                    undefinable_ids,
                    closures,
                    scopes,
                )?;
                let tc_sub2 = typecheck_expr(
                    sub2,
                    type_table,
                    global_vars,
                    func_table,
                    func,
                    type_tree,
                    string_table,
                    undefinable_ids,
                    closures,
                    scopes,
                )?;
                typecheck_binary_op(*op, tc_sub1, tc_sub2, type_tree, loc)
            }
            ExprKind::Trinary(op, sub1, sub2, sub3) => {
                let tc_sub1 = typecheck_expr(
                    sub1,
                    type_table,
                    global_vars,
                    func_table,
                    func,
                    type_tree,
                    string_table,
                    undefinable_ids,
                    closures,
                    scopes,
                )?;
                let tc_sub2 = typecheck_expr(
                    sub2,
                    type_table,
                    global_vars,
                    func_table,
                    func,
                    type_tree,
                    string_table,
                    undefinable_ids,
                    closures,
                    scopes,
                )?;
                let tc_sub3 = typecheck_expr(
                    sub3,
                    type_table,
                    global_vars,
                    func_table,
                    func,
                    type_tree,
                    string_table,
                    undefinable_ids,
                    closures,
                    scopes,
                )?;
                typecheck_trinary_op(*op, tc_sub1, tc_sub2, tc_sub3, type_tree, loc)
            }
            ExprKind::ShortcutOr(sub1, sub2) => {
                let tc_sub1 = typecheck_expr(
                    sub1,
                    type_table,
                    global_vars,
                    func_table,
                    func,
                    type_tree,
                    string_table,
                    undefinable_ids,
                    closures,
                    scopes,
                )?;
                let tc_sub2 = typecheck_expr(
                    sub2,
                    type_table,
                    global_vars,
                    func_table,
                    func,
                    type_tree,
                    string_table,
                    undefinable_ids,
                    closures,
                    scopes,
                )?;
                if (tc_sub1.get_type(), tc_sub2.get_type()) != (Type::Bool, Type::Bool) {
                    return Err(CompileError::new_type_error(
                        format!(
                            "operands to logical or must be boolean, got {} and {}",
                            Color::red(tc_sub1.get_type().print(type_tree)),
                            Color::red(tc_sub2.get_type().print(type_tree)),
                        ),
                        loc.into_iter().collect(),
                    ));
                }
                Ok(TypeCheckedExprKind::ShortcutOr(
                    Box::new(tc_sub1),
                    Box::new(tc_sub2),
                ))
            }
            ExprKind::ShortcutAnd(sub1, sub2) => {
                let tc_sub1 = typecheck_expr(
                    sub1,
                    type_table,
                    global_vars,
                    func_table,
                    func,
                    type_tree,
                    string_table,
                    undefinable_ids,
                    closures,
                    scopes,
                )?;
                let tc_sub2 = typecheck_expr(
                    sub2,
                    type_table,
                    global_vars,
                    func_table,
                    func,
                    type_tree,
                    string_table,
                    undefinable_ids,
                    closures,
                    scopes,
                )?;
                if (tc_sub1.get_type(), tc_sub2.get_type()) != (Type::Bool, Type::Bool) {
                    return Err(CompileError::new_type_error(
                        format!(
                            "operands to logical and must be boolean, got {} and {}",
                            Color::red(tc_sub1.get_type().print(type_tree)),
                            Color::red(tc_sub2.get_type().print(type_tree))
                        ),
                        loc.into_iter().collect(),
                    ));
                }
                Ok(TypeCheckedExprKind::ShortcutAnd(
                    Box::new(tc_sub1),
                    Box::new(tc_sub2),
                ))
            }
            ExprKind::OptionInitializer(inner) => {
                Ok(TypeCheckedExprKind::Variant(Box::new(typecheck_expr(
                    inner,
                    type_table,
                    global_vars,
                    func_table,
                    func,
                    type_tree,
                    string_table,
                    undefinable_ids,
                    closures,
                    scopes,
                )?)))
            }
            ExprKind::VariableRef(id, spec) => {
                if let Some(tipe) = func_table.get(id) {
                    let template_type = tipe.rep(type_tree)?;
                    let num_generic_params = tipe.count_generic_slots();

                    if spec.len() != num_generic_params {
                        return Err(CompileError::new(
                            "Generics error",
                            format!(
                                "Func {} has {} generic args but was passed {}",
                                Color::red(string_table.name_from_id(*id)),
                                Color::red(num_generic_params),
                                Color::red(spec.len()),
                            ),
                            debug_info.locs(),
                        ));
                    }

                    let tipe = template_type.make_specific(spec)?;
                    Ok(TypeCheckedExprKind::FuncRef(*id, tipe))
                } else if let Some(tipe) = type_table.get(id) {
                    if !spec.is_empty() {
                        return Err(CompileError::new(
                            "Generics error",
                            format!(
                                "Variable {} doesn't need specialization",
                                Color::red(string_table.name_from_id(*id)),
                            ),
                            debug_info.locs(),
                        ));
                    }

                    let tipe = tipe.rep(type_tree)?;
                    Ok(TypeCheckedExprKind::LocalVariableRef(*id, tipe))
                } else if let Some(tipe) = global_vars.get(id) {
                    let tipe = tipe.rep(type_tree)?;

                    if !spec.is_empty() {
                        return Err(CompileError::new(
                            "Generics error",
                            format!(
                                "Global variable {} doesn't need specialization",
                                Color::red(string_table.name_from_id(*id)),
                            ),
                            debug_info.locs(),
                        ));
                    }

                    Ok(TypeCheckedExprKind::GlobalVariableRef(*id, tipe))
                } else {
                    Err(CompileError::new_type_error(
                        format!(
                            "reference to unrecognized identifier {}",
                            Color::red(string_table.name_from_id(*id))
                        ),
                        loc.into_iter().collect(),
                    ))
                }
            }
            ExprKind::TupleRef(tref, idx) => {
                let tc_sub = typecheck_expr(
                    &*tref,
                    type_table,
                    global_vars,
                    func_table,
                    func,
                    type_tree,
                    string_table,
                    undefinable_ids,
                    closures,
                    scopes,
                )?;
                let uidx = idx.to_usize().unwrap();
                if let Type::Tuple(tv) = tc_sub.get_type() {
                    if uidx < tv.len() {
                        Ok(TypeCheckedExprKind::TupleRef(
                            Box::new(tc_sub),
                            idx.clone(),
                            tv[uidx].clone(),
                        ))
                    } else {
                        Err(CompileError::new_type_error(
                            "tuple field access to non-existent field".to_string(),
                            loc.into_iter().collect(),
                        ))
                    }
                } else {
                    Err(CompileError::new_type_error(
                        format!(
                            "tuple field access to non-tuple value of type {}",
                            Color::red(tc_sub.get_type().print(type_tree))
                        ),
                        debug_info.locs(),
                    ))
                }
            }
            ExprKind::DotRef(sref, name) => {
                let tc_sub = typecheck_expr(
                    &*sref,
                    type_table,
                    global_vars,
                    func_table,
                    func,
                    type_tree,
                    string_table,
                    undefinable_ids,
                    closures,
                    scopes,
                )?;
                if let Type::Struct(v) = tc_sub.get_type().rep(type_tree)? {
                    for sf in v.iter() {
                        if *name == sf.name {
                            let slot_num = tc_sub
                                .get_type()
                                .rep(type_tree)?
                                .get_struct_slot_by_name(name.clone())
                                .ok_or(CompileError::new_type_error(
                                    "Could not find name of struct field".to_string(),
                                    loc.into_iter().collect(),
                                ))?;
                            return Ok(TypeCheckedExpr {
                                kind: TypeCheckedExprKind::DotRef(
                                    Box::new(tc_sub),
                                    slot_num,
                                    v.len(),
                                    sf.tipe.clone(),
                                ),
                                debug_info,
                            });
                        }
                    }
                    Err(CompileError::new_type_error(
                        "reference to non-existent struct field".to_string(),
                        loc.into_iter().collect(),
                    ))
                } else {
                    Err(CompileError::new_type_error(
                        format!(
                            "struct field access to non-struct value of type {}",
                            Color::red(tc_sub.get_type().print(type_tree))
                        ),
                        loc.into_iter().collect(),
                    ))
                }
            }
            ExprKind::Constant(constant) => Ok(match constant {
                Constant::Uint(n) => TypeCheckedExprKind::Const(Value::Int(n.clone()), Type::Uint),
                Constant::Int(n) => TypeCheckedExprKind::Const(Value::Int(n.clone()), Type::Int),
                Constant::Bool(b) => {
                    TypeCheckedExprKind::Const(Value::Int(Uint256::from_bool(*b)), Type::Bool)
                }
                Constant::Option(o) => TypeCheckedExprKind::Const(o.value(), o.type_of()),
                Constant::Null => TypeCheckedExprKind::Const(Value::none(), Type::Any),
            }),
            ExprKind::FunctionCall(expr, args) => {
                let expr = typecheck_expr(
                    expr,
                    type_table,
                    global_vars,
                    func_table,
                    func,
                    type_tree,
                    string_table,
                    undefinable_ids,
                    closures,
                    scopes,
                )?;

                let expr_type = expr.get_type().rep(type_tree)?;

                match expr_type.clone() {
                    Type::Func(prop, arg_types, ret_type) => {
                        if args.len() == arg_types.len() {
                            let mut tc_args = Vec::new();
                            for i in 0..args.len() {
                                let tc_arg = typecheck_expr(
                                    &args[i],
                                    type_table,
                                    global_vars,
                                    func_table,
                                    func,
                                    type_tree,
                                    string_table,
                                    undefinable_ids,
                                    closures,
                                    scopes,
                                )?;
                                tc_args.push(tc_arg);

                                let resolved_arg_type = arg_types[i].clone();

                                if !resolved_arg_type.assignable(
                                    &tc_args[i].get_type().rep(type_tree)?,
                                    type_tree,
                                    HashSet::new(),
                                ) {
                                    return Err(CompileError::new_type_error(
                                        format!(
                                            "func arg has wrong type:\nencountered {}\ninstead of  {}",
                                            Color::red(&tc_args[i].get_type().print(type_tree)),
                                            Color::red(resolved_arg_type.print(type_tree)),
                                        ),
                                        tc_args[i].debug_info.locs(),
                                    ));
                                }
                            }
                            Ok(TypeCheckedExprKind::FunctionCall(
                                Box::new(expr),
                                tc_args,
                                *ret_type,
                                prop,
                            ))
                        } else {
                            Err(CompileError::new_type_error(
                                "wrong number of args passed to function".to_string(),
                                loc.into_iter().collect(),
                            ))
                        }
                    }
                    _ => Err(CompileError::new_type_error(
                        format!(
                            "tried to call a {}, which is not a function",
                            Color::red(expr_type.print(type_tree))
                        ),
                        debug_info.locs(),
                    )),
                }
            }
            ExprKind::CodeBlock(block) => Ok(TypeCheckedExprKind::CodeBlock(typecheck_codeblock(
                block,
                &type_table,
                global_vars,
                func_table,
                func,
                type_tree,
                string_table,
                undefinable_ids,
                closures,
                scopes,
            )?)),
            ExprKind::Closure(closure_func) => {
                let mut closure_func = closure_func.clone();

                // a closures inherits its parent's generics
                closure_func.generics = func.generics.clone();

                let id = closure_func.id;
                let tipe = closure_func.tipe.clone();

                // The closure must capture only variables that are in scope above it.
                // The type table as of this moment includes exactly these variables.
                let capture_table = type_table;

                let mut closure = typecheck_function(
                    &closure_func,
                    &capture_table,
                    global_vars,
                    func_table,
                    type_tree,
                    string_table,
                    closures,
                    undefinable_ids,
                )?;

                fn find_captures(
                    mut nodes: Vec<TypeCheckedNode>, // nodes of the same scope
                    mut local: HashSet<StringId>,    // those that have been defined locally
                ) -> BTreeSet<StringId> {
                    let mut captures = BTreeSet::new(); // non-local variables we use

                    for node in &mut nodes {
                        match node {
                            TypeCheckedNode::Statement(stat) => match &mut stat.kind {
                                TypeCheckedStatementKind::AssignLocal(id, ref mut expr) => {
                                    let right = vec![TypeCheckedNode::Expression(expr)];
                                    captures.extend(find_captures(right, local.clone()));
                                    local.insert(*id);
                                    continue;
                                }
                                TypeCheckedStatementKind::Let(pat, ref mut expr) => {
                                    let right = vec![TypeCheckedNode::Expression(expr)];
                                    captures.extend(find_captures(right, local.clone()));
                                    local.extend(pat.collect_identifiers().iter().map(|x| x.0));
                                    continue;
                                }
                                _ => {}
                            },
                            TypeCheckedNode::Expression(expr) => match &mut expr.kind {
                                TypeCheckedExprKind::IfLet(id, ..) => {
                                    local.insert(*id);
                                }
                                TypeCheckedExprKind::LocalVariableRef(id, _tipe) => {
                                    if !local.contains(&id) {
                                        captures.insert(*id);
                                    }
                                }
                                _ => {}
                            },
                            TypeCheckedNode::StructField(_) => {}
                            TypeCheckedNode::Type(_) => continue,
                        }

                        captures.extend(find_captures(node.child_nodes(), local.clone()));
                    }

                    captures
                }

                fn all_idents(
                    mut nodes: Vec<TypeCheckedNode>, // nodes of the same scope
                ) -> HashSet<StringId> {
                    let mut idents = HashSet::new();

                    for node in &mut nodes {
                        match node {
                            TypeCheckedNode::Statement(stat) => match &mut stat.kind {
                                TypeCheckedStatementKind::Let(pat, ..) => {
                                    let ids: Vec<_> =
                                        pat.collect_identifiers().iter().map(|x| x.0).collect();
                                    idents.extend(ids);
                                }
                                _ => {}
                            },
                            TypeCheckedNode::Expression(expr) => match &mut expr.kind {
                                TypeCheckedExprKind::IfLet(id, ..) => {
                                    idents.insert(*id);
                                }
                                TypeCheckedExprKind::LocalVariableRef(id, ..) => {
                                    idents.insert(*id);
                                }
                                _ => {}
                            },
                            TypeCheckedNode::StructField(_) => {}
                            TypeCheckedNode::Type(_) => continue,
                        }
                        idents.extend(all_idents(node.child_nodes()));
                    }
                    idents
                }

                let args: HashSet<StringId> = closure.args.iter().map(|arg| arg.name).collect();
                let arg_count = args.len();
                let captures = find_captures(closure.child_nodes(), args);

                // We don't yet have an AST-walker that efficiently assigns slot numbers.
                // The plan is to soon do this: instead of determining slot assignments for
                // locals, args, and captures at codegen, we'll analyze the AST to efficiently pick
                // a position for each identifier. Then, ClosureLoad(), MakeFrame(), and non-closure
                // functions in general will both cost less gas and pay down technical debt.
                //
                // So, for the very short term, we'll just take the maximum use possible.
                let frame_size = arg_count + all_idents(closure.child_nodes()).len() + 1;

                closure.frame_size = frame_size;
                closure.captures = captures.clone();
                closures.insert(id, closure);

                // We only get one opportunity to load in the captured values,
                // so we do that at declaration.
                Ok(TypeCheckedExprKind::ClosureLoad(
                    id, arg_count, frame_size, captures, tipe,
                ))
            }
            ExprKind::ArrayOrMapRef(array, index) => {
                let tc_arr = typecheck_expr(
                    &*array,
                    type_table,
                    global_vars,
                    func_table,
                    func,
                    type_tree,
                    string_table,
                    undefinable_ids,
                    closures,
                    scopes,
                )?;
                let tc_idx = typecheck_expr(
                    &*index,
                    type_table,
                    global_vars,
                    func_table,
                    func,
                    type_tree,
                    string_table,
                    undefinable_ids,
                    closures,
                    scopes,
                )?;
                match tc_arr.get_type().rep(type_tree)? {
                    Type::Array(t) => {
                        if tc_idx.get_type() == Type::Uint {
                            Ok(TypeCheckedExprKind::ArrayRef(
                                Box::new(tc_arr),
                                Box::new(tc_idx),
                                *t,
                            ))
                        } else {
                            Err(CompileError::new_type_error(
                                format!(
                                    "array index must be Uint, found {}",
                                    Color::red(tc_idx.get_type().print(type_tree))
                                ),
                                loc.into_iter().collect(),
                            ))
                        }
                    }
                    Type::FixedArray(t, sz) => {
                        if tc_idx.get_type() == Type::Uint {
                            Ok(TypeCheckedExprKind::FixedArrayRef(
                                Box::new(tc_arr),
                                Box::new(tc_idx),
                                sz,
                                *t,
                            ))
                        } else {
                            Err(CompileError::new_type_error(
                                format!(
                                    "fixedarray index must be uint, found {}",
                                    Color::red(tc_idx.get_type().print(type_tree))
                                ),
                                loc.into_iter().collect(),
                            ))
                        }
                    }
                    Type::Map(kt, vt) => {
                        if tc_idx.get_type() == *kt {
                            Ok(TypeCheckedExprKind::MapRef(
                                Box::new(tc_arr),
                                Box::new(tc_idx),
                                Type::Option(Box::new(*vt)),
                            ))
                        } else {
                            Err(CompileError::new_type_error(
                                format!(
                                    "invalid key value in map lookup, {}",
                                    kt.mismatch_string(&tc_idx.get_type(), type_tree)
                                        .expect("Did not find type mismatch")
                                ),
                                loc.into_iter().collect(),
                            ))
                        }
                    }
                    _ => Err(CompileError::new_type_error(
                        format!(
                            "fixedarray lookup in non-array type {}",
                            Color::red(tc_arr.get_type().rep(type_tree)?.print(type_tree))
                        ),
                        loc.into_iter().collect(),
                    )),
                }
            }
            ExprKind::NewArray(size_expr, tipe) => Ok(TypeCheckedExprKind::NewArray(
                Box::new(typecheck_expr(
                    size_expr,
                    type_table,
                    global_vars,
                    func_table,
                    func,
                    type_tree,
                    string_table,
                    undefinable_ids,
                    closures,
                    scopes,
                )?),
                tipe.default_value(type_tree),
                Type::Array(Box::new(tipe.clone())),
            )),
            ExprKind::NewFixedArray(size, maybe_expr) => match maybe_expr {
                Some(expr) => {
                    let tc_expr = typecheck_expr(
                        expr,
                        type_table,
                        global_vars,
                        func_table,
                        func,
                        type_tree,
                        string_table,
                        undefinable_ids,
                        closures,
                        scopes,
                    )?;
                    Ok(TypeCheckedExprKind::NewFixedArray(
                        *size,
                        Some(Box::new(tc_expr.clone())),
                        Type::FixedArray(Box::new(tc_expr.get_type()), *size),
                    ))
                }
                None => Ok(TypeCheckedExprKind::NewFixedArray(
                    *size,
                    None,
                    Type::FixedArray(Box::new(Type::Any), *size),
                )),
            },
            ExprKind::NewMap(key_type, value_type) => Ok(TypeCheckedExprKind::NewMap(Type::Map(
                Box::new(key_type.clone()),
                Box::new(value_type.clone()),
            ))),
            ExprKind::NewUnion(types, expr) => {
                let tc_expr = typecheck_expr(
                    expr,
                    type_table,
                    global_vars,
                    func_table,
                    func,
                    type_tree,
                    string_table,
                    undefinable_ids,
                    closures,
                    scopes,
                )?;
                let tc_type = tc_expr.get_type();
                if types
                    .iter()
                    .any(|t| t.assignable(&tc_type, type_tree, HashSet::new()))
                {
                    Ok(TypeCheckedExprKind::Cast(
                        Box::new(tc_expr),
                        Type::Union(types.clone()),
                    ))
                } else {
                    Err(CompileError::new_type_error(
                        format!(
                            "Type {} is not a member of type union: {}",
                            Color::red(tc_type.print(type_tree)),
                            Color::red(Type::Union(types.clone()).print(type_tree))
                        ),
                        loc.into_iter().collect(),
                    ))
                }
            }
            ExprKind::StructInitializer(fieldvec) => {
                let mut tc_fields = Vec::new();
                let mut tc_fieldtypes = Vec::new();
                for field in fieldvec {
                    let tc_expr = typecheck_expr(
                        &field.value,
                        type_table,
                        global_vars,
                        func_table,
                        func,
                        type_tree,
                        string_table,
                        undefinable_ids,
                        closures,
                        scopes,
                    )?;
                    tc_fields.push(TypeCheckedFieldInitializer::new(
                        field.name.clone(),
                        tc_expr.clone(),
                    ));
                    tc_fieldtypes.push(StructField::new(field.name.clone(), tc_expr.get_type()));
                }
                Ok(TypeCheckedExprKind::StructInitializer(
                    tc_fields,
                    Type::Struct(tc_fieldtypes),
                ))
            }
            ExprKind::Tuple(fields) => {
                let mut tc_fields = Vec::new();
                let mut types = Vec::new();
                for field in fields {
                    let tc_field = typecheck_expr(
                        field,
                        type_table,
                        global_vars,
                        func_table,
                        func,
                        type_tree,
                        string_table,
                        undefinable_ids,
                        closures,
                        scopes,
                    )?;
                    types.push(tc_field.get_type().clone());
                    tc_fields.push(tc_field);
                }
                Ok(TypeCheckedExprKind::Tuple(tc_fields, Type::Tuple(types)))
            }
            ExprKind::ArrayOrMapMod(arr, index, val) => {
                let tc_arr = typecheck_expr(
                    arr,
                    type_table,
                    global_vars,
                    func_table,
                    func,
                    type_tree,
                    string_table,
                    undefinable_ids,
                    closures,
                    scopes,
                )?;
                let tc_index = typecheck_expr(
                    index,
                    type_table,
                    global_vars,
                    func_table,
                    func,
                    type_tree,
                    string_table,
                    undefinable_ids,
                    closures,
                    scopes,
                )?;
                let tc_val = typecheck_expr(
                    val,
                    type_table,
                    global_vars,
                    func_table,
                    func,
                    type_tree,
                    string_table,
                    undefinable_ids,
                    closures,
                    scopes,
                )?;
                match tc_arr.get_type().rep(type_tree)? {
                    Type::Array(t) => {
                        if t.assignable(&tc_val.get_type(), type_tree, HashSet::new()) {
                            if tc_index.get_type() != Type::Uint {
                                Err(CompileError::new_type_error(
                                    format!(
                                        "array modifier requires uint index, found {}",
                                        Color::red(tc_index.get_type().print(type_tree))
                                    ),
                                    loc.into_iter().collect(),
                                ))
                            } else {
                                Ok(TypeCheckedExprKind::ArrayMod(
                                    Box::new(tc_arr),
                                    Box::new(tc_index),
                                    Box::new(tc_val),
                                    Type::Array(t),
                                ))
                            }
                        } else {
                            Err(CompileError::new_type_error(
                                format!(
                                    "mismatched types in array modifier, {}",
                                    t.mismatch_string(&tc_val.get_type(), type_tree)
                                        .expect("Did not find type mismatch")
                                ),
                                loc.into_iter().collect(),
                            ))
                        }
                    }
                    Type::FixedArray(t, sz) => {
                        if tc_index.get_type() != Type::Uint {
                            Err(CompileError::new_type_error(
                                format!(
                                    "array modifier requires uint index, found {}",
                                    Color::red(tc_index.get_type().print(type_tree))
                                ),
                                loc.into_iter().collect(),
                            ))
                        } else {
                            Ok(TypeCheckedExprKind::FixedArrayMod(
                                Box::new(tc_arr),
                                Box::new(tc_index),
                                Box::new(tc_val),
                                sz,
                                Type::FixedArray(t, sz),
                            ))
                        }
                    }
                    Type::Map(kt, vt) => {
                        if tc_index.get_type() == *kt {
                            if vt.assignable(&tc_val.get_type(), type_tree, HashSet::new()) {
                                Ok(TypeCheckedExprKind::MapMod(
                                    Box::new(tc_arr),
                                    Box::new(tc_index),
                                    Box::new(tc_val),
                                    Type::Map(kt, vt),
                                ))
                            } else {
                                Err(CompileError::new_type_error(
                                    format!(
                                        "invalid value type for map modifier, {}",
                                        vt.mismatch_string(&tc_val.get_type(), type_tree)
                                            .expect("Did not find type mismatch")
                                    ),
                                    loc.into_iter().collect(),
                                ))
                            }
                        } else {
                            Err(CompileError::new_type_error(
                                format!(
                                    "invalid key type for map modifier, {}",
                                    kt.mismatch_string(&tc_index.get_type(), type_tree)
                                        .expect("Did not find type mismatch")
                                ),
                                loc.into_iter().collect(),
                            ))
                        }
                    }
                    other => Err(CompileError::new_type_error(
                        format!(
                            "[] modifier must operate on array or block, found {}",
                            Color::red(other.print(type_tree))
                        ),
                        loc.into_iter().collect(),
                    )),
                }
            }
            ExprKind::StructMod(struc, name, val) => {
                let tc_struc = typecheck_expr(
                    struc,
                    type_table,
                    global_vars,
                    func_table,
                    func,
                    type_tree,
                    string_table,
                    undefinable_ids,
                    closures,
                    scopes,
                )?;
                let tc_val = typecheck_expr(
                    val,
                    type_table,
                    global_vars,
                    func_table,
                    func,
                    type_tree,
                    string_table,
                    undefinable_ids,
                    closures,
                    scopes,
                )?;
                let tcs_type = tc_struc.get_type().rep(type_tree)?;
                if let Type::Struct(fields) = &tcs_type {
                    match tcs_type.get_struct_slot_by_name(name.clone()) {
                        Some(index) => {
                            if fields[index].tipe.assignable(
                                &tc_val.get_type(),
                                type_tree,
                                HashSet::new(),
                            ) {
                                Ok(TypeCheckedExprKind::StructMod(
                                    Box::new(tc_struc),
                                    index,
                                    Box::new(tc_val),
                                    tcs_type,
                                ))
                            } else {
                                Err(CompileError::new_type_error(
                                    format!(
                                        "incorrect value type in struct modifier, {}",
                                        fields[index]
                                            .tipe
                                            .mismatch_string(&tc_val.get_type(), type_tree)
                                            .expect("Did not find type mismatch")
                                    ),
                                    loc.into_iter().collect(),
                                ))
                            }
                        }
                        None => Err(CompileError::new_type_error(
                            "struct modifier must use valid field name".to_string(),
                            loc.into_iter().collect(),
                        )),
                    }
                } else {
                    Err(CompileError::new_type_error(
                        format!(
                            "struct modifier must operate on a struct, found {}",
                            Color::red(tcs_type.print(type_tree))
                        ),
                        loc.into_iter().collect(),
                    ))
                }
            }
            ExprKind::WeakCast(expr, t) => {
                let tc_expr = typecheck_expr(
                    expr,
                    type_table,
                    global_vars,
                    func_table,
                    func,
                    type_tree,
                    string_table,
                    undefinable_ids,
                    closures,
                    scopes,
                )?;
                if t.assignable(&tc_expr.get_type(), type_tree, HashSet::new()) {
                    Ok(TypeCheckedExprKind::Cast(Box::new(tc_expr), t.clone()))
                } else {
                    Err(CompileError::new_type_error(
                        format!(
                            "Cannot weak cast from type {} to type {}",
                            Color::red(tc_expr.get_type().print(type_tree)),
                            Color::red(t.print(type_tree))
                        ),
                        debug_info.location.into_iter().collect(),
                    ))
                }
            }
            ExprKind::Cast(expr, t) => {
                let tc_expr = typecheck_expr(
                    expr,
                    type_table,
                    global_vars,
                    func_table,
                    func,
                    type_tree,
                    string_table,
                    undefinable_ids,
                    closures,
                    scopes,
                )?;
                if t.castable(&tc_expr.get_type(), type_tree, HashSet::new()) {
                    Ok(TypeCheckedExprKind::Cast(Box::new(tc_expr), t.clone()))
                } else {
                    Err(CompileError::new_type_error(
                        format!(
                            "Cannot cast from type {} to type {}",
                            Color::red(tc_expr.get_type().print(type_tree)),
                            Color::red(t.print(type_tree))
                        ),
                        debug_info.location.into_iter().collect(),
                    ))
                }
            }
            ExprKind::CovariantCast(expr, t) => {
                let tc_expr = typecheck_expr(
                    expr,
                    type_table,
                    global_vars,
                    func_table,
                    func,
                    type_tree,
                    string_table,
                    undefinable_ids,
                    closures,
                    scopes,
                )?;
                if t.covariant_castable(&tc_expr.get_type(), type_tree, HashSet::new()) {
                    Ok(TypeCheckedExprKind::Cast(Box::new(tc_expr), t.clone()))
                } else {
                    Err(CompileError::new_type_error(
                        format!(
                            "Cannot covariant cast from type {} to type {}",
                            Color::red(tc_expr.get_type().print(type_tree)),
                            Color::red(t.print(type_tree))
                        ),
                        debug_info.location.into_iter().collect(),
                    ))
                }
            }
            ExprKind::UnsafeCast(expr, t) => Ok(TypeCheckedExprKind::Cast(
                Box::new(typecheck_expr(
                    expr,
                    type_table,
                    global_vars,
                    func_table,
                    func,
                    type_tree,
                    string_table,
                    undefinable_ids,
                    closures,
                    scopes,
                )?),
                t.clone(),
            )),
            ExprKind::Asm(ret_type, insns, args) => {
                if *ret_type == Type::Void {
                    return Err(CompileError::new_type_error(
                        "asm expression cannot return void".to_string(),
                        loc.into_iter().collect(),
                    ));
                }
                let mut tc_args = Vec::new();
                for arg in args {
                    tc_args.push(typecheck_expr(
                        arg,
                        type_table,
                        global_vars,
                        func_table,
                        func,
                        type_tree,
                        string_table,
                        undefinable_ids,
                        closures,
                        scopes,
                    )?);
                }
                Ok(TypeCheckedExprKind::Asm(
                    ret_type.clone(),
                    insns.to_vec(),
                    tc_args,
                ))
            }
            ExprKind::Try(inner) => {
                match &func.ret_type {
                    Type::Option(_) | Type::Any => {}
                    ret => {
                        return Err(CompileError::new_type_error(
                            format!(
                                "Can only use {} operator in functions that can return option, found {}",
                                Color::red("?"),
                                Color::red(ret.print(type_tree)),
                            ),
                            loc.into_iter().collect()
                        ))
                    }
                }
                let res = typecheck_expr(
                    inner,
                    type_table,
                    global_vars,
                    func_table,
                    func,
                    type_tree,
                    string_table,
                    undefinable_ids,
                    closures,
                    scopes,
                )?;
                match res.get_type().rep(type_tree)? {
                    Type::Option(t) => Ok(TypeCheckedExprKind::Try(Box::new(res), *t)),
                    other => Err(CompileError::new_type_error(
                        format!(
                            "Try expression requires option type, found {}",
                            Color::red(other.print(type_tree))
                        ),
                        loc.into_iter().collect(),
                    )),
                }
            }
            ExprKind::GetGas => Ok(TypeCheckedExprKind::GetGas),
            ExprKind::SetGas(expr) => {
                let expr = typecheck_expr(
                    expr,
                    type_table,
                    global_vars,
                    func_table,
                    func,
                    type_tree,
                    string_table,
                    undefinable_ids,
                    closures,
                    scopes,
                )?;
                if expr.get_type() != Type::Uint {
                    Err(CompileError::new_type_error(
                        format!(
                            "SetGas(_) requires a uint, found a {}",
                            Color::red(expr.get_type().print(type_tree))
                        ),
                        debug_info.locs(),
                    ))
                } else {
                    Ok(TypeCheckedExprKind::SetGas(Box::new(expr)))
                }
            }
            ExprKind::If(cond, block, else_block) => {
                let cond_expr = typecheck_expr(
                    cond,
                    type_table,
                    global_vars,
                    func_table,
                    func,
                    type_tree,
                    string_table,
                    undefinable_ids,
                    closures,
                    scopes,
                )?;
                let block = typecheck_codeblock(
                    block,
                    type_table,
                    global_vars,
                    func_table,
                    func,
                    type_tree,
                    string_table,
                    undefinable_ids,
                    closures,
                    scopes,
                )?;
                let else_block = else_block
                    .clone()
                    .map(|e| {
                        typecheck_codeblock(
                            &e,
                            type_table,
                            global_vars,
                            func_table,
                            func,
                            type_tree,
                            string_table,
                            undefinable_ids,
                            closures,
                            scopes,
                        )
                    })
                    .transpose()?;
                if cond_expr.get_type() != Type::Bool {
                    Err(CompileError::new_type_error(
                        format!(
                            "Condition of if expression must be bool: found {}",
                            Color::red(cond_expr.get_type().print(type_tree))
                        ),
                        debug_info.location.into_iter().collect(),
                    ))
                } else {
                    let block_type = block.get_type();
                    let else_type = else_block
                        .clone()
                        .map(|b| b.get_type())
                        .unwrap_or(Type::Void);
                    let if_type = if block_type.assignable(&else_type, type_tree, HashSet::new()) {
                        block_type
                    } else if else_type.assignable(&block_type, type_tree, HashSet::new()) {
                        else_type
                    } else {
                        return Err(CompileError::new_type_error(
                            format!(
                                "Mismatch of if and else types found: {} and {}",
                                Color::red(block_type.print(type_tree)),
                                Color::red(else_type.print(type_tree))
                            ),
                            debug_info.location.into_iter().collect(),
                        ));
                    };
                    Ok(TypeCheckedExprKind::If(
                        Box::new(cond_expr),
                        block,
                        else_block,
                        if_type,
                    ))
                }
            }
            ExprKind::IfLet(l, r, if_block, else_block) => {
                let tcr = typecheck_expr(
                    r,
                    type_table,
                    global_vars,
                    func_table,
                    func,
                    type_tree,
                    string_table,
                    undefinable_ids,
                    closures,
                    scopes,
                )?;
                let tct = match tcr.get_type() {
                    Type::Option(t) => *t,
                    unexpected => {
                        return Err(CompileError::new_type_error(
                            format!(
                                "Expected option type got: {}",
                                Color::red(unexpected.print(type_tree))
                            ),
                            debug_info.locs(),
                        ))
                    }
                };
                let mut inner_type_table = type_table.clone();
                inner_type_table.insert(*l, tct);
                let checked_block = typecheck_codeblock(
                    if_block,
                    &inner_type_table,
                    global_vars,
                    func_table,
                    func,
                    type_tree,
                    string_table,
                    undefinable_ids,
                    closures,
                    scopes,
                )?;
                let checked_else = else_block
                    .clone()
                    .map(|block| {
                        typecheck_codeblock(
                            &block,
                            type_table,
                            global_vars,
                            func_table,
                            func,
                            type_tree,
                            string_table,
                            undefinable_ids,
                            closures,
                            scopes,
                        )
                    })
                    .transpose()?;
                let block_type = checked_block.get_type();
                let else_type = checked_else
                    .clone()
                    .map(|b| b.get_type())
                    .unwrap_or(Type::Void);
                let if_let_type = if block_type.assignable(&else_type, type_tree, HashSet::new()) {
                    block_type
                } else if else_type.assignable(&block_type, type_tree, HashSet::new()) {
                    else_type
                } else {
                    return Err(CompileError::new_type_error(
                        format!(
                            "Mismatch of if and else types found: {} and {}",
                            Color::red(block_type.print(type_tree)),
                            Color::red(else_type.print(type_tree))
                        ),
                        debug_info.location.into_iter().collect(),
                    ));
                };
                Ok(TypeCheckedExprKind::IfLet(
                    *l,
                    Box::new(tcr),
                    checked_block,
                    checked_else,
                    if_let_type,
                ))
            }
            ExprKind::Loop(stats) => Ok(TypeCheckedExprKind::Loop(typecheck_statement_sequence(
                stats,
                func,
                type_table,
                global_vars,
                func_table,
                type_tree,
                string_table,
                undefinable_ids,
                closures,
                scopes,
            )?)),
            ExprKind::UnionCast(expr, tipe) => {
                let tc_expr = typecheck_expr(
                    expr,
                    type_table,
                    global_vars,
                    func_table,
                    func,
                    type_tree,
                    string_table,
                    undefinable_ids,
                    closures,
                    scopes,
                )?;
                if let Type::Union(types) = tc_expr.get_type().rep(type_tree)? {
                    if types.iter().any(|t| t == tipe) {
                        Ok(TypeCheckedExprKind::Cast(Box::new(tc_expr), tipe.clone()))
                    } else {
                        Err(CompileError::new_type_error(
                            format!(
                                "Type {} is not a member of {}",
                                Color::red(tipe.print(type_tree)),
                                Color::red(tc_expr.get_type().print(type_tree))
                            ),
                            debug_info.location.into_iter().collect(),
                        ))
                    }
                } else {
                    Err(CompileError::new_type_error(
                        format!(
                            "Tried to unioncast from non-union type {}",
                            Color::red(tc_expr.get_type().print(type_tree))
                        ),
                        debug_info.location.into_iter().collect(),
                    ))
                }
            }
        }?,
        debug_info,
    })
}

/// Attempts to apply the `UnaryOp` op, to `TypeCheckedExpr` sub_expr, producing a `TypeCheckedExpr`
/// if successful, and a `CompileError` otherwise.  The argument loc is used to record the location of
/// op for use in formatting the `CompileError`.
fn typecheck_unary_op(
    op: UnaryOp,
    sub_expr: TypeCheckedExpr,
    loc: Option<Location>,
    type_tree: &TypeTree,
) -> Result<TypeCheckedExprKind, CompileError> {
    let tc_type = sub_expr.get_type().rep(type_tree)?;
    match op {
        UnaryOp::Minus => match tc_type {
            Type::Int => {
                if let TypeCheckedExprKind::Const(Value::Int(ui), _) = sub_expr.kind {
                    Ok(TypeCheckedExprKind::Const(
                        Value::Int(ui.unary_minus().unwrap()),
                        Type::Int,
                    ))
                } else {
                    Ok(TypeCheckedExprKind::UnaryOp(
                        UnaryOp::Minus,
                        Box::new(sub_expr),
                        Type::Int,
                    ))
                }
            }
            other => Err(CompileError::new_type_error(
                format!(
                    "invalid operand type {} for unary minus",
                    Color::red(other.print(type_tree))
                ),
                loc.into_iter().collect(),
            )),
        },
        UnaryOp::BitwiseNeg => {
            if let TypeCheckedExprKind::Const(Value::Int(ui), _) = sub_expr.kind {
                match tc_type {
                    Type::Uint | Type::Int | Type::Bytes32 => Ok(TypeCheckedExprKind::Const(
                        Value::Int(ui.bitwise_neg()),
                        tc_type,
                    )),
                    other => Err(CompileError::new_type_error(
                        format!(
                            "invalid operand type {} for bitwise negation",
                            Color::red(other.print(type_tree))
                        ),
                        loc.into_iter().collect(),
                    )),
                }
            } else {
                match tc_type {
                    Type::Uint | Type::Int | Type::Bytes32 => Ok(TypeCheckedExprKind::UnaryOp(
                        UnaryOp::BitwiseNeg,
                        Box::new(sub_expr),
                        tc_type,
                    )),
                    other => Err(CompileError::new_type_error(
                        format!(
                            "invalid operand type {} for bitwise negation",
                            Color::red(other.print(type_tree))
                        ),
                        loc.into_iter().collect(),
                    )),
                }
            }
        }
        UnaryOp::Not => match tc_type {
            Type::Bool => {
                if let TypeCheckedExprKind::Const(Value::Int(ui), _) = sub_expr.kind {
                    let b = ui.to_usize().unwrap();
                    Ok(TypeCheckedExprKind::Const(
                        Value::Int(Uint256::from_usize(1 - b)),
                        Type::Bool,
                    ))
                } else {
                    Ok(TypeCheckedExprKind::UnaryOp(
                        UnaryOp::Not,
                        Box::new(sub_expr),
                        Type::Bool,
                    ))
                }
            }
            other => Err(CompileError::new_type_error(
                format!(
                    "invalid operand type {} for logical negation",
                    Color::red(other.print(type_tree))
                ),
                loc.into_iter().collect(),
            )),
        },
        UnaryOp::Hash => {
            if let TypeCheckedExprKind::Const(Value::Int(ui), _) = sub_expr.kind {
                Ok(TypeCheckedExprKind::Const(
                    Value::Int(ui.avm_hash()),
                    Type::Bytes32,
                ))
            } else {
                Ok(TypeCheckedExprKind::UnaryOp(
                    UnaryOp::Hash,
                    Box::new(sub_expr),
                    Type::Bytes32,
                ))
            }
        }
        UnaryOp::Len => match tc_type {
            Type::Tuple(tv) => Ok(TypeCheckedExprKind::Const(
                Value::Int(Uint256::from_usize(tv.len())),
                Type::Uint,
            )),
            Type::FixedArray(_, sz) => Ok(TypeCheckedExprKind::Const(
                Value::Int(Uint256::from_usize(sz)),
                Type::Uint,
            )),
            Type::Array(_) => Ok(TypeCheckedExprKind::UnaryOp(
                UnaryOp::Len,
                Box::new(sub_expr),
                Type::Uint,
            )),
            other => Err(CompileError::new_type_error(
                format!(
                    "invalid operand type {} for len",
                    Color::red(other.print(type_tree))
                ),
                loc.into_iter().collect(),
            )),
        },
        UnaryOp::ToUint => {
            if let TypeCheckedExprKind::Const(Value::Int(val), _) = sub_expr.kind {
                Ok(TypeCheckedExprKind::Const(Value::Int(val), Type::Uint))
            } else {
                match tc_type {
                    Type::Uint | Type::Int | Type::Bytes32 | Type::EthAddress | Type::Bool => {
                        Ok(TypeCheckedExprKind::UnaryOp(
                            UnaryOp::ToUint,
                            Box::new(sub_expr),
                            Type::Uint,
                        ))
                    }
                    other => Err(CompileError::new_type_error(
                        format!(
                            "invalid operand type {} for uint()",
                            Color::red(other.print(type_tree))
                        ),
                        loc.into_iter().collect(),
                    )),
                }
            }
        }
        UnaryOp::ToInt => {
            if let TypeCheckedExprKind::Const(Value::Int(val), _) = sub_expr.kind {
                Ok(TypeCheckedExprKind::Const(Value::Int(val), Type::Int))
            } else {
                match tc_type {
                    Type::Uint | Type::Int | Type::Bytes32 | Type::EthAddress | Type::Bool => Ok(
                        TypeCheckedExprKind::UnaryOp(UnaryOp::ToInt, Box::new(sub_expr), Type::Int),
                    ),
                    other => Err(CompileError::new_type_error(
                        format!(
                            "invalid operand type {} for int()",
                            Color::red(other.print(type_tree))
                        ),
                        loc.into_iter().collect(),
                    )),
                }
            }
        }
        UnaryOp::ToBytes32 => {
            if let TypeCheckedExprKind::Const(Value::Int(val), _) = sub_expr.kind {
                Ok(TypeCheckedExprKind::Const(Value::Int(val), Type::Bytes32))
            } else {
                match tc_type {
                    Type::Uint | Type::Int | Type::Bytes32 | Type::EthAddress | Type::Bool => {
                        Ok(TypeCheckedExprKind::UnaryOp(
                            UnaryOp::ToBytes32,
                            Box::new(sub_expr),
                            Type::Bytes32,
                        ))
                    }
                    other => Err(CompileError::new_type_error(
                        format!(
                            "invalid operand type {} for bytes32()",
                            Color::red(other.print(type_tree))
                        ),
                        loc.into_iter().collect(),
                    )),
                }
            }
        }
        UnaryOp::ToAddress => {
            if let TypeCheckedExprKind::Const(Value::Int(val), _) = sub_expr.kind {
                Ok(TypeCheckedExprKind::Const(
                    Value::Int(
                        val.modulo(
                            &Uint256::from_string_hex(
                                "1__0000_0000__0000_0000__0000_0000__0000_0000__0000_0000",
                            ) //2^160, 1+max address
                            .unwrap(), //safe because we know this str is valid
                        )
                        .unwrap(), //safe because we know this str isn't 0
                    ),
                    Type::EthAddress,
                ))
            } else {
                match tc_type {
                    Type::Uint | Type::Int | Type::Bytes32 | Type::EthAddress | Type::Bool => {
                        Ok(TypeCheckedExprKind::UnaryOp(
                            UnaryOp::ToAddress,
                            Box::new(sub_expr),
                            Type::EthAddress,
                        ))
                    }
                    other => Err(CompileError::new_type_error(
                        format!(
                            "invalid operand type {} for address cast",
                            Color::red(other.print(type_tree))
                        ),
                        loc.into_iter().collect(),
                    )),
                }
            }
        }
    }
}

/// Attempts to apply the `BinaryOp` op, to `TypeCheckedExpr`s tcs1 on the left, and tcs2 on the
/// right.
///
/// This produces a `TypeCheckedExpr` if successful, and a `CompileError` otherwise.  The argument loc
/// is used to record the location of op for use in formatting the `CompileError`.
fn typecheck_binary_op(
    mut op: BinaryOp,
    mut tcs1: TypeCheckedExpr,
    mut tcs2: TypeCheckedExpr,
    type_tree: &TypeTree,
    loc: Option<Location>,
) -> Result<TypeCheckedExprKind, CompileError> {
    if let TypeCheckedExprKind::Const(Value::Int(val2), t2) = tcs2.kind.clone() {
        if let TypeCheckedExprKind::Const(Value::Int(val1), t1) = tcs1.kind.clone() {
            // both args are constants, so we can do the op at compile time
            match op {
                BinaryOp::GetBuffer256 | BinaryOp::GetBuffer64 | BinaryOp::GetBuffer8 => {}
                _ => {
                    return typecheck_binary_op_const(op, val1, t1, val2, t2, type_tree, loc);
                }
            }
        } else {
            match op {
                BinaryOp::Plus
                | BinaryOp::Times
                | BinaryOp::Equal
                | BinaryOp::NotEqual
                | BinaryOp::BitwiseAnd
                | BinaryOp::BitwiseOr
                | BinaryOp::BitwiseXor => {
                    // swap the args, so code generator will be able to supply the constant as an immediate
                    std::mem::swap(&mut tcs1, &mut tcs2);
                }
                BinaryOp::LessThan => {
                    op = BinaryOp::GreaterThan;
                    std::mem::swap(&mut tcs1, &mut tcs2);
                }
                BinaryOp::GreaterThan => {
                    op = BinaryOp::LessThan;
                    std::mem::swap(&mut tcs1, &mut tcs2);
                }
                BinaryOp::LessEq => {
                    op = BinaryOp::GreaterEq;
                    std::mem::swap(&mut tcs1, &mut tcs2)
                }
                BinaryOp::GreaterEq => {
                    op = BinaryOp::LessEq;
                    std::mem::swap(&mut tcs1, &mut tcs2)
                }
                _ => {}
            }
        }
    }
    let subtype1 = tcs1.get_type().rep(type_tree)?;
    let subtype2 = tcs2.get_type().rep(type_tree)?;
    match op {
        BinaryOp::Plus | BinaryOp::Minus | BinaryOp::Times => match (subtype1, subtype2) {
            (Type::Uint, Type::Uint) => Ok(TypeCheckedExprKind::Binary(
                op,
                Box::new(tcs1),
                Box::new(tcs2),
                Type::Uint,
            )),
            (Type::Int, Type::Int) => Ok(TypeCheckedExprKind::Binary(
                op,
                Box::new(tcs1),
                Box::new(tcs2),
                Type::Int,
            )),
            (subtype1, subtype2) => Err(CompileError::new_type_error(
                format!(
                    "invalid argument types to binary op: {} and {}",
                    Color::red(subtype1.print(type_tree)),
                    Color::red(subtype2.print(type_tree)),
                ),
                loc.into_iter().collect(),
            )),
        },
        BinaryOp::Div => match (subtype1, subtype2) {
            (Type::Uint, Type::Uint) => Ok(TypeCheckedExprKind::Binary(
                op,
                Box::new(tcs1),
                Box::new(tcs2),
                Type::Uint,
            )),
            (Type::Int, Type::Int) => Ok(TypeCheckedExprKind::Binary(
                BinaryOp::Sdiv,
                Box::new(tcs1),
                Box::new(tcs2),
                Type::Int,
            )),
            (subtype1, subtype2) => Err(CompileError::new_type_error(
                format!(
                    "invalid argument types to divide: {} and {}",
                    Color::red(subtype1.print(type_tree)),
                    Color::red(subtype2.print(type_tree)),
                ),
                loc.into_iter().collect(),
            )),
        },
        BinaryOp::GetBuffer8 => match (subtype1, subtype2) {
            (Type::Uint, Type::Buffer) => Ok(TypeCheckedExprKind::Binary(
                op,
                Box::new(tcs1),
                Box::new(tcs2),
                Type::Uint,
            )),
            (subtype1, subtype2) => Err(CompileError::new_type_error(
                format!(
                    "invalid argument types to getbuffer8: {} and {}",
                    Color::red(subtype1.print(type_tree)),
                    Color::red(subtype2.print(type_tree))
                ),
                loc.into_iter().collect(),
            )),
        },
        BinaryOp::GetBuffer64 => match (subtype1, subtype2) {
            (Type::Uint, Type::Buffer) => Ok(TypeCheckedExprKind::Binary(
                op,
                Box::new(tcs1),
                Box::new(tcs2),
                Type::Uint,
            )),
            (subtype1, subtype2) => Err(CompileError::new_type_error(
                format!(
                    "invalid argument types to getbuffer64: {} and {}",
                    Color::red(subtype1.print(type_tree)),
                    Color::red(subtype2.print(type_tree))
                ),
                loc.into_iter().collect(),
            )),
        },
        BinaryOp::GetBuffer256 => match (subtype1, subtype2) {
            (Type::Uint, Type::Buffer) => Ok(TypeCheckedExprKind::Binary(
                op,
                Box::new(tcs1),
                Box::new(tcs2),
                Type::Uint,
            )),
            (subtype1, subtype2) => Err(CompileError::new_type_error(
                format!(
                    "invalid argument types to getbuffer256: {} and {}",
                    Color::red(subtype1.print(type_tree)),
                    Color::red(subtype2.print(type_tree))
                ),
                loc.into_iter().collect(),
            )),
        },
        BinaryOp::Mod => match (subtype1, subtype2) {
            (Type::Uint, Type::Uint) => Ok(TypeCheckedExprKind::Binary(
                op,
                Box::new(tcs1),
                Box::new(tcs2),
                Type::Uint,
            )),
            (Type::Int, Type::Int) => Ok(TypeCheckedExprKind::Binary(
                BinaryOp::Smod,
                Box::new(tcs1),
                Box::new(tcs2),
                Type::Int,
            )),
            (subtype1, subtype2) => Err(CompileError::new_type_error(
                format!(
                    "invalid argument types to mod: {} and {}",
                    Color::red(subtype1.print(type_tree)),
                    Color::red(subtype2.print(type_tree))
                ),
                loc.into_iter().collect(),
            )),
        },
        BinaryOp::LessThan => match (subtype1, subtype2) {
            (Type::Uint, Type::Uint) => Ok(TypeCheckedExprKind::Binary(
                op,
                Box::new(tcs1),
                Box::new(tcs2),
                Type::Bool,
            )),
            (Type::Int, Type::Int) => Ok(TypeCheckedExprKind::Binary(
                BinaryOp::SLessThan,
                Box::new(tcs1),
                Box::new(tcs2),
                Type::Bool,
            )),
            (subtype1, subtype2) => Err(CompileError::new_type_error(
                format!(
                    "invalid argument types to <: {} and {}",
                    Color::red(subtype1.print(type_tree)),
                    Color::red(subtype2.print(type_tree))
                ),
                loc.into_iter().collect(),
            )),
        },
        BinaryOp::GreaterThan => match (subtype1, subtype2) {
            (Type::Uint, Type::Uint) => Ok(TypeCheckedExprKind::Binary(
                op,
                Box::new(tcs1),
                Box::new(tcs2),
                Type::Bool,
            )),
            (Type::Int, Type::Int) => Ok(TypeCheckedExprKind::Binary(
                BinaryOp::SGreaterThan,
                Box::new(tcs1),
                Box::new(tcs2),
                Type::Bool,
            )),
            (subtype1, subtype2) => Err(CompileError::new_type_error(
                format!(
                    "invalid argument types to >: {} and {}",
                    Color::red(subtype1.print(type_tree)),
                    Color::red(subtype2.print(type_tree))
                ),
                loc.into_iter().collect(),
            )),
        },
        BinaryOp::LessEq => match (subtype1, subtype2) {
            (Type::Uint, Type::Uint) => Ok(TypeCheckedExprKind::Binary(
                op,
                Box::new(tcs1),
                Box::new(tcs2),
                Type::Bool,
            )),
            (Type::Int, Type::Int) => Ok(TypeCheckedExprKind::Binary(
                BinaryOp::SLessEq,
                Box::new(tcs1),
                Box::new(tcs2),
                Type::Bool,
            )),
            (subtype1, subtype2) => Err(CompileError::new_type_error(
                format!(
                    "invalid argument types to <=: {} and {}",
                    Color::red(subtype1.print(type_tree)),
                    Color::red(subtype2.print(type_tree))
                ),
                loc.into_iter().collect(),
            )),
        },
        BinaryOp::GreaterEq => match (subtype1, subtype2) {
            (Type::Uint, Type::Uint) => Ok(TypeCheckedExprKind::Binary(
                op,
                Box::new(tcs1),
                Box::new(tcs2),
                Type::Bool,
            )),
            (Type::Int, Type::Int) => Ok(TypeCheckedExprKind::Binary(
                BinaryOp::SGreaterEq,
                Box::new(tcs1),
                Box::new(tcs2),
                Type::Bool,
            )),
            (subtype1, subtype2) => Err(CompileError::new_type_error(
                format!(
                    "invalid argument types to >=: {} and {}",
                    Color::red(subtype1.print(type_tree)),
                    Color::red(subtype2.print(type_tree))
                ),
                loc.into_iter().collect(),
            )),
        },
        BinaryOp::Equal | BinaryOp::NotEqual => {
            if subtype1 != Type::Void
                && subtype2 != Type::Void
                && ((subtype1 == Type::Any) || (subtype2 == Type::Any) || (subtype1 == subtype2))
            {
                Ok(TypeCheckedExprKind::Binary(
                    op,
                    Box::new(tcs1),
                    Box::new(tcs2),
                    Type::Bool,
                ))
            } else {
                Err(CompileError::new_type_error(
                    format!(
                        "invalid argument types to equality comparison: {} and {}",
                        Color::red(subtype1.print(type_tree)),
                        Color::red(subtype2.print(type_tree))
                    ),
                    loc.into_iter().collect(),
                ))
            }
        }
        BinaryOp::BitwiseAnd
        | BinaryOp::BitwiseOr
        | BinaryOp::BitwiseXor
        | BinaryOp::ShiftLeft
        | BinaryOp::ShiftRight => match (subtype1, subtype2) {
            (Type::Uint, Type::Uint) => Ok(TypeCheckedExprKind::Binary(
                op,
                Box::new(tcs1),
                Box::new(tcs2),
                Type::Uint,
            )),
            (Type::Int, Type::Int) => Ok(TypeCheckedExprKind::Binary(
                op,
                Box::new(tcs1),
                Box::new(tcs2),
                Type::Int,
            )),
            (Type::Bytes32, Type::Bytes32) => Ok(TypeCheckedExprKind::Binary(
                op,
                Box::new(tcs1),
                Box::new(tcs2),
                Type::Bytes32,
            )),
            (subtype1, subtype2) => Err(CompileError::new_type_error(
                format!(
                    "invalid argument types to binary bitwise operator: {} and {}",
                    Color::red(subtype1.print(type_tree)),
                    Color::red(subtype2.print(type_tree))
                ),
                loc.into_iter().collect(),
            )),
        },
<<<<<<< HEAD
=======
        BinaryOp::_LogicalAnd | BinaryOp::LogicalOr => match (subtype1, subtype2) {
            (Type::Bool, Type::Bool) => Ok(TypeCheckedExprKind::Binary(
                op,
                Box::new(tcs1),
                Box::new(tcs2),
                Type::Bool,
            )),
            (subtype1, subtype2) => Err(CompileError::new_type_error(
                format!(
                    "invalid argument types to binary logical operator: {} and {}",
                    Color::red(subtype1.print(type_tree)),
                    Color::red(subtype2.print(type_tree))
                ),
                loc.into_iter().collect(),
            )),
        },
>>>>>>> 269a4408
        BinaryOp::Hash => match (subtype1, subtype2) {
            (Type::Bytes32, Type::Bytes32) => Ok(TypeCheckedExprKind::Binary(
                op,
                Box::new(tcs1),
                Box::new(tcs2),
                Type::Bytes32,
            )),
            (subtype1, subtype2) => Err(CompileError::new_type_error(
                format!(
                    "invalid argument types to binary hash operator: {} and {}",
                    Color::red(subtype1.print(type_tree)),
                    Color::red(subtype2.print(type_tree))
                ),
                loc.into_iter().collect(),
            )),
        },
        BinaryOp::Smod
        | BinaryOp::Sdiv
        | BinaryOp::SLessThan
        | BinaryOp::SGreaterThan
        | BinaryOp::SLessEq
        | BinaryOp::SGreaterEq => {
            panic!("unexpected op in typecheck_binary_op");
        }
    }
}

fn typecheck_trinary_op(
    op: TrinaryOp,
    tcs1: TypeCheckedExpr,
    tcs2: TypeCheckedExpr,
    tcs3: TypeCheckedExpr,
    type_tree: &TypeTree,
    loc: Option<Location>,
) -> Result<TypeCheckedExprKind, CompileError> {
    let subtype1 = tcs1.get_type().rep(type_tree)?;
    let subtype2 = tcs2.get_type().rep(type_tree)?;
    let subtype3 = tcs3.get_type().rep(type_tree)?;
    match op {
        TrinaryOp::SetBuffer8 | TrinaryOp::SetBuffer64 | TrinaryOp::SetBuffer256 => {
            match (subtype1, subtype2, subtype3) {
                (Type::Uint, Type::Uint, Type::Buffer) => Ok(TypeCheckedExprKind::Trinary(
                    op,
                    Box::new(tcs1),
                    Box::new(tcs2),
                    Box::new(tcs3),
                    Type::Buffer,
                )),
                (t1, t2, t3) => Err(CompileError::new_type_error(
                    format!(
                        "invalid argument types to 3-ary op: {}, {} and {}",
                        Color::red(t1.print(type_tree)),
                        Color::red(t2.print(type_tree)),
                        Color::red(t3.print(type_tree))
                    ),
                    loc.into_iter().collect(),
                )),
            }
        }
    }
}

/// Version of `typecheck_binary_op` for when both sub expressions are constant integer types.
///
/// This is used internally by `typecheck_binary_op`, so this generally does not need to be called
/// directly.
///
/// The arguments val1, and t1 represent the value of the left subexpression, and its type, and val2
/// and t2 represent the value and type of the right subexpression, loc is used to format the
/// `CompileError` in case of failure.
fn typecheck_binary_op_const(
    op: BinaryOp,
    val1: Uint256,
    t1: Type,
    val2: Uint256,
    t2: Type,
    type_tree: &TypeTree,
    loc: Option<Location>,
) -> Result<TypeCheckedExprKind, CompileError> {
    match op {
        BinaryOp::Plus | BinaryOp::Minus | BinaryOp::Times => match (&t1, &t2) {
            (Type::Uint, Type::Uint) | (Type::Int, Type::Int) => Ok(TypeCheckedExprKind::Const(
                Value::Int(match op {
                    BinaryOp::Plus => val1.add(&val2),
                    BinaryOp::Minus => {
                        if let Some(val) = val1.sub(&val2) {
                            val
                        } else {
                            return Err(CompileError::new_type_error(
                                "underflow on substraction".to_string(),
                                loc.into_iter().collect(),
                            ));
                        }
                    }
                    BinaryOp::Times => val1.mul(&val2),
                    _ => {
                        panic!();
                    }
                }),
                t1,
            )),
            _ => Err(CompileError::new_type_error(
                format!(
                    "invalid argument types to binary op: {} and {}",
                    Color::red(t1.print(type_tree)),
                    Color::red(t2.print(type_tree))
                ),
                loc.into_iter().collect(),
            )),
        },
        BinaryOp::Div => match (&t1, &t2) {
            (Type::Uint, Type::Uint) => match val1.div(&val2) {
                Some(v) => Ok(TypeCheckedExprKind::Const(Value::Int(v), t1)),
                None => Err(CompileError::new_type_error(
                    "divide by constant zero".to_string(),
                    loc.into_iter().collect(),
                )),
            },
            (Type::Int, Type::Int) => match val1.sdiv(&val2) {
                Some(v) => Ok(TypeCheckedExprKind::Const(Value::Int(v), t1)),
                None => Err(CompileError::new_type_error(
                    "divide by constant zero".to_string(),
                    loc.into_iter().collect(),
                )),
            },
            _ => Err(CompileError::new_type_error(
                format!(
                    "invalid argument types to divide: {} and {}",
                    Color::red(t1.print(type_tree)),
                    Color::red(t2.print(type_tree))
                ),
                loc.into_iter().collect(),
            )),
        },
        BinaryOp::Mod => match (&t1, &t2) {
            (Type::Uint, Type::Uint) => match val1.modulo(&val2) {
                Some(v) => Ok(TypeCheckedExprKind::Const(Value::Int(v), t1)),
                None => Err(CompileError::new_type_error(
                    "divide by constant zero".to_string(),
                    loc.into_iter().collect(),
                )),
            },
            (Type::Int, Type::Int) => match val1.smodulo(&val2) {
                Some(v) => Ok(TypeCheckedExprKind::Const(Value::Int(v), t1)),
                None => Err(CompileError::new_type_error(
                    "divide by constant zero".to_string(),
                    loc.into_iter().collect(),
                )),
            },
            _ => Err(CompileError::new_type_error(
                format!(
                    "invalid argument types to mod: {} and {}",
                    Color::red(t1.print(type_tree)),
                    Color::red(t2.print(type_tree))
                ),
                loc.into_iter().collect(),
            )),
        },
        BinaryOp::LessThan => match (t1, t2) {
            (Type::Uint, Type::Uint) => Ok(TypeCheckedExprKind::Const(
                Value::Int(Uint256::from_bool(val1 < val2)),
                Type::Bool,
            )),
            (Type::Int, Type::Int) => Ok(TypeCheckedExprKind::Const(
                Value::Int(Uint256::from_bool(val1.s_less_than(&val2))),
                Type::Bool,
            )),
            (t1, t2) => Err(CompileError::new_type_error(
                format!(
                    "invalid argument types to <: {} and {}",
                    Color::red(t1.print(type_tree)),
                    Color::red(t2.print(type_tree))
                ),
                loc.into_iter().collect(),
            )),
        },
        BinaryOp::GreaterThan => match (t1, t2) {
            (Type::Uint, Type::Uint) => Ok(TypeCheckedExprKind::Const(
                Value::Int(Uint256::from_bool(val1 > val2)),
                Type::Bool,
            )),
            (Type::Int, Type::Int) => Ok(TypeCheckedExprKind::Const(
                Value::Int(Uint256::from_bool(val2.s_less_than(&val1))),
                Type::Bool,
            )),
            (t1, t2) => Err(CompileError::new_type_error(
                format!(
                    "invalid argument types to >: {} and {}",
                    Color::red(t1.print(type_tree)),
                    Color::red(t2.print(type_tree))
                ),
                loc.into_iter().collect(),
            )),
        },
        BinaryOp::LessEq => match (t1, t2) {
            (Type::Uint, Type::Uint) => Ok(TypeCheckedExprKind::Const(
                Value::Int(Uint256::from_bool(val1 <= val2)),
                Type::Bool,
            )),
            (Type::Int, Type::Int) => Ok(TypeCheckedExprKind::Const(
                Value::Int(Uint256::from_bool(!val2.s_less_than(&val1))),
                Type::Bool,
            )),
            (t1, t2) => Err(CompileError::new_type_error(
                format!(
                    "invalid argument types to <=: {} and {}",
                    Color::red(t1.print(type_tree)),
                    Color::red(t2.print(type_tree))
                ),
                loc.into_iter().collect(),
            )),
        },
        BinaryOp::GreaterEq => match (t1, t2) {
            (Type::Uint, Type::Uint) => Ok(TypeCheckedExprKind::Const(
                Value::Int(Uint256::from_bool(val1 >= val2)),
                Type::Bool,
            )),
            (Type::Int, Type::Int) => Ok(TypeCheckedExprKind::Const(
                Value::Int(Uint256::from_bool(!val1.s_less_than(&val2))),
                Type::Bool,
            )),
            (t1, t2) => Err(CompileError::new_type_error(
                format!(
                    "invalid argument types to >=: {} and {}",
                    Color::red(t1.print(type_tree)),
                    Color::red(t2.print(type_tree))
                ),
                loc.into_iter().collect(),
            )),
        },
        BinaryOp::Equal
        | BinaryOp::NotEqual
        | BinaryOp::BitwiseAnd
        | BinaryOp::BitwiseOr
        | BinaryOp::BitwiseXor
        | BinaryOp::Hash => {
            if t1 == t2 {
                Ok(TypeCheckedExprKind::Const(
                    Value::Int(match op {
                        BinaryOp::Equal => Uint256::from_bool(val1 == val2),
                        BinaryOp::NotEqual => Uint256::from_bool(val1 != val2),
                        BinaryOp::BitwiseAnd => val1.bitwise_and(&val2),
                        BinaryOp::BitwiseOr => val1.bitwise_or(&val2),
                        BinaryOp::BitwiseXor => val1.bitwise_xor(&val2),
                        BinaryOp::Hash => {
                            if let Type::Bytes32 = t1 {
                                return Ok(TypeCheckedExprKind::Const(
                                    Value::avm_hash2(&Value::Int(val1), &Value::Int(val2)),
                                    Type::Bool,
                                ));
                            } else {
                                return Err(CompileError::new_type_error(
                                    format!(
                                        "invalid argument types to binary op: {} and {}",
                                        Color::red(t1.print(type_tree)),
                                        Color::red(t2.print(type_tree))
                                    ),
                                    loc.into_iter().collect(),
                                ));
                            }
                        }
                        _ => {
                            panic!();
                        }
                    }),
                    Type::Bool,
                ))
            } else {
                Err(CompileError::new_type_error(
                    format!(
                        "invalid argument types to binary op: {} and {}",
                        Color::red(t1.print(type_tree)),
                        Color::red(t2.print(type_tree))
                    ),
                    loc.into_iter().collect(),
                ))
            }
        }
<<<<<<< HEAD
=======
        BinaryOp::_LogicalAnd => {
            if (t1 == Type::Bool) && (t2 == Type::Bool) {
                Ok(TypeCheckedExprKind::Const(
                    Value::Int(Uint256::from_bool(!val1.is_zero() && !val2.is_zero())),
                    Type::Bool,
                ))
            } else {
                Err(CompileError::new_type_error(
                    format!(
                        "invalid argument types to logical and: {} and {}",
                        Color::red(t1.print(type_tree)),
                        Color::red(t2.print(type_tree))
                    ),
                    loc.into_iter().collect(),
                ))
            }
        }
        BinaryOp::LogicalOr => {
            if (t1 == Type::Bool) && (t2 == Type::Bool) {
                Ok(TypeCheckedExprKind::Const(
                    Value::Int(Uint256::from_bool(!val1.is_zero() || !val2.is_zero())),
                    Type::Bool,
                ))
            } else {
                Err(CompileError::new_type_error(
                    format!(
                        "invalid argument types to logical or: {} and {}",
                        Color::red(t1.print(type_tree)),
                        Color::red(t2.print(type_tree))
                    ),
                    loc.into_iter().collect(),
                ))
            }
        }
>>>>>>> 269a4408
        BinaryOp::ShiftLeft | BinaryOp::ShiftRight => {
            if t1 == Type::Uint {
                Ok(TypeCheckedExprKind::Const(
                    Value::Int(match t2 {
                        Type::Uint | Type::Int | Type::Bytes32 => {
                            let x = val1.to_usize().ok_or_else(|| {
                                CompileError::new_type_error(
                                    format!(
                                        "Attempt to shift {} left by {}, causing overflow",
                                        val2, val1
                                    ),
                                    loc.into_iter().collect(),
                                )
                            })?;
                            if op == BinaryOp::ShiftLeft {
                                val2.shift_left(x)
                            } else {
                                val2.shift_right(x)
                            }
                        }
                        _ => {
                            return Err(CompileError::new_type_error(
                                format!(
                                    "Attempt to shift a {} by a {}, must shift an integer type by a uint",
                                    Color::red(t2.print(type_tree)),
                                    Color::red(t1.print(type_tree))
                                ),
                                loc.into_iter().collect(),
                            ))
                        }
                    }),
                    t1,
                ))
            } else {
                Err(CompileError::new_type_error(
                    format!(
                        "Attempt to shift a {} by a {}, must shift an integer type by a uint",
                        Color::red(t2.print(type_tree)),
                        Color::red(t1.print(type_tree))
                    ),
                    loc.into_iter().collect(),
                ))
            }
        }
        BinaryOp::Smod
        | BinaryOp::GetBuffer8
        | BinaryOp::GetBuffer64
        | BinaryOp::GetBuffer256
        | BinaryOp::Sdiv
        | BinaryOp::SLessThan
        | BinaryOp::SGreaterThan
        | BinaryOp::SLessEq
        | BinaryOp::SGreaterEq => {
            panic!("unexpected op in typecheck_binary_op");
        }
    }
}

#[derive(Debug, Clone, Eq, PartialEq)]
pub struct TypeCheckedCodeBlock {
    pub body: Vec<TypeCheckedStatement>,
    pub ret_expr: Option<Box<TypeCheckedExpr>>,
    pub scope: Option<String>,
}

impl TypeCheckedCodeBlock {
    fn new(
        body: Vec<TypeCheckedStatement>,
        ret_expr: Option<Box<TypeCheckedExpr>>,
        scope: Option<String>,
    ) -> Self {
        Self {
            body,
            ret_expr,
            scope,
        }
    }
    pub fn get_type(&self) -> Type {
        self.ret_expr
            .clone()
            .map(|r| r.get_type())
            .unwrap_or(Type::Void)
    }
}

impl AbstractSyntaxTree for TypeCheckedCodeBlock {
    fn child_nodes(&mut self) -> Vec<TypeCheckedNode> {
        self.body
            .iter_mut()
            .map(|stat| TypeCheckedNode::Statement(stat))
            .chain(
                self.ret_expr
                    .iter_mut()
                    .map(|exp| TypeCheckedNode::Expression(exp)),
            )
            .collect()
    }
    fn is_view(&mut self, type_tree: &TypeTree) -> bool {
        self.body
            .iter_mut()
            .any(|statement| statement.is_view(type_tree))
            || self
                .ret_expr
                .as_mut()
                .map(|expr| expr.is_view(type_tree))
                .unwrap_or(false)
    }
    fn is_write(&mut self, type_tree: &TypeTree) -> bool {
        self.body
            .iter_mut()
            .any(|statement| statement.is_write(type_tree))
            || self
                .ret_expr
                .as_mut()
                .map(|expr| expr.is_write(type_tree))
                .unwrap_or(false)
    }
}

fn typecheck_codeblock(
    block: &CodeBlock,
    type_table: &TypeTable,
    global_vars: &HashMap<StringId, Type>,
    func_table: &TypeTable,
    func: &Func,
    type_tree: &TypeTree,
    string_table: &StringTable,
    undefinable_ids: &mut HashMap<StringId, Option<Location>>,
    closures: &mut BTreeMap<StringId, TypeCheckedFunc>,
    scopes: &mut Vec<(String, Option<Type>)>,
) -> Result<TypeCheckedCodeBlock, CompileError> {
    let mut output = Vec::new();
    let mut block_bindings = Vec::new();
    scopes.push(("_".to_string(), None));
    for statement in &block.body {
        let mut inner_type_table = type_table.clone();
        inner_type_table.extend(
            block_bindings
                .clone()
                .into_iter()
                .collect::<HashMap<_, _>>(),
        );
        let (statement, bindings) = typecheck_statement(
            &statement,
            func,
            &inner_type_table,
            global_vars,
            func_table,
            type_tree,
            string_table,
            undefinable_ids,
            closures,
            scopes,
        )?;
        output.push(statement);
        for (key, value) in bindings {
            block_bindings.push((key, value));
        }
    }
    let mut inner_type_table = type_table.clone();
    inner_type_table.extend(
        block_bindings
            .clone()
            .into_iter()
            .collect::<HashMap<_, _>>(),
    );
    Ok(TypeCheckedCodeBlock {
        body: output,
        ret_expr: block
            .ret_expr
            .clone()
            .map(|x| {
                typecheck_expr(
                    &*x,
                    &inner_type_table,
                    global_vars,
                    func_table,
                    func,
                    type_tree,
                    string_table,
                    undefinable_ids,
                    closures,
                    scopes,
                )
            })
            .transpose()?
            .map(Box::new),
        scope: None,
    })
}<|MERGE_RESOLUTION|>--- conflicted
+++ resolved
@@ -1048,20 +1048,7 @@
     }
     fn is_view(&mut self, type_tree: &TypeTree) -> bool {
         match &mut self.kind {
-<<<<<<< HEAD
             TypeCheckedExprKind::FunctionCall(func, args, _, prop) => {
-=======
-            TypeCheckedExprKind::FunctionCall(func, args, _, _) => {
-                let func_type = func
-                    .get_type()
-                    .rep(type_tree)
-                    .expect("Type tree inconsistency");
-
-                let prop = match func_type {
-                    Type::Func(prop, ..) => prop,
-                    _ => panic!("Internal error: func call has non function type {:?}", func),
-                };
->>>>>>> 269a4408
                 prop.view
                     || func.is_view(type_tree)
                     || args.iter_mut().any(|expr| expr.is_view(type_tree))
@@ -1079,20 +1066,7 @@
     }
     fn is_write(&mut self, type_tree: &TypeTree) -> bool {
         match &mut self.kind {
-<<<<<<< HEAD
             TypeCheckedExprKind::FunctionCall(func, args, _, prop) => {
-=======
-            TypeCheckedExprKind::FunctionCall(func, args, _, _) => {
-                let func_type = func
-                    .get_type()
-                    .rep(type_tree)
-                    .expect("Type tree inconsistency");
-
-                let prop = match func_type {
-                    Type::Func(prop, ..) => prop,
-                    _ => panic!("Internal error: func call has non function type {:?}", func),
-                };
->>>>>>> 269a4408
                 prop.write
                     || func.is_write(type_tree)
                     || args.iter_mut().any(|expr| expr.is_write(type_tree))
@@ -3939,25 +3913,6 @@
                 loc.into_iter().collect(),
             )),
         },
-<<<<<<< HEAD
-=======
-        BinaryOp::_LogicalAnd | BinaryOp::LogicalOr => match (subtype1, subtype2) {
-            (Type::Bool, Type::Bool) => Ok(TypeCheckedExprKind::Binary(
-                op,
-                Box::new(tcs1),
-                Box::new(tcs2),
-                Type::Bool,
-            )),
-            (subtype1, subtype2) => Err(CompileError::new_type_error(
-                format!(
-                    "invalid argument types to binary logical operator: {} and {}",
-                    Color::red(subtype1.print(type_tree)),
-                    Color::red(subtype2.print(type_tree))
-                ),
-                loc.into_iter().collect(),
-            )),
-        },
->>>>>>> 269a4408
         BinaryOp::Hash => match (subtype1, subtype2) {
             (Type::Bytes32, Type::Bytes32) => Ok(TypeCheckedExprKind::Binary(
                 op,
@@ -4236,43 +4191,6 @@
                 ))
             }
         }
-<<<<<<< HEAD
-=======
-        BinaryOp::_LogicalAnd => {
-            if (t1 == Type::Bool) && (t2 == Type::Bool) {
-                Ok(TypeCheckedExprKind::Const(
-                    Value::Int(Uint256::from_bool(!val1.is_zero() && !val2.is_zero())),
-                    Type::Bool,
-                ))
-            } else {
-                Err(CompileError::new_type_error(
-                    format!(
-                        "invalid argument types to logical and: {} and {}",
-                        Color::red(t1.print(type_tree)),
-                        Color::red(t2.print(type_tree))
-                    ),
-                    loc.into_iter().collect(),
-                ))
-            }
-        }
-        BinaryOp::LogicalOr => {
-            if (t1 == Type::Bool) && (t2 == Type::Bool) {
-                Ok(TypeCheckedExprKind::Const(
-                    Value::Int(Uint256::from_bool(!val1.is_zero() || !val2.is_zero())),
-                    Type::Bool,
-                ))
-            } else {
-                Err(CompileError::new_type_error(
-                    format!(
-                        "invalid argument types to logical or: {} and {}",
-                        Color::red(t1.print(type_tree)),
-                        Color::red(t2.print(type_tree))
-                    ),
-                    loc.into_iter().collect(),
-                ))
-            }
-        }
->>>>>>> 269a4408
         BinaryOp::ShiftLeft | BinaryOp::ShiftRight => {
             if t1 == Type::Uint {
                 Ok(TypeCheckedExprKind::Const(
