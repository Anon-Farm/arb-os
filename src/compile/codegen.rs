/*
 * Copyright 2020, Offchain Labs, Inc. All rights reserved.
 */

//! Contains utilities for generating instructions from AST structures.

use super::ast::{BinaryOp, FuncProperties, GlobalVarDecl, TrinaryOp, Type, UnaryOp};
use super::typecheck::{
    TypeCheckedExpr, TypeCheckedFunc, TypeCheckedMatchPattern, TypeCheckedStatement,
};
use crate::compile::ast::{DebugInfo, MatchPatternKind};
use crate::compile::typecheck::{
    TypeCheckedCodeBlock, TypeCheckedExprKind, TypeCheckedStatementKind,
};
use crate::compile::{CompileError, ErrorSystem, FileInfo};
<<<<<<< HEAD
use crate::console::Color;
use crate::link::{TupleTree, TUPLE_SIZE};
use crate::mavm::{AVMOpcode, Buffer, Instruction, Label, LabelGenerator, Opcode, Value};
=======
use crate::link::{ImportedFunc, TupleTree, TUPLE_SIZE};
use crate::mavm::{AVMOpcode, Buffer, Instruction, Label, LabelGenerator, Opcode, Value};
use crate::pos::Location;
>>>>>>> 72ea5d7a
use crate::stringtable::{StringId, StringTable};
use crate::uint256::Uint256;
use std::collections::{BTreeMap, HashSet};
use std::{cmp::max, collections::HashMap};

/// Top level function for code generation, generates code for modules.
///
/// In this function, funcs represents a list of functions in scope, string_table is used to get
/// builtins, and global_vars lists the globals available in the module.
///
/// The function returns a vector of instructions representing the generated code if it is
/// successful, otherwise it returns a `CompileError`.
pub fn mavm_codegen(
    funcs: BTreeMap<StringId, TypeCheckedFunc>,
    string_table: &StringTable,
    global_vars: &[GlobalVarDecl],
    file_info_chart: &mut BTreeMap<u64, FileInfo>,
    error_system: &mut ErrorSystem,
    release_build: bool,
) -> Result<Vec<Instruction>, CompileError> {
    let mut global_var_map = HashMap::new();
    for (idx, gv) in global_vars.iter().enumerate() {
        global_var_map.insert(gv.name_id, idx);
    }

    let mut label_gen = LabelGenerator::new();
    let mut funcs_code = BTreeMap::new();
    for (id, func) in funcs {
        let (lg, function_code) = mavm_codegen_func(
            func,
            label_gen,
            string_table,
            &global_var_map,
            file_info_chart,
            error_system,
            release_build,
        )?;
        label_gen = lg;
        funcs_code.insert(id, function_code);
    }
    let mut code = Vec::new();
    for (_id, mut func) in funcs_code {
        code.append(&mut func)
    }
    Ok(code)
}

/// This generates code for individual mini functions.
///
/// In this function, func represents the function to be codegened, label_gen should point to the
/// next available label ID, string_table is used to get builtins, imported_func_labels is a list of
/// functions imported from other modules, and global_var_map lists the globals available in the
/// module.
///
/// If successful the function returns a tuple containing the state of the label generator after
/// codegen, and a vector of the generated code, otherwise it returns a `CompileError`.
pub fn mavm_codegen_func(
    mut func: TypeCheckedFunc,
    label_gen: LabelGenerator,
    string_table: &StringTable,
    global_var_map: &HashMap<StringId, usize>,
    file_info_chart: &mut BTreeMap<u64, FileInfo>,
    error_system: &mut ErrorSystem,
    release_build: bool,
) -> Result<(LabelGenerator, Vec<Instruction>), CompileError> {
    if func.ret_type == Type::Void
        && func.code.last().cloned().map(|s| s.kind) != Some(TypeCheckedStatementKind::ReturnVoid())
    {
        func.code.push(TypeCheckedStatement {
            kind: TypeCheckedStatementKind::ReturnVoid(),
            debug_info: {
                let mut debug_info = DebugInfo::default();
                debug_info.attributes.codegen_print = func.debug_info.attributes.codegen_print;
                debug_info
            },
        });
    }
    let mut code = vec![];
    let debug_info = func.debug_info;

    let unique_id = match func.unique_id {
        Some(id) => id,
        None => {
            return Err(CompileError::new_codegen_error(
                format!("Func {} has no id", Color::red(&func.name)),
                func.debug_info.location,
            ))
        }
    };

    let label = match func.properties.closure {
        true => Label::Closure(unique_id),
        false => Label::Func(unique_id),
    };

    code.push(Instruction::from_opcode(Opcode::Label(label), debug_info));

    let num_args = func.args.len();
    let mut locals = HashMap::new();

    let make_frame_slot = code.len();
    code.push(Instruction::from_opcode(
        Opcode::AVMOpcode(AVMOpcode::Noop),
        debug_info,
    )); // placeholder; will replace this later

    for arg in func.args {
        let next_slot = locals.len();
        locals.insert(arg.name, next_slot);
    }
    for capture in &func.captures {
        let next_slot = locals.len();
        locals.insert(*capture, next_slot);
    }

    let (label_gen, mut space_for_locals, _slot_map) = mavm_codegen_statements(
        func.code,
        &mut code,
        locals.len(),
        &locals,
        label_gen,
        string_table,
        &func.func_labels,
        global_var_map,
        0,
        &mut vec![],
        file_info_chart,
        error_system,
        release_build,
    )?;

    match func.tipe {
        Type::Func(_prop, _, ret) => {
            // put makeframe Instruction at beginning of function, to build the frame (replacing placeholder)

            let prebuilt = !func.captures.is_empty(); // whether caller will pass in the frame

            if !func.captures.is_empty() {
                space_for_locals = func.frame_size;
            }

            code[make_frame_slot] = Instruction::from_opcode(
                Opcode::MakeFrame(num_args, space_for_locals, prebuilt, &*ret != &Type::Every),
                debug_info,
            );
        }
        wrong => {
            return Err(CompileError::new_codegen_error(
                format!(
                    "type checking bug: func with non-func type {}",
                    Color::red(wrong.display())
                ),
                debug_info.location,
            ))
        }
    }

    Ok((label_gen, code))
}

fn mavm_codegen_code_block<'a>(
    block: &TypeCheckedCodeBlock,
    code: &'a mut Vec<Instruction>,
    num_locals: usize,
    locals: &HashMap<usize, usize>,
    label_gen: LabelGenerator,
    string_table: &StringTable,
    func_labels: &HashMap<StringId, Label>,
    global_var_map: &HashMap<StringId, usize>,
    prepushed_vals: usize,
    scopes: &mut Vec<(String, Label, Option<Type>)>,
    file_info_chart: &mut BTreeMap<u64, FileInfo>,
    error_system: &mut ErrorSystem,
    debug_info: DebugInfo,
    release_build: bool,
) -> Result<(LabelGenerator, &'a mut Vec<Instruction>, usize), CompileError> {
    let (bottom_label, lg) = label_gen.next();
    scopes.push((
        block.scope.clone().unwrap_or("_".to_string()),
        bottom_label,
        None,
    ));
    let (lab_gen, nl, block_locals) = mavm_codegen_statements(
        block.body.clone(),
        code,
        num_locals,
        locals,
        lg,
        string_table,
        func_labels,
        global_var_map,
        prepushed_vals,
        scopes,
        file_info_chart,
        error_system,
        release_build,
    )?;
    if let Some(ret_expr) = &block.ret_expr {
        let mut new_locals = locals.clone();
        new_locals.extend(block_locals);
        let (lg, code, prepushed_vals_expr) = mavm_codegen_expr(
            ret_expr,
            code,
            nl,
            &new_locals,
            lab_gen,
            string_table,
            func_labels,
            global_var_map,
            prepushed_vals,
            scopes,
            file_info_chart,
            error_system,
            release_build,
        )
        .map(|(lg, code, exp_locals)| (lg, code, max(num_locals, max(exp_locals, nl))))?;
        code.push(Instruction::from_opcode(
            Opcode::Label(bottom_label),
            debug_info,
        ));
        let _scope = scopes.pop();
        Ok((lg, code, prepushed_vals_expr))
    } else {
        code.push(Instruction::from_opcode(
            Opcode::Label(bottom_label),
            debug_info,
        ));
        Ok((lab_gen, code, max(num_locals, nl)))
    }
}

/// Generates code for the provided statements with index 0 generated first. code represents the
/// code generated previously, num_locals the maximum number of locals used at any point in the call
/// frame so far, locals is a map of local variables, label_gen points to the next available locals
/// slot, string_table is used to get builtins, func_labels associates each imported function
/// with a label, and global_var_map maps global variable IDs to their slot number.
///
/// If successful the function returns a tuple containing the updated label generator, maximum
/// number of locals used so far by this call frame, a bool that is set to true when the function
/// may continue past the end of the generated code, and a map of locals available at the end of the
/// statement sequence, otherwise the function returns a `CompileError`.
fn mavm_codegen_statements(
    statements: Vec<TypeCheckedStatement>, // statements to codegen
    code: &mut Vec<Instruction>,           // accumulates the code as it's generated
    mut num_locals: usize,                 // num locals that have been allocated
    locals: &HashMap<usize, usize>,        // lookup local variable slot number by name
    mut label_gen: LabelGenerator,
    string_table: &StringTable,
    func_labels: &HashMap<StringId, Label>,
    global_var_map: &HashMap<StringId, usize>,
    prepushed_vals: usize,
    scopes: &mut Vec<(String, Label, Option<Type>)>,
    file_info_chart: &mut BTreeMap<u64, FileInfo>,
    error_system: &mut ErrorSystem,
    release_build: bool,
) -> Result<(LabelGenerator, usize, HashMap<StringId, usize>), CompileError> {
    let mut bindings = HashMap::new();
    for statement in statements {
        let mut new_locals = locals.clone();
        new_locals.extend(bindings.clone());
        let (lg, statement_locals, statement_bindings) = mavm_codegen_statement(
            statement,
            code,
            num_locals,
            &new_locals,
            label_gen,
            string_table,
            func_labels,
            global_var_map,
            prepushed_vals,
            scopes,
            file_info_chart,
            error_system,
            release_build,
        )?;
        label_gen = lg;
        num_locals = max(statement_locals, num_locals);
        for (id, bind) in statement_bindings {
            bindings.insert(id, bind);
        }
    }
    Ok((label_gen, num_locals, bindings))
}

/// Generates code for the provided statement. code represents the code generated previously,
/// num_locals the maximum number of locals used at any point in the call frame so far, locals is a
/// map of local variables, label_gen points to the next available locals slot, string_table is used
/// to get builtins, func_labels associates each imported function with a label, and
/// global_var_map maps global variable IDs to their slot number.
///
/// If successful the function returns a tuple containing the updated label generator, number of
/// locals slots used by this statement, a bool that is set to true if execution can not continue
/// past this statement, and a map of locals generated by this statement, otherwise the function
/// returns a `CompileError`.
fn mavm_codegen_statement(
    statement: TypeCheckedStatement, // statement to codegen
    mut code: &mut Vec<Instruction>, // accumulates the code as it's generated
    mut num_locals: usize,           // num locals that have been allocated
    locals: &HashMap<usize, usize>,  // lookup local variable slot number by name
    mut label_gen: LabelGenerator,
    string_table: &StringTable,
    func_labels: &HashMap<StringId, Label>,
    global_var_map: &HashMap<StringId, usize>,
    prepushed_vals: usize,
    scopes: &mut Vec<(String, Label, Option<Type>)>,
    file_info_chart: &mut BTreeMap<u64, FileInfo>,
    error_system: &mut ErrorSystem,
    release_build: bool,
) -> Result<(LabelGenerator, usize, HashMap<StringId, usize>), CompileError> {
    let debug = statement.debug_info;
    let loc = statement.debug_info.location;
    match &statement.kind {
        TypeCheckedStatementKind::ReturnVoid() => {
            code.push(Instruction::from_opcode(Opcode::Return, debug));
            Ok((label_gen, 0, HashMap::new()))
        }
        TypeCheckedStatementKind::Return(expr) => {
            let (lg, c, exp_locals) = mavm_codegen_expr(
                expr,
                code,
                num_locals,
                &locals,
                label_gen,
                string_table,
                func_labels,
                global_var_map,
                prepushed_vals,
                scopes,
                file_info_chart,
                error_system,
                release_build,
            )?;
            if prepushed_vals > 0 {
                c.push(Instruction::from_opcode(
                    Opcode::AVMOpcode(AVMOpcode::AuxPush),
                    debug,
                ));
                for _ in 0..prepushed_vals {
                    c.push(Instruction::from_opcode(
                        Opcode::AVMOpcode(AVMOpcode::Pop),
                        debug,
                    ));
                }
                c.push(Instruction::from_opcode(
                    Opcode::AVMOpcode(AVMOpcode::AuxPop),
                    debug,
                ));
            }
            c.push(Instruction::from_opcode(Opcode::Return, debug));
            Ok((lg, exp_locals, HashMap::new()))
        }
        TypeCheckedStatementKind::Break(oexpr, scope_id) => {
            let mut inner_scopes = (*scopes).clone();
            let (_scope_name, lab, t) = scopes
                .iter_mut()
                .rev()
                .find(|(s, _, _)| scope_id == s)
                .ok_or_else(|| {
                    CompileError::new_codegen_error(
                        format!("could not find scope {}", scope_id),
                        loc,
                    )
                })?;
            if let Some(tipe) = t {
                if *tipe
                    != oexpr
                        .clone()
                        .map(|exp| exp.get_type())
                        .unwrap_or(Type::Tuple(vec![]))
                {
                    //Uncomment for info on break statement type mismatches
                    /*println!(
                        "Types did not match in break statement expected {:?} got {:?}",
                        tipe,
                        oexpr
                            .clone()
                            .map(|exp| exp.get_type())
                            .unwrap_or(Type::Tuple(vec![]))
                    );*/
                }
            } else {
                *t = Some(
                    oexpr
                        .clone()
                        .map(|exp| exp.get_type())
                        .unwrap_or(Type::Tuple(vec![])),
                );
            }
            let (lg, code, num_locals) = if let Some(expr) = oexpr {
                mavm_codegen_expr(
                    expr,
                    code,
                    num_locals,
                    locals,
                    label_gen,
                    string_table,
                    func_labels,
                    global_var_map,
                    prepushed_vals,
                    &mut inner_scopes,
                    file_info_chart,
                    error_system,
                    release_build,
                )?
            } else {
                (label_gen, code, prepushed_vals)
            };
            code.push(Instruction::from_opcode_imm(
                Opcode::AVMOpcode(AVMOpcode::Jump),
                Value::Label(*lab),
                debug,
            ));
            Ok((lg, num_locals, HashMap::new()))
        }
        TypeCheckedStatementKind::Expression(expr) => {
            let (lg, c, exp_locals) = mavm_codegen_expr(
                expr,
                code,
                num_locals,
                &locals,
                label_gen,
                string_table,
                func_labels,
                global_var_map,
                prepushed_vals,
                scopes,
                file_info_chart,
                error_system,
                release_build,
            )?;
            if !(expr.get_type() == Type::Void || expr.get_type() == Type::Every) {
                c.push(Instruction::from_opcode(
                    Opcode::AVMOpcode(AVMOpcode::Pop),
                    debug,
                ));
                if expr.get_type() != Type::Tuple(vec![]) {
                    error_system.warnings.push(CompileError::new_warning(
                        String::from("Compile warning"),
                        format!(
                            "expression statement returns value of type {:?}, which is discarded",
                            expr.get_type()
                        ),
                        loc.into_iter().collect(),
                    ));
                }
            }
            Ok((lg, exp_locals, HashMap::new()))
        }
        TypeCheckedStatementKind::Let(pat, expr) => {
            let (lg, c, exp_locals) = mavm_codegen_expr(
                expr,
                code,
                num_locals,
                &locals,
                label_gen,
                string_table,
                func_labels,
                global_var_map,
                prepushed_vals,
                scopes,
                file_info_chart,
                error_system,
                release_build,
            )?;
            label_gen = lg;
            code = c;
            let (new_locals, bindings, _assignments) = mavm_codegen_tuple_pattern(
                code,
                &pat,
                num_locals,
                locals,
                global_var_map,
                string_table,
                debug,
            )?;
            num_locals += new_locals;
            num_locals = max(num_locals, exp_locals);
            Ok((label_gen, num_locals, bindings))
        }
        TypeCheckedStatementKind::AssignLocal(name, expr) => {
            let slot_num = match locals.get(name) {
                Some(slot) => slot,
                None => {
                    return Err(CompileError::new_codegen_error(
                        "assigned to non-existent variable".to_string(),
                        loc,
                    ))
                }
            };
            let (lg, c, exp_locals) = mavm_codegen_expr(
                expr,
                code,
                num_locals,
                &locals,
                label_gen,
                string_table,
                func_labels,
                global_var_map,
                prepushed_vals,
                scopes,
                file_info_chart,
                error_system,
                release_build,
            )?;
            label_gen = lg;
            code = c;
            code.push(Instruction::from_opcode_imm(
                Opcode::SetLocal,
                Value::Int(Uint256::from_usize(*slot_num)),
                debug,
            ));
            Ok((label_gen, exp_locals, HashMap::new()))
        }
        TypeCheckedStatementKind::AssignGlobal(idx, expr) => {
            let (lg, c, exp_locals) = mavm_codegen_expr(
                expr,
                code,
                num_locals,
                &locals,
                label_gen,
                string_table,
                func_labels,
                global_var_map,
                prepushed_vals,
                scopes,
                file_info_chart,
                error_system,
                release_build,
            )?;
            c.push(Instruction::from_opcode(Opcode::SetGlobalVar(*idx), debug));
            Ok((lg, exp_locals, HashMap::new()))
        }
        TypeCheckedStatementKind::While(cond, body) => {
            let slot_num = Value::Int(Uint256::from_usize(num_locals));
            num_locals += 1;
            let (top_label, lg) = label_gen.next();
            let (cond_label, lg) = lg.next();
            label_gen = lg;
            code.push(Instruction::from_opcode_imm(
                Opcode::AVMOpcode(AVMOpcode::Noop),
                Value::Label(top_label),
                debug,
            ));
            code.push(Instruction::from_opcode_imm(
                Opcode::SetLocal,
                slot_num.clone(),
                debug,
            ));
            code.push(Instruction::from_opcode_imm(
                Opcode::AVMOpcode(AVMOpcode::Jump),
                Value::Label(cond_label),
                debug,
            ));
            code.push(Instruction::from_opcode(Opcode::Label(top_label), debug));
            let (lg, nl, _) = mavm_codegen_statements(
                body.to_vec(),
                code,
                num_locals,
                locals,
                label_gen,
                string_table,
                func_labels,
                global_var_map,
                prepushed_vals,
                scopes,
                file_info_chart,
                error_system,
                release_build,
            )?;
            label_gen = lg;
            num_locals = nl;
            code.push(Instruction::from_opcode(Opcode::Label(cond_label), debug));
            let (lg, c, cond_locals) = mavm_codegen_expr(
                cond,
                code,
                num_locals,
                &locals,
                label_gen,
                string_table,
                func_labels,
                global_var_map,
                prepushed_vals,
                scopes,
                file_info_chart,
                error_system,
                release_build,
            )?;
            label_gen = lg;
            code = c;
            code.push(Instruction::from_opcode_imm(
                Opcode::GetLocal,
                slot_num,
                debug,
            ));
            code.push(Instruction::from_opcode(
                Opcode::AVMOpcode(AVMOpcode::Cjump),
                debug,
            ));
            Ok((label_gen, max(cond_locals, num_locals), HashMap::new()))
        }
        TypeCheckedStatementKind::Asm(insns, args) => {
            let n_args = args.len();
            let mut exp_locals = 0;
            for i in 0..n_args {
                let (lg, c, e_locals) = mavm_codegen_expr(
                    &args[n_args - 1 - i],
                    code,
                    num_locals,
                    locals,
                    label_gen,
                    string_table,
                    func_labels,
                    global_var_map,
                    prepushed_vals + i,
                    scopes,
                    file_info_chart,
                    error_system,
                    release_build,
                )?;
                exp_locals = max(exp_locals, e_locals);
                label_gen = lg;
                code = c;
            }
            for insn in insns {
                code.push(insn.clone());
            }
            Ok((label_gen, exp_locals, HashMap::new()))
        }
        TypeCheckedStatementKind::DebugPrint(e) => {
            let (lg, c, exp_locals) = mavm_codegen_expr(
                e,
                code,
                num_locals,
                &locals,
                label_gen,
                string_table,
                func_labels,
                global_var_map,
                prepushed_vals,
                scopes,
                file_info_chart,
                error_system,
                release_build,
            )?;
            label_gen = lg;
            code = c;
            code.push(Instruction::from_opcode(
                Opcode::AVMOpcode(AVMOpcode::DebugPrint),
                debug,
            ));
            Ok((label_gen, exp_locals, HashMap::new()))
        }
        TypeCheckedStatementKind::Assert(expr) => {
            if release_build {
                // Release builds don't include asserts
                return Ok((label_gen, 0, HashMap::new()));
            }

            let call_type = Type::Func(
                FuncProperties::pure(),
                vec![Type::Tuple(vec![Type::Bool, Type::Any])],
                Box::new(Type::Void),
            );

            let assert_call = TypeCheckedExpr {
                kind: TypeCheckedExprKind::FunctionCall(
                    Box::new(TypeCheckedExpr {
                        kind: TypeCheckedExprKind::FuncRef(
                            string_table.get_if_exists("builtin_assert").unwrap(),
                            call_type.clone(),
                        ),
                        debug_info: DebugInfo::from(loc),
                    }),
                    vec![expr.clone()],
                    call_type,
                    FuncProperties::pure(),
                ),
                debug_info: DebugInfo::from(loc),
            };

            let (lg, _, exp_locals) = mavm_codegen_expr(
                &assert_call,
                code,
                num_locals,
                locals,
                label_gen,
                string_table,
                func_labels,
                global_var_map,
                prepushed_vals,
                scopes,
                file_info_chart,
                error_system,
                release_build,
            )?;
            Ok((lg, exp_locals, HashMap::new()))
        }
    }
}

/// Generates code for assigning the contents of a tuple on the top of the stack to a sequential set
/// of locals.  code represents previously generated code, pattern is a slice of match patterns
/// corresponding to the structure of the tuple, local_slot_num_base is the slot of the first local
/// being assigned to, and loc is the location the operation originates from in the source code.
///
/// Nothing is returned directly, and the generated code can be accessed through the code reference.
fn mavm_codegen_tuple_pattern(
    code: &mut Vec<Instruction>,
    pattern: &TypeCheckedMatchPattern,
    local_slot_num_base: usize,
    locals: &HashMap<usize, usize>,
    global_var_map: &HashMap<StringId, usize>,
    string_table: &StringTable,
    debug_info: DebugInfo,
) -> Result<(usize, HashMap<usize, usize>, HashSet<usize>), CompileError> {
    match &pattern.kind {
        MatchPatternKind::Bind(name) => {
            let mut bindings = HashMap::new();
            bindings.insert(*name, local_slot_num_base);
            code.push(Instruction::from_opcode_imm(
                Opcode::SetLocal,
                Value::Int(Uint256::from_usize(local_slot_num_base)),
                debug_info,
            ));
            Ok((1, bindings, HashSet::new()))
        }
        MatchPatternKind::Assign(id) => {
            if let Some(val) = locals.get(id) {
                code.push(Instruction::from_opcode_imm(
                    Opcode::SetLocal,
                    Value::Int(Uint256::from_usize(*val)),
                    debug_info,
                ))
            } else {
                code.push(Instruction::from_opcode(
                    Opcode::SetGlobalVar(*global_var_map.get(id).ok_or_else(|| {
                        CompileError::new_codegen_error(
                            "assigned to non-existent variable in mixed let".to_string(),
                            debug_info.location,
                        )
                    })?),
                    debug_info,
                ))
            }
            let mut assignments = HashSet::new();
            assignments.insert(*id);
            Ok((0, HashMap::new(), assignments))
        }
        MatchPatternKind::Tuple(sub_pats) => {
            let mut num_bindings = 0;
            let mut bindings = HashMap::new();
            let mut assignments = HashSet::new();
            let pat_size = sub_pats.len();
            for (i, pat) in sub_pats.iter().enumerate() {
                if i < pat_size - 1 {
                    code.push(Instruction::from_opcode(
                        Opcode::AVMOpcode(AVMOpcode::Dup0),
                        debug_info,
                    ));
                }
                code.push(Instruction::from_opcode_imm(
                    Opcode::TupleGet(pat_size),
                    Value::Int(Uint256::from_usize(i)),
                    debug_info,
                ));
                let (num_new_bindings, new_bindings, new_assignments) = mavm_codegen_tuple_pattern(
                    code,
                    pat,
                    local_slot_num_base + num_bindings,
                    locals,
                    global_var_map,
                    string_table,
                    debug_info,
                )?;
                num_bindings += num_new_bindings;
                bindings.extend(new_bindings);
                for name in new_assignments {
                    if !assignments.insert(name) {
                        return Err(CompileError::new_codegen_error(
                            format!(
                                "assigned to variable {} in mixed let multiple times",
                                string_table.name_from_id(name)
                            ),
                            debug_info.location,
                        ));
                    }
                }
            }
            Ok((num_bindings, bindings, assignments))
        }
    }
}

/// Generates code for the expression expr.
///
/// code represents the previously generated code, num_locals is the maximum number of locals used
/// at any previous point in the callframe, locals is the table of local variable names to slot
/// numbers, label_gen points to the first available locals slot, string_table is used to get
/// builtins, func_labels maps stringIDs for imported function to their associated labels,
/// global_var_map maps stringIDs to their associated slot numbers, and prepushed_vals indicates the
/// number of items on the stack at the start of the call, this is needed for early returns.
///
/// If successful this function returns a tuple containing the updated label_gen, a mutable
/// reference to the generated code, and a usize containing the number of locals used by the
/// expression, otherwise it returns a `CompileError`.
fn mavm_codegen_expr<'a>(
    expr: &TypeCheckedExpr,
    mut code: &'a mut Vec<Instruction>,
    num_locals: usize,
    locals: &HashMap<usize, usize>,
    mut label_gen: LabelGenerator,
    string_table: &StringTable,
    func_labels: &HashMap<StringId, Label>,
    global_var_map: &HashMap<StringId, usize>,
    prepushed_vals: usize,
    scopes: &mut Vec<(String, Label, Option<Type>)>,
    file_info_chart: &mut BTreeMap<u64, FileInfo>,
    error_system: &mut ErrorSystem,
    release_build: bool,
) -> Result<(LabelGenerator, &'a mut Vec<Instruction>, usize), CompileError> {
    macro_rules! expr {
        ($expr:expr) => {
            expr!($expr, code, label_gen, 0)
        };
        ($expr:expr, $code:expr, $label_gen:expr, $prepushed:expr) => {
            mavm_codegen_expr(
                $expr,
                $code,
                num_locals,
                locals,
                $label_gen,
                string_table,
                func_labels,
                global_var_map,
                prepushed_vals + $prepushed,
                scopes,
                file_info_chart,
                error_system,
                release_build,
            )
        };
    }

    let debug = expr.debug_info;
    let loc = expr.debug_info.location;

<<<<<<< HEAD
    macro_rules! opcode {
=======
    macro_rules! create {
>>>>>>> 72ea5d7a
        ($opcode:ident) => {
            Instruction::from_opcode(Opcode::AVMOpcode(AVMOpcode::$opcode), debug)
        };
        ($opcode:ident, $immediate:expr) => {
            Instruction::from_opcode_imm(Opcode::AVMOpcode(AVMOpcode::$opcode), $immediate, debug)
        };
    }

    match &expr.kind {
        TypeCheckedExprKind::NewBuffer => {
            code.push(opcode!(NewBuffer));
            Ok((label_gen, code, num_locals))
        }
        TypeCheckedExprKind::Quote(bytes) => {
<<<<<<< HEAD
            code.push(opcode!(
                Noop,
                Value::new_tuple(vec![
                    Value::Int(Uint256::from_usize(2 * bytes.len())),
                    Value::Buffer(Buffer::from_bytes(bytes.clone())),
                ])
=======
            code.push(create!(
                Noop,
                Value::new_tuple(vec![
                    Value::Int(Uint256::from_usize(bytes.len())),
                    Value::Buffer(Buffer::from_bytes(bytes.clone())),
                ])
            ));
            Ok((label_gen, code, num_locals))
        }
        TypeCheckedExprKind::Panic => {
            code.push(Instruction::from_opcode(
                Opcode::AVMOpcode(AVMOpcode::Panic),
                debug,
>>>>>>> 72ea5d7a
            ));
            Ok((label_gen, code, num_locals))
        }
        TypeCheckedExprKind::Error => {
            code.push(opcode!(Error));
            Ok((label_gen, code, num_locals))
        }
        TypeCheckedExprKind::GetGas => {
            code.push(opcode!(PushGas));
            Ok((label_gen, code, num_locals))
        }
        TypeCheckedExprKind::SetGas(tce) => {
            let (lg, c, exp_locals) = expr!(tce, code, label_gen, 0)?;
            c.push(opcode!(SetGas));
            Ok((lg, c, max(num_locals, exp_locals)))
        }
        TypeCheckedExprKind::UnaryOp(op, tce, _) => {
            let (lg, c, exp_locals) = expr!(tce, code, label_gen, 0)?;
            label_gen = lg;
            code = c;
            let (maybe_opcode, maybe_imm) = match op {
                UnaryOp::Minus => (Some(Opcode::UnaryMinus), None),
                UnaryOp::BitwiseNeg => (Some(Opcode::AVMOpcode(AVMOpcode::BitwiseNeg)), None),
                UnaryOp::Not => (Some(Opcode::AVMOpcode(AVMOpcode::IsZero)), None),
                UnaryOp::Hash => (Some(Opcode::AVMOpcode(AVMOpcode::Hash)), None),
                UnaryOp::ToUint => (None, None),
                UnaryOp::ToInt => (None, None),
                UnaryOp::ToBytes32 => (None, None),
                UnaryOp::ToAddress => {
                    let mask = Uint256::from_usize(2)
                        .exp(&Uint256::from_usize(160))
                        .sub(&Uint256::one())
                        .ok_or_else(|| {
                            CompileError::new_codegen_error(
                                "Underflow on subtraction".to_string(),
                                loc,
                            )
                        })?;
                    (
                        Some(Opcode::AVMOpcode(AVMOpcode::BitwiseAnd)),
                        Some(Value::Int(mask)),
                    )
                }
                UnaryOp::Len => (Some(Opcode::TupleGet(3)), Some(Value::Int(Uint256::zero()))),
            };
            if let Some(opcode) = maybe_opcode {
                code.push(Instruction::new(opcode, maybe_imm, debug));
            }
            Ok((label_gen, code, max(num_locals, exp_locals)))
        }
        TypeCheckedExprKind::Variant(inner) => {
            let (lg, c, exp_locals) = expr!(inner, code, label_gen, 0)?;
            c.push(opcode!(
                Noop,
                Value::new_tuple(vec![Value::Int(Uint256::from_usize(1)), Value::none()])
            ));
            c.push(opcode!(Tset, Value::Int(Uint256::from_u64(1))));
            Ok((lg, c, max(num_locals, exp_locals)))
        }
        TypeCheckedExprKind::Binary(op, tce1, tce2, _) => {
            let (lg, c, left_locals) = expr!(tce2, code, label_gen, 0)?;
            let (lg, c, right_locals) = expr!(tce1, c, lg, 1)?;
            label_gen = lg;
            code = c;
            let opcode = match op {
                BinaryOp::GetBuffer8 => Opcode::AVMOpcode(AVMOpcode::GetBuffer8),
                BinaryOp::GetBuffer64 => Opcode::AVMOpcode(AVMOpcode::GetBuffer64),
                BinaryOp::GetBuffer256 => Opcode::AVMOpcode(AVMOpcode::GetBuffer256),
                BinaryOp::Plus => Opcode::AVMOpcode(AVMOpcode::Add),
                BinaryOp::Minus => Opcode::AVMOpcode(AVMOpcode::Sub),
                BinaryOp::Times => Opcode::AVMOpcode(AVMOpcode::Mul),
                BinaryOp::Div => Opcode::AVMOpcode(AVMOpcode::Div),
                BinaryOp::Mod => Opcode::AVMOpcode(AVMOpcode::Mod),
                BinaryOp::Sdiv => Opcode::AVMOpcode(AVMOpcode::Sdiv),
                BinaryOp::Smod => Opcode::AVMOpcode(AVMOpcode::Smod),
                BinaryOp::LessThan => Opcode::AVMOpcode(AVMOpcode::LessThan),
                BinaryOp::GreaterThan => Opcode::AVMOpcode(AVMOpcode::GreaterThan),
                BinaryOp::LessEq => Opcode::AVMOpcode(AVMOpcode::GreaterThan), // will negate
                BinaryOp::GreaterEq => Opcode::AVMOpcode(AVMOpcode::LessThan), // will negate
                BinaryOp::SLessThan => Opcode::AVMOpcode(AVMOpcode::SLessThan),
                BinaryOp::SGreaterThan => Opcode::AVMOpcode(AVMOpcode::SGreaterThan),
                BinaryOp::SLessEq => Opcode::AVMOpcode(AVMOpcode::SGreaterThan), // will negate
                BinaryOp::SGreaterEq => Opcode::AVMOpcode(AVMOpcode::SLessThan), // will negate
                BinaryOp::Equal => Opcode::AVMOpcode(AVMOpcode::Equal),
                BinaryOp::NotEqual => Opcode::AVMOpcode(AVMOpcode::Equal), // will negate
                BinaryOp::BitwiseAnd => Opcode::AVMOpcode(AVMOpcode::BitwiseAnd),
                BinaryOp::BitwiseOr => Opcode::AVMOpcode(AVMOpcode::BitwiseOr),
                BinaryOp::ShiftLeft => Opcode::AVMOpcode(AVMOpcode::ShiftLeft),
                BinaryOp::ShiftRight => Opcode::AVMOpcode(AVMOpcode::ShiftRight),
                BinaryOp::BitwiseXor => Opcode::AVMOpcode(AVMOpcode::BitwiseXor),
                BinaryOp::_LogicalAnd => Opcode::LogicalAnd,
                BinaryOp::LogicalOr => Opcode::LogicalOr,
                BinaryOp::Hash => Opcode::AVMOpcode(AVMOpcode::EthHash2),
            };
            code.push(Instruction::from_opcode(opcode, debug));
            match op {
                BinaryOp::NotEqual
                | BinaryOp::LessEq
                | BinaryOp::GreaterEq
                | BinaryOp::SLessEq
                | BinaryOp::SGreaterEq => code.push(opcode!(IsZero)),
                _ => {}
            }
            Ok((
                label_gen,
                code,
                max(num_locals, max(left_locals, right_locals)),
            ))
        }
        TypeCheckedExprKind::Trinary(op, tce1, tce2, tce3, _) => {
            let (lg, c, locals3) = expr!(tce3, code, label_gen, 0)?;
            let (lg, c, locals2) = expr!(tce2, c, lg, 1)?;
            let (lg, c, locals1) = expr!(tce1, c, lg, 2)?;
            label_gen = lg;
            code = c;
            let opcode = match op {
                TrinaryOp::SetBuffer8 => Opcode::AVMOpcode(AVMOpcode::SetBuffer8),
                TrinaryOp::SetBuffer64 => Opcode::AVMOpcode(AVMOpcode::SetBuffer64),
                TrinaryOp::SetBuffer256 => Opcode::AVMOpcode(AVMOpcode::SetBuffer256),
            };
            code.push(Instruction::from_opcode(opcode, debug));
            Ok((
                label_gen,
                code,
                max(num_locals, max(locals1, max(locals2, locals3))),
            ))
        }
        TypeCheckedExprKind::ShortcutOr(tce1, tce2) => {
            let (lg, c, left_locals) = expr!(tce1, code, label_gen, 0)?;
            let (lab, lg) = lg.next();
            c.push(opcode!(Dup0));
            c.push(opcode!(Cjump, Value::Label(lab)));
            c.push(opcode!(Pop));
            let (lg, c, right_locals) = expr!(tce2, c, lg, 0)?;
            c.push(Instruction::from_opcode(Opcode::Label(lab), debug));
            Ok((lg, c, max(num_locals, max(left_locals, right_locals))))
        }
        TypeCheckedExprKind::ShortcutAnd(tce1, tce2) => {
            let (lg, c, left_locals) = expr!(tce1, code, label_gen, 0)?;
            let (lab, lg) = lg.next();
            c.push(opcode!(Dup0));
            c.push(opcode!(IsZero));
            c.push(opcode!(Cjump, Value::Label(lab)));
            c.push(opcode!(Pop));
            let (lg, c, right_locals) = expr!(tce2, c, lg, 0)?;
            c.push(Instruction::from_opcode(Opcode::Label(lab), debug));
            Ok((lg, c, max(num_locals, max(left_locals, right_locals))))
        }
        TypeCheckedExprKind::LocalVariableRef(name, _) => match locals.get(name) {
            Some(n) => {
                code.push(Instruction::from_opcode_imm(
                    Opcode::GetLocal,
                    Value::Int(Uint256::from_usize(*n)),
                    debug,
                ));
                Ok((label_gen, code, num_locals))
            }
            None => {
                println!("local: {:?}", *name);
                Err(CompileError::new_codegen_error(
                    "tried to access non-existent local variable".to_string(),
                    loc,
                ))
            }
        },
        TypeCheckedExprKind::ClosureLoad(id, nargs, local_space, captures, _) => {
            // The closure ABI is based around the idea that a closure pointer is essentially an updatable
            // function frame passed around and copied for each of its invocations. This means space is reserved
            // for the args, which are dynamically written to at the time of a call. We'll call these "blanks",
            // since as the closure is passed around, the values are not yet known. This yeilds the format:
            //
            //            ( codepoint, ( blank_arg1, blank_arg2, ..., blank_argN ) )
            //
            // Closures may also have local variables. Space for these is reserved after the args. These are
            // read and written to during the execution of the closure's code.
            //
            //            ( codepoint, ( <blank_args>, local1, local2, ... localN ) )
            //
            // Closures may also have captures. These are placed after the args and are written to exactly
            // once at the time of creation. They are effectively read-only, and by being at the end
            // remove any type distinction between closures of different captures.
            //
            //            ( codepoint, ( <blank_args>, capture1, capture2, ..., captureN, <locals> ) )
            //
            // For efficiency, when a closure has no captures, we actually express it like a func pointer
            // and then use code at runtime that checks the type.
            //
            //              codepoint
            //
            // In this manner, a function pointer is equivalent to a closure with 0 captures, which is
            // why they are said to be the same type. Lastly, in the rare case a single item is present
            // in the tuple, we de-tuplify for efficiency.
            //
            //            ( codepoint, ( item ) )   === becomes ===>   ( codepoint, item )
            //

            let label = Value::Label(*func_labels.get(id).unwrap());

            if captures.is_empty() {
                code.push(opcode!(Noop, label)); // Equivalent to a function call
            } else {
                for capture in captures {
                    match locals.get(capture) {
                        Some(slot) => code.push(Instruction::from_opcode_imm(
                            Opcode::GetLocal,
                            Value::Int(Uint256::from_usize(*slot)),
                            debug,
                        )),
                        None => {
                            return Err(CompileError::new_codegen_error(
                                "capture doesn't exist".to_string(),
                                loc,
                            ))
                        }
                    }
                }

                let tree = TupleTree::new(*local_space, false);
                code.push(opcode!(Noop, TupleTree::make_empty(&tree)));

                for (index, capture) in captures.iter().enumerate().rev() {
                    if let Some(_) = locals.get(capture) {
                        code.push(Instruction::from_opcode_imm(
                            Opcode::TupleSet(*local_space),
                            Value::from(index + nargs),
                            debug,
                        ))
                    }
                }

                let container = Value::new_tuple(vec![label, Value::none()]);

                code.push(opcode!(Noop, container));
                code.push(opcode!(Tset, Value::from(1)));
            }

            Ok((label_gen, code, num_locals))
        }
        TypeCheckedExprKind::GlobalVariableRef(idx, _) => {
            code.push(Instruction::from_opcode(Opcode::GetGlobalVar(*idx), debug));
            Ok((label_gen, code, num_locals))
        }
        TypeCheckedExprKind::FuncRef(name, _) => {
            let the_label = match func_labels.get(name) {
                Some(label) => *label,
                None => {
                    return Err(CompileError::new_codegen_error(
                        format!("No label for func ref {}", Color::red(name)),
                        debug.location,
                    ))
                }
            };
            code.push(opcode!(Noop, Value::Label(the_label)));
            Ok((label_gen, code, num_locals))
        }
        TypeCheckedExprKind::TupleRef(tce, idx, _) => {
            let tce_type = tce.get_type();
            let tuple_size = if let Type::Tuple(fields) = tce_type {
                fields.len()
            } else {
                return Err(CompileError::new_codegen_error(
                    format!(
                        "type-checking bug: tuple lookup in non-tuple type {}",
                        Color::red(tce_type.display())
                    ),
                    loc,
                ));
            };
            let (lg, c, exp_locals) = expr!(tce, code, label_gen, 0)?;
            c.push(Instruction::from_opcode_imm(
                Opcode::TupleGet(tuple_size),
                Value::Int(idx.clone()),
                debug,
            ));
            Ok((lg, c, max(num_locals, exp_locals)))
        }
        TypeCheckedExprKind::DotRef(tce, slot_num, s_size, _) => {
            let (lg, c, exp_locals) = expr!(tce, code, label_gen, 0)?;
            label_gen = lg;
            code = c;
            code.push(Instruction::from_opcode_imm(
                Opcode::TupleGet(*s_size),
                Value::Int(Uint256::from_usize(*slot_num)),
                debug,
            ));
            Ok((label_gen, code, max(num_locals, exp_locals)))
        }
        TypeCheckedExprKind::Const(val, _) => {
            code.push(opcode!(Noop, val.clone()));
            Ok((label_gen, code, num_locals))
        }
        TypeCheckedExprKind::FunctionCall(fexpr, args, func_type, _) => {
            let n_args = args.len();
            let (ret_label, lg) = label_gen.next();
            label_gen = lg;
            let mut args_locals = 0;
            for i in 0..n_args {
                let (lg, c, arg_locals) = expr!(&args[n_args - 1 - i], code, label_gen, i)?;
                args_locals = max(args_locals, arg_locals);
                label_gen = lg;
                code = c;
            }
            // this is the thing that pushes the address to the stack
            if &Type::Every != func_type {
                code.push(opcode!(Noop, Value::Label(ret_label)));
            }
            let (lg, c, fexpr_locals) = expr!(fexpr, code, label_gen, n_args + 1)?;

            // could be a closure, so let's check for the right interface
            //   func vs (closure, frame)

            let (codepoint_call, lg) = lg.next();

            // check whether we're calling on a codepoint or closure tuple
            c.push(opcode!(Dup0));
            c.push(opcode!(Type));
            c.push(opcode!(Equal, Value::from(1))); // 1 for codepoint
            c.push(opcode!(Cjump, Value::Label(codepoint_call)));

            // not a codepoint, let's unpack
            c.push(opcode!(Dup0)); // return (closure, frame) (closure, frame)
            c.push(opcode!(Tget, Value::from(1))); // return (closure, frame) frame
            c.push(opcode!(Swap2)); // frame (closure, frame) return
            c.push(opcode!(Swap1)); // frame return (closure, frame)
            c.push(opcode!(Tget, Value::from(0))); // frame return closure

            c.push(Instruction::from_opcode(
                Opcode::Label(codepoint_call),
                debug,
            ));
            c.push(opcode!(Jump));
            c.push(Instruction::from_opcode(Opcode::Label(ret_label), debug));
            Ok((lg, c, max(num_locals, max(fexpr_locals, args_locals))))
        }
        TypeCheckedExprKind::CodeBlock(block) => mavm_codegen_code_block(
            block,
            code,
            num_locals,
            locals,
            label_gen,
            string_table,
            func_labels,
            global_var_map,
            prepushed_vals,
            scopes,
            file_info_chart,
            error_system,
            debug,
            release_build,
        ),
        TypeCheckedExprKind::StructInitializer(fields, _) => {
            let fields_len = fields.len();
            let mut struct_locals = 0;
            for i in 0..fields_len {
                let field = &fields[fields_len - 1 - i];
                let (lg, c, field_locals) = expr!(&field.value, code, label_gen, i)?;
                struct_locals = max(struct_locals, field_locals);
                label_gen = lg;
                code = c;
            }
            let empty_vec = TupleTree::new(fields_len, false).make_empty();
            code.push(opcode!(Noop, empty_vec));
            for i in 0..fields_len {
                code.push(Instruction::from_opcode_imm(
                    Opcode::TupleSet(fields_len),
                    Value::Int(Uint256::from_usize(i)),
                    debug,
                ));
            }
            Ok((label_gen, code, max(num_locals, struct_locals)))
        }
        TypeCheckedExprKind::Tuple(fields, _) => {
            let fields_len = fields.len();
            let mut tuple_locals = 0;
            for i in 0..fields_len {
                let field = &fields[fields_len - 1 - i];
                let (lg, c, field_locals) = expr!(&field, code, label_gen, i)?;
                tuple_locals = max(field_locals, tuple_locals);
                label_gen = lg;
                code = c;
            }
            let empty_vec = vec![Value::none(); fields_len];
            code.push(opcode!(Noop, Value::new_tuple(empty_vec)));
            for i in 0..fields_len {
                code.push(Instruction::from_opcode_imm(
                    Opcode::TupleSet(fields_len),
                    Value::Int(Uint256::from_usize(i)),
                    debug,
                ));
            }
            Ok((label_gen, code, max(num_locals, tuple_locals)))
        }
        TypeCheckedExprKind::ArrayRef(expr1, expr2, t) => {
            expr!(&TypeCheckedExpr::builtin(
                "builtin_arrayGet",
                vec![expr1, expr2],
                t,
                string_table,
                DebugInfo::from(loc)
            ))
        }
        TypeCheckedExprKind::FixedArrayRef(expr1, expr2, size, _) => {
            let (lg, c, exp1_locals) = expr!(expr1)?;
            let (lg, c, exp2_locals) = expr!(expr2, c, lg, 1)?;
            label_gen = lg;
            code = c;
            if *size != 8 {
                //TODO: also skip check if size is larger power of 8
                let (cont_label, lg) = label_gen.next();
                label_gen = lg;
                code.push(opcode!(Dup0));
                code.push(opcode!(GreaterThan, Value::Int(Uint256::from_usize(*size))));
                code.push(opcode!(Cjump, Value::Label(cont_label)));
                code.push(opcode!(Error));
                code.push(Instruction::from_opcode(Opcode::Label(cont_label), debug));
            }
            code.push(Instruction::from_opcode(
                Opcode::UncheckedFixedArrayGet(*size),
                debug,
            ));
            Ok((
                label_gen,
                code,
                max(num_locals, max(exp1_locals, exp2_locals)),
            ))
        }
        TypeCheckedExprKind::MapRef(map_expr, key_expr, t) => {
            expr!(&TypeCheckedExpr::builtin(
                "builtin_kvsGet",
                vec![map_expr, key_expr],
                t,
                string_table,
                DebugInfo::from(loc)
            ))
        }
        TypeCheckedExprKind::NewArray(sz_expr, base_type, array_type) => {
            let call_type = Type::Func(
                FuncProperties::pure(),
                vec![Type::Uint, Type::Any],
                Box::new(array_type.clone()),
            );
            let (default_val, _is_safe) = base_type.default_value();
            let the_expr = TypeCheckedExpr {
                kind: TypeCheckedExprKind::FunctionCall(
                    Box::new(TypeCheckedExpr::new(
                        TypeCheckedExprKind::FuncRef(
                            string_table.get_if_exists("builtin_arrayNew").unwrap(),
                            call_type.clone(),
                        ),
                        DebugInfo::from(loc),
                    )),
                    vec![
                        *sz_expr.clone(),
                        TypeCheckedExpr::new(
                            TypeCheckedExprKind::Const(default_val, Type::Any),
                            DebugInfo::from(loc),
                        ),
                    ],
                    call_type,
                    FuncProperties::pure(),
                ),
                debug_info: DebugInfo::from(loc),
            };
            expr!(&the_expr, code, label_gen, 0)
        }
        TypeCheckedExprKind::NewFixedArray(sz, bo_expr, _) => {
            let mut expr_locals = 0;
            match bo_expr {
                Some(expr) => {
                    let (lg, c, some_locals) = expr!(expr, code, label_gen, 0)?;
                    expr_locals = some_locals;
                    label_gen = lg;
                    code = c;
                    for _i in 0..7 {
                        code.push(opcode!(Dup0));
                    }
                    let empty_tuple = vec![Value::new_tuple(Vec::new()); 8];
                    code.push(opcode!(Noop, Value::new_tuple(empty_tuple)));
                    for i in 0..8 {
                        code.push(opcode!(Tset, Value::Int(Uint256::from_usize(i))));
                    }
                }
                None => {
                    let empty_tuple = vec![Value::new_tuple(Vec::new()); 8];
                    code.push(opcode!(Noop, Value::new_tuple(empty_tuple)));
                }
            }
            let mut tuple_size: usize = 8;
            while tuple_size < *sz {
                for _i in 0..7 {
                    code.push(opcode!(Dup0));
                }
                let empty_tuple = vec![Value::new_tuple(Vec::new()); 8];
                code.push(opcode!(Noop, Value::new_tuple(empty_tuple)));
                for i in 0..8 {
                    code.push(opcode!(Tset, Value::Int(Uint256::from_usize(i))));
                }
                tuple_size *= 8;
            }
            Ok((label_gen, code, max(num_locals, expr_locals)))
        }
        TypeCheckedExprKind::NewMap(t) => {
            expr!(&TypeCheckedExpr::builtin(
                "builtin_kvsNew",
                vec![],
                t,
                string_table,
                DebugInfo::from(loc)
            ))
        }
        TypeCheckedExprKind::ArrayMod(arr, index, val, t) => {
            expr!(&TypeCheckedExpr::builtin(
                "builtin_arraySet",
                vec![arr, index, val],
                t,
                string_table,
                DebugInfo::from(loc)
            ))
        }
        TypeCheckedExprKind::FixedArrayMod(arr, index, val, size, _) => codegen_fixed_array_mod(
            arr,
            index,
            val,
            *size,
            code,
            num_locals,
            locals,
            label_gen,
            string_table,
            func_labels,
            global_var_map,
            debug,
            prepushed_vals,
            scopes,
            file_info_chart,
            error_system,
            release_build,
        ),
        TypeCheckedExprKind::MapMod(map, key, val, t) => {
            expr!(&TypeCheckedExpr::builtin(
                "builtin_kvsSet",
                vec![map, key, val],
                t,
                string_table,
                DebugInfo::from(loc)
            ))
        }
        TypeCheckedExprKind::StructMod(struc, index, val, t) => {
            let (lg, c, val_locals) = expr!(val, code, label_gen, 0)?;
            let (lg, c, struc_locals) = expr!(struc, c, lg, 1)?;
            label_gen = lg;
            code = c;
            if let Type::Struct(v) = t {
                let struct_len = v.len();
                code.push(Instruction::from_opcode_imm(
                    Opcode::TupleSet(struct_len),
                    Value::Int(Uint256::from_usize(*index)),
                    debug,
                ));
            } else {
                panic!("impossible value in TypeCheckedExpr::StructMod");
            }
            Ok((
                label_gen,
                code,
                max(num_locals, max(val_locals, struc_locals)),
            ))
        }
        TypeCheckedExprKind::Cast(expr, _) => expr!(expr, code, label_gen, 0),
        TypeCheckedExprKind::Asm(_, insns, args) => {
            let n_args = args.len();
            let mut args_locals = 0;
            for i in 0..n_args {
                let (lg, c, arg_locals) = expr!(&args[n_args - 1 - i], code, label_gen, i)?;
                args_locals = max(args_locals, arg_locals);
                label_gen = lg;
                code = c;
            }
            for insn in insns {
                code.push(insn.clone());
            }
            Ok((label_gen, code, max(num_locals, args_locals)))
        }
        TypeCheckedExprKind::Try(exp, _) => {
            let (label_gen, code, exp_locals) = expr!(exp, code, label_gen, 0)?;
            let (extract, label_gen) = label_gen.next();
            code.push(opcode!(Dup0));
            code.push(opcode!(Tget, Value::Int(Uint256::zero())));
            code.push(opcode!(Cjump, Value::Label(extract)));
            // We use the auxstack here to temporarily store the return value while we clear the temp values on the stack
            if prepushed_vals > 0 {
                code.push(opcode!(AuxPush));
                for _ in 0..prepushed_vals {
                    code.push(opcode!(Pop));
                }
                code.push(opcode!(AuxPop));
            }
            code.push(Instruction::from_opcode(Opcode::Return, debug));
            code.push(Instruction::from_opcode(Opcode::Label(extract), debug));
            code.push(opcode!(Tget, Value::Int(Uint256::one())));
            Ok((label_gen, code, max(num_locals, exp_locals)))
        }
        TypeCheckedExprKind::If(cond, block, else_block, _) => {
            let (lab_gen, code, cond_locals) = expr!(cond, code, label_gen, 0)?;
            let (after_label, lab_gen) = lab_gen.next();
            let (end_label, lab_gen) = lab_gen.next();
            code.push(opcode!(IsZero));
            code.push(opcode!(Cjump, Value::Label(after_label)));
            let (block_lab_gen, code, block_locals) = mavm_codegen_code_block(
                block,
                code,
                num_locals,
                locals,
                lab_gen,
                string_table,
                func_labels,
                global_var_map,
                prepushed_vals,
                scopes,
                file_info_chart,
                error_system,
                debug,
                release_build,
            )?;
            if else_block.is_some() {
                code.push(opcode!(Jump, Value::Label(end_label)));
            }
            code.push(Instruction::from_opcode(Opcode::Label(after_label), debug));
            let (lg, code, else_locals) = if let Some(block) = else_block {
                let (lg, code, else_locals) = mavm_codegen_code_block(
                    block,
                    code,
                    num_locals,
                    locals,
                    block_lab_gen,
                    string_table,
                    func_labels,
                    global_var_map,
                    prepushed_vals,
                    scopes,
                    file_info_chart,
                    error_system,
                    debug,
                    release_build,
                )?;
                (lg, code, else_locals)
            } else {
                (block_lab_gen, code, 0)
            };
            code.push(Instruction::from_opcode(Opcode::Label(end_label), debug));
            Ok((lg, code, max(cond_locals, max(block_locals, else_locals))))
        }
        TypeCheckedExprKind::IfLet(name, expr, block, else_block, _) => {
            let (after_label, lgg) = label_gen.next();
            let slot_num = num_locals;
            let mut new_locals = locals.clone();
            new_locals.insert(*name, slot_num);
            let (lg, c, exp_locals) = mavm_codegen_expr(
                expr,
                code,
                num_locals,
                &locals,
                lgg,
                string_table,
                func_labels,
                global_var_map,
                prepushed_vals,
                scopes,
                file_info_chart,
                error_system,
                release_build,
            )?;
            label_gen = lg;
            code = c;
            code.push(opcode!(Dup0));
            code.push(opcode!(Tget, Value::Int(Uint256::from_usize(0))));
            code.push(opcode!(IsZero));
            code.push(opcode!(Cjump, Value::Label(after_label)));
            code.push(opcode!(Tget, Value::Int(Uint256::from_usize(1))));
            code.push(Instruction::from_opcode_imm(
                Opcode::SetLocal,
                Value::Int(Uint256::from_usize(slot_num)),
                debug,
            ));
            let (lg, code, mut total_locals) = mavm_codegen_code_block(
                &block,
                code,
                num_locals + 1,
                &new_locals,
                label_gen,
                string_table,
                func_labels,
                global_var_map,
                prepushed_vals,
                scopes,
                file_info_chart,
                error_system,
                debug,
                release_build,
            )?;
            total_locals = max(total_locals, exp_locals);

            let (outside_label, lg2) = lg.next();
            code.push(opcode!(Jump, Value::Label(outside_label)));
            code.push(Instruction::from_opcode(Opcode::Label(after_label), debug));
            code.push(opcode!(Pop));
            if let Some(else_block) = else_block {
                let (lg3, _, else_locals) = mavm_codegen_code_block(
                    &else_block,
                    code,
                    num_locals,
                    &locals,
                    lg2,
                    string_table,
                    func_labels,
                    global_var_map,
                    prepushed_vals,
                    scopes,
                    file_info_chart,
                    error_system,
                    debug,
                    release_build,
                )?;
                total_locals = max(total_locals, else_locals);
                label_gen = lg3;
            } else {
                label_gen = lg2;
            };
            code.push(Instruction::from_opcode(
                Opcode::Label(outside_label),
                debug,
            ));
            Ok((label_gen, code, total_locals))
        }
        TypeCheckedExprKind::Loop(body) => {
            let slot_num = Value::Int(Uint256::from_usize(num_locals));
            let (top_label, lgtop) = label_gen.next();
            let (bottom_label, lg) = lgtop.next();
            scopes.push(("_".to_string(), bottom_label, Some(Type::Tuple(vec![]))));
            label_gen = lg;
            code.push(opcode!(Noop, Value::Label(top_label)));
            code.push(Instruction::from_opcode_imm(
                Opcode::SetLocal,
                slot_num.clone(),
                debug,
            ));
            code.push(Instruction::from_opcode(Opcode::Label(top_label), debug));
            let (lg, nl, _) = mavm_codegen_statements(
                body.to_vec(),
                code,
                num_locals + 1,
                locals,
                label_gen,
                string_table,
                func_labels,
                global_var_map,
                prepushed_vals,
                scopes,
                file_info_chart,
                error_system,
                release_build,
            )?;
            scopes.pop();
            label_gen = lg;
            code.push(Instruction::from_opcode_imm(
                Opcode::GetLocal,
                slot_num,
                debug,
            ));
            code.push(opcode!(Jump));
            code.push(Instruction::from_opcode(Opcode::Label(bottom_label), debug));
            Ok((label_gen, code, max(num_locals + 1, nl)))
        }
    }
}

/// Used to codegen the FixedArrayMod variant of TypeCheckedExpr.
fn codegen_fixed_array_mod<'a>(
    arr_expr: &TypeCheckedExpr,
    idx_expr: &TypeCheckedExpr,
    val_expr: &TypeCheckedExpr,
    size: usize,
    code_in: &'a mut Vec<Instruction>,
    num_locals: usize,
    locals: &HashMap<usize, usize>,
    label_gen_in: LabelGenerator,
    string_table: &StringTable,
    func_labels: &HashMap<StringId, Label>,
    global_var_map: &HashMap<StringId, usize>,
    debug_info: DebugInfo,
    prepushed_vals: usize,
    scopes: &mut Vec<(String, Label, Option<Type>)>,
    file_info_chart: &mut BTreeMap<u64, FileInfo>,
    error_system: &mut ErrorSystem,
    release_build: bool,
) -> Result<(LabelGenerator, &'a mut Vec<Instruction>, usize), CompileError> {
    let (label_gen, code, val_locals) = mavm_codegen_expr(
        val_expr,
        code_in,
        num_locals,
        locals,
        label_gen_in,
        string_table,
        func_labels,
        global_var_map,
        prepushed_vals,
        scopes,
        file_info_chart,
        error_system,
        release_build,
    )?;
    let (label_gen, code, arr_locals) = mavm_codegen_expr(
        arr_expr,
        code,
        num_locals,
        locals,
        label_gen,
        string_table,
        func_labels,
        global_var_map,
        prepushed_vals + 1,
        scopes,
        file_info_chart,
        error_system,
        release_build,
    )?;
    let (mut label_gen, code, idx_locals) = mavm_codegen_expr(
        idx_expr,
        code,
        num_locals,
        locals,
        label_gen,
        string_table,
        func_labels,
        global_var_map,
        prepushed_vals + 2,
        scopes,
        file_info_chart,
        error_system,
        release_build,
    )?;
    if size != 8 {
        // TODO: safe for if-condition to say size does not equal any power of 8
        let (ok_label, lg) = label_gen.next();
        label_gen = lg;
        code.push(Instruction::from_opcode(
            Opcode::AVMOpcode(AVMOpcode::Dup0),
            debug_info,
        ));
        code.push(Instruction::from_opcode_imm(
            Opcode::AVMOpcode(AVMOpcode::GreaterThan),
            Value::Int(Uint256::from_usize(size)),
            debug_info,
        ));
        code.push(Instruction::from_opcode_imm(
            Opcode::AVMOpcode(AVMOpcode::Cjump),
            Value::Label(ok_label),
            debug_info,
        ));
        code.push(Instruction::from_opcode(
            Opcode::AVMOpcode(AVMOpcode::Error),
            debug_info,
        ));
        code.push(Instruction::from_opcode(
            Opcode::Label(ok_label),
            debug_info,
        ));
    }
    let exp_locals = max(val_locals, max(arr_locals, idx_locals));
    codegen_fixed_array_mod_2(
        val_expr,
        size,
        code,
        num_locals,
        locals,
        label_gen,
        string_table,
        func_labels,
        global_var_map,
        debug_info,
    )
    .map(|(lg, code, num_locals)| (lg, code, max(num_locals, exp_locals)))
}

/// Used by codegen_fixed_array_mod, you should not call this directly.
fn codegen_fixed_array_mod_2<'a>(
    val_expr: &TypeCheckedExpr,
    size: usize,
    code_in: &'a mut Vec<Instruction>,
    num_locals: usize,
    locals: &HashMap<usize, usize>,
    label_gen_in: LabelGenerator,
    string_table: &StringTable,
    func_labels: &HashMap<StringId, Label>,
    global_var_map: &HashMap<StringId, usize>,
    debug_info: DebugInfo,
) -> Result<(LabelGenerator, &'a mut Vec<Instruction>, usize), CompileError> {
    macro_rules! opcode {
        ($opcode:ident) => {
            Instruction::from_opcode(Opcode::AVMOpcode(AVMOpcode::$opcode), debug_info)
        };
        ($opcode:ident, $immediate:expr) => {
            Instruction::from_opcode_imm(
                Opcode::AVMOpcode(AVMOpcode::$opcode),
                $immediate,
                debug_info,
            )
        };
    }

    if size <= 8 {
        // stack: idx tuple val
        code_in.push(opcode!(Tset));
        Ok((label_gen_in, code_in, num_locals))
    } else {
        let tuple_size = Value::Int(Uint256::from_usize(TUPLE_SIZE));
        // stack: idx tupletree val
        code_in.push(opcode!(Dup2, tuple_size.clone()));
        code_in.push(opcode!(AuxPush));
        code_in.push(opcode!(Dup1));

        // stack: idx TUPLE_SIZE idx tupletree val; aux: tupletree
        code_in.push(opcode!(Mod));
        code_in.push(opcode!(Dup0));
        code_in.push(opcode!(AuxPush));

        // stack: slot idx tupletree val; aux: slot tupletree
        code_in.push(opcode!(Swap1));
        code_in.push(opcode!(Swap1, tuple_size));
        code_in.push(opcode!(Div));

        // stack: subidx slot tupletree val; aux: slot tupletree
        code_in.push(opcode!(Swap2));
        code_in.push(opcode!(Swap1));

        // stack: slot tupletree subidx val; aux: slot tupletree
        code_in.push(opcode!(Tget));
        code_in.push(opcode!(Swap1));

        // stack: subidx subtupletree val; aux: slot tupletree

        let (label_gen, code, inner_locals) = codegen_fixed_array_mod_2(
            val_expr,
            (size + (TUPLE_SIZE - 1)) / TUPLE_SIZE,
            code_in,
            num_locals,
            locals,
            label_gen_in,
            string_table,
            func_labels,
            global_var_map,
            debug_info,
        )?;

        // stack: newsubtupletree; aux: slot tupletree
        code.push(opcode!(AuxPop));
        code.push(opcode!(AuxPop));
        code.push(opcode!(Swap1));

        // stack: slot tupletree newsubtupletree
        code.push(opcode!(Tset));

        Ok((label_gen, code, max(num_locals, inner_locals)))
    }
}<|MERGE_RESOLUTION|>--- conflicted
+++ resolved
@@ -13,15 +13,12 @@
     TypeCheckedCodeBlock, TypeCheckedExprKind, TypeCheckedStatementKind,
 };
 use crate::compile::{CompileError, ErrorSystem, FileInfo};
-<<<<<<< HEAD
 use crate::console::Color;
 use crate::link::{TupleTree, TUPLE_SIZE};
 use crate::mavm::{AVMOpcode, Buffer, Instruction, Label, LabelGenerator, Opcode, Value};
-=======
 use crate::link::{ImportedFunc, TupleTree, TUPLE_SIZE};
 use crate::mavm::{AVMOpcode, Buffer, Instruction, Label, LabelGenerator, Opcode, Value};
 use crate::pos::Location;
->>>>>>> 72ea5d7a
 use crate::stringtable::{StringId, StringTable};
 use crate::uint256::Uint256;
 use std::collections::{BTreeMap, HashSet};
@@ -868,11 +865,7 @@
     let debug = expr.debug_info;
     let loc = expr.debug_info.location;
 
-<<<<<<< HEAD
     macro_rules! opcode {
-=======
-    macro_rules! create {
->>>>>>> 72ea5d7a
         ($opcode:ident) => {
             Instruction::from_opcode(Opcode::AVMOpcode(AVMOpcode::$opcode), debug)
         };
@@ -887,14 +880,6 @@
             Ok((label_gen, code, num_locals))
         }
         TypeCheckedExprKind::Quote(bytes) => {
-<<<<<<< HEAD
-            code.push(opcode!(
-                Noop,
-                Value::new_tuple(vec![
-                    Value::Int(Uint256::from_usize(2 * bytes.len())),
-                    Value::Buffer(Buffer::from_bytes(bytes.clone())),
-                ])
-=======
             code.push(create!(
                 Noop,
                 Value::new_tuple(vec![
@@ -908,7 +893,6 @@
             code.push(Instruction::from_opcode(
                 Opcode::AVMOpcode(AVMOpcode::Panic),
                 debug,
->>>>>>> 72ea5d7a
             ));
             Ok((label_gen, code, num_locals))
         }
