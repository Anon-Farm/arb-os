/*
 * Copyright 2020, Offchain Labs, Inc. All rights reserved
 */

//! Contains utilities for compiling mini source code.

use crate::link::{link, postlink_compile, ExportedFunc, Import, ImportedFunc, LinkedProgram};
use crate::mavm::Instruction;
use crate::pos::{BytePos, Location};
use crate::stringtable::{StringId, StringTable};
use ast::Func;
use clap::Clap;
use lalrpop_util::lalrpop_mod;
use lalrpop_util::ParseError;
use mini::DeclsParser;
use miniconstants::init_constant_table;
use rayon::prelude::*;
use serde::{Deserialize, Serialize};
use std::collections::hash_map::DefaultHasher;
use std::collections::{BTreeMap, HashMap, HashSet};
use std::fmt::{Debug, Display, Formatter};
use std::fs::File;
use std::hash::{Hash, Hasher};
use std::io::{self, Read};
use std::path::Path;
use typecheck::TypeCheckedFunc;

pub use ast::{DebugInfo, GlobalVarDecl, StructField, TopLevelDecl, Type, TypeTree};
pub use source::Lines;
use std::str::FromStr;
pub use typecheck::{AbstractSyntaxTree, InliningMode, TypeCheckedNode};

mod ast;
mod codegen;
pub mod miniconstants;
mod source;
mod typecheck;
lalrpop_mod!(mini);

///Command line options for compile subcommand.
#[derive(Clap, Debug, Default)]
pub struct CompileStruct {
    pub input: Vec<String>,
    #[clap(short, long)]
    pub debug_mode: bool,
    #[clap(short, long)]
    pub test_mode: bool,
    #[clap(short, long)]
    pub warnings_are_errors: bool,
    #[clap(short, long)]
    pub output: Option<String>,
    #[clap(short, long)]
    pub format: Option<String>,
    #[clap(short, long)]
    pub inline: Option<InliningHeuristic>,
    #[clap(short, long)]
    pub consts_file: Option<String>,
    #[clap(short, long)]
    pub must_use_global_consts: bool,
    #[clap(short, long)]
    pub release_build: bool,
    #[clap(short, long)]
    pub no_builtins: bool,
}

#[derive(Clap, Debug)]
pub enum InliningHeuristic {
    All,
    None,
}

impl FromStr for InliningHeuristic {
    type Err = String;

    fn from_str(s: &str) -> Result<Self, Self::Err> {
        match s {
            "all" => Ok(InliningHeuristic::All),
            "none" => Ok(InliningHeuristic::None),
            other => Err(format!("Unrecognized inlining heuristic: \"{}\"", other)),
        }
    }
}

///Represents the contents of a source file after parsing.
#[derive(Clone, Debug, Serialize, Deserialize, PartialEq, Eq)]
struct Module {
    //TODO: Remove this field
    ///The list of imported functions imported through the old import/export system
    imported_funcs: Vec<ImportedFunc>,
    ///List of functions defined locally within the source file
    funcs: BTreeMap<StringId, Func>,
    ///Map from `StringId`s in this file to the `Type`s they represent.
    named_types: HashMap<StringId, Type>,
    ///List of constants used in this file.
    constants: HashSet<String>,
    ///List of global variables defined within this file.
    global_vars: Vec<GlobalVarDecl>,
    ///List of imported constructs within this file.
    imports: Vec<Import>,
    ///Map from `StringId`s to the names they derived from.
    string_table: StringTable,
    ///Map from `StringId`s to the types of the functions they represent.
    func_table: HashMap<StringId, Type>,
    ///The path to the module
    path: Vec<String>,
    ///The name of the module, this may be removed later.
    name: String,
}

///Represents the contents of a source file after type checking is done.
#[derive(Clone, Debug)]
struct TypeCheckedModule {
    /// Collection of functions defined locally within the source file that have been validated by
    /// typechecking
    checked_funcs: BTreeMap<StringId, TypeCheckedFunc>,
    ///Map from `StringId`s to the names they derived from.
    string_table: StringTable,
    ///The list of imported functions imported through the old import/export system
    imported_funcs: Vec<ImportedFunc>,
    ///The list of exported functions exported through the old import/export system
    exported_funcs: Vec<ExportedFunc>,
    ///Map from `StringId`s in this file to the `Type`s they represent.
    named_types: HashMap<StringId, Type>,
    ///List of constants used in this file.
    constants: HashSet<String>,
    ///List of global variables defined in this module.
    global_vars: Vec<GlobalVarDecl>,
    ///The list of imports declared via `use` statements.
    imports: Vec<Import>,
    ///The path to the module
    path: Vec<String>,
    ///The name of the module, this may be removed later.
    name: String,
}

impl CompileStruct {
    pub fn invoke(&self) -> Result<(LinkedProgram, ErrorSystem), ErrorSystem> {
        let mut error_system = ErrorSystem {
            errors: vec![],
            warnings: vec![],
            warnings_are_errors: self.warnings_are_errors,
            warn_color: match self.warnings_are_errors {
                true => CompileError::PINK,
                false => CompileError::YELLOW,
            },
            file_info_chart: BTreeMap::new(),
        };

        let mut compiled_progs = Vec::new();
        let mut file_info_chart = BTreeMap::new();

        for filename in &self.input {
            let path = Path::new(filename);
            let constants_path = match &self.consts_file {
                Some(path) => Some(Path::new(path)),
                None => None,
            };
            match compile_from_file(
                path,
                &mut file_info_chart,
                &self.inline,
                constants_path,
                self.must_use_global_consts,
                &mut error_system,
                self.release_build,
                !self.no_builtins,
            ) {
                Ok(idk) => idk,
                Err(err) => {
                    error_system.errors.push(err);
                    error_system.file_info_chart = file_info_chart;
                    return Err(error_system);
                }
            }
            .into_iter()
            .for_each(|prog| {
                file_info_chart.extend(prog.file_info_chart.clone());
                compiled_progs.push(prog)
            });
        }
        let linked_prog = match link(&compiled_progs, self.test_mode, &mut error_system) {
            Ok(idk) => idk,
            Err(err) => {
                error_system.errors.push(err);
                error_system.file_info_chart = file_info_chart;
                return Err(error_system);
            }
        };

        //If this condition is true it means that __fixedLocationGlobal will not be at
        // index [0], but rather [0][0] or [0][0][0] etc
        if linked_prog.globals.len() >= 58 {
            panic!("Too many globals defined in program, location of first global is not correct")
        }

        let postlinked_prog = match postlink_compile(
            linked_prog,
            file_info_chart.clone(),
            &mut error_system,
            self.test_mode,
            self.debug_mode,
        ) {
            Ok(idk) => idk,
            Err(err) => {
                error_system.errors.push(err);
                error_system.file_info_chart = file_info_chart;
                return Err(error_system);
            }
        };

        error_system.file_info_chart = file_info_chart;

        if error_system.warnings.len() > 0 && error_system.warnings_are_errors {
            error_system.errors.push(CompileError::new(
                String::from("Compile Error"),
                String::from("Found warning with -w on"),
                vec![],
            ));
            Err(error_system)
        } else {
            Ok((postlinked_prog, error_system))
        }
    }
}

impl Module {
    fn new(
        imported_funcs: Vec<ImportedFunc>,
        funcs: BTreeMap<StringId, Func>,
        named_types: HashMap<usize, Type>,
        constants: HashSet<String>,
        global_vars: Vec<GlobalVarDecl>,
        imports: Vec<Import>,
        string_table: StringTable,
        func_table: HashMap<usize, Type>,
        path: Vec<String>,
        name: String,
    ) -> Self {
        Self {
            imported_funcs,
            funcs,
            named_types,
            constants,
            global_vars,
            imports,
            string_table,
            func_table,
            path,
            name,
        }
    }
}

impl TypeCheckedModule {
    fn new(
        checked_funcs: BTreeMap<StringId, TypeCheckedFunc>,
        string_table: StringTable,
        imported_funcs: Vec<ImportedFunc>,
        exported_funcs: Vec<ExportedFunc>,
        named_types: HashMap<usize, Type>,
        constants: HashSet<String>,
        global_vars: Vec<GlobalVarDecl>,
        imports: Vec<Import>,
        path: Vec<String>,
        name: String,
    ) -> Self {
        Self {
            checked_funcs,
            string_table,
            imported_funcs,
            exported_funcs,
            constants,
            named_types,
            global_vars,
            imports,
            path,
            name,
        }
    }
    ///Inlines functions in the AST by replacing function calls with `CodeBlock` expressions where
    /// appropriate
    fn inline(&mut self, heuristic: &InliningHeuristic) {
        let mut new_funcs = self.checked_funcs.clone();
        for (_id, func) in &mut new_funcs {
            func.inline(
                &self.checked_funcs.values().cloned().collect(),
                &self.imported_funcs,
                &self.string_table,
                heuristic,
            )
        }
        self.checked_funcs = new_funcs;
    }
    ///Propagates inherited attributes down top-level decls.
    fn propagate_attributes(&mut self) {
        for (_id, func) in &mut self.checked_funcs {
            let attributes = func.debug_info.attributes.clone();
            TypeCheckedNode::propagate_attributes(func.child_nodes(), &attributes);
        }
    }
    ///Creates callgraph that associates module functions to those that they call
    fn build_callgraph(
        &mut self,
    ) -> BTreeMap<StringId, (Vec<(StringId, Option<Import>)>, Location)> {
        let mut call_graph = BTreeMap::new();

        let mut import_ids = HashMap::<StringId, Import>::new();
        for import in &self.imports {
            if let Some(id) = import.id {
                import_ids.insert(id, import.clone());
            }
        }

        for (_, func) in &mut self.checked_funcs {
            let call_ids = Func::determine_funcs_used(func.child_nodes());
            let mut calls = Vec::<(StringId, Option<Import>)>::new();

            for id in call_ids {
                match import_ids.get(&id) {
                    None => calls.push((id, None)),
                    Some(import) => {
                        if import.path[0] != "core" && import.path[0] != "std" {
                            calls.push((id, Some(import.clone())));
                        }
                    }
                }
            }

            call_graph.insert(func.name, (calls, func.debug_info.location.unwrap()));
        }

        call_graph
    }
    ///Reasons about control flow and construct usage within the typechecked AST
    fn flowcheck(&mut self, error_system: &mut ErrorSystem) {
        let mut flow_warnings = vec![];

        let mut imports: BTreeMap<StringId, Import> = BTreeMap::new();

        for import in self.imports.iter() {
            let id = self.string_table.get_if_exists(&import.name).unwrap();

            if let Some(prior) = imports.get(&id) {
                flow_warnings.push(CompileError::new_warning(
                    String::from("Compile warning"),
                    format!(
                        "use statement {}{}{} is a duplicate",
                        error_system.warn_color,
                        import.name,
                        CompileError::RESET,
                    ),
                    prior
                        .location
                        .into_iter()
                        .chain(import.location.into_iter())
                        .collect(),
                ));
            }

            if import.path[0] != "core" {
                imports.insert(id, import.clone());
            }
        }

        for global in &self.global_vars {
            for nominal in &global.tipe.find_nominals() {
                imports.remove(nominal);
            }
        }

        for (_id, tipe) in &self.named_types {
            for nominal in &tipe.find_nominals() {
                imports.remove(nominal);
            }
        }

        for (_id, func) in &mut self.checked_funcs {
            flow_warnings.extend(func.flowcheck(
                &mut imports, // will remove from imports everything used
                &mut self.string_table,
                error_system,
            ));
        }

        for (_id, import) in imports {
            flow_warnings.push(CompileError::new_warning(
                String::from("Compile warning"),
                format!(
                    "use statement {}{}{} is unnecessary",
                    error_system.warn_color,
                    import.name,
                    CompileError::RESET,
                ),
                import.location.into_iter().collect(),
            ));
        }

        flow_warnings.sort_by(|a, b| {
            a.locations
                .last()
                .unwrap()
                .line
                .to_usize()
                .cmp(&b.locations.last().unwrap().line.to_usize())
        });

        error_system.warnings.extend(flow_warnings);
    }
}

///Represents a mini program or module that has been compiled and possibly linked, but has not had
/// post-link compilation steps applied. Is directly serialized to and from .mao files.
#[derive(Clone, Serialize, Deserialize)]
pub struct CompiledProgram {
    ///Instructions to be run to execute the program/module
    pub code: Vec<Instruction>,
    ///The list of exported functions exported through the old import/export system
    pub exported_funcs: Vec<ExportedFunc>,
    ///The list of imported functions imported through the old import/export system
    pub imported_funcs: Vec<ImportedFunc>,
    ///Highest ID used for any global in this program, used for linking
    pub globals: Vec<GlobalVarDecl>,
    ///Contains list of offsets of the various modules contained in this program
    pub source_file_map: Option<SourceFileMap>,
    ///Map from u64 hashes of file names to the `String`s, `Path`s, and `Content`s they originate from
    pub file_info_chart: HashMap<u64, FileInfo>,
    ///Tree of the types
    pub type_tree: TypeTree,
}

impl CompiledProgram {
    pub fn new(
        code: Vec<Instruction>,
        exported_funcs: Vec<ExportedFunc>,
        imported_funcs: Vec<ImportedFunc>,
        globals: Vec<GlobalVarDecl>,
        source_file_map: Option<SourceFileMap>,
        file_info_chart: HashMap<u64, FileInfo>,
        type_tree: TypeTree,
    ) -> Self {
        CompiledProgram {
            code,
            exported_funcs,
            imported_funcs,
            globals,
            source_file_map,
            file_info_chart,
            type_tree,
        }
    }

    ///Takes self by value and returns a tuple. The first value in the tuple is modified version of
    /// self with internal code references shifted forward by int_offset instructions, external code
    /// references offset by ext_offset instructions, function references shifted forward by
    /// func_offset, num_globals modified assuming the first *globals_offset* slots are occupied,
    /// and source_file_map replacing the existing source_file_map field.
    ///
    /// The second value of the tuple is the function offset after applying this operation.
    pub fn relocate(
        self,
        int_offset: usize,
        ext_offset: usize,
        func_offset: usize,
        globals_offset: Vec<GlobalVarDecl>,
        source_file_map: Option<SourceFileMap>,
    ) -> (Self, usize) {
        let mut relocated_code = Vec::new();
        let mut max_func_offset = func_offset;
        for insn in &self.code {
            let (relocated_insn, new_func_offset) =
                insn.clone()
                    .relocate(int_offset, ext_offset, func_offset, globals_offset.len());
            relocated_code.push(relocated_insn);
            if max_func_offset < new_func_offset {
                max_func_offset = new_func_offset;
            }
        }

        let mut relocated_exported_funcs = Vec::new();
        for exp_func in self.exported_funcs {
            let (relocated_exp_func, new_func_offset) =
                exp_func.relocate(int_offset, ext_offset, func_offset);
            relocated_exported_funcs.push(relocated_exp_func);
            if max_func_offset < new_func_offset {
                max_func_offset = new_func_offset;
            }
        }

        let mut relocated_imported_funcs = Vec::new();
        for imp_func in self.imported_funcs {
            relocated_imported_funcs.push(imp_func.relocate(int_offset, ext_offset));
        }

        (
            CompiledProgram::new(
                relocated_code,
                relocated_exported_funcs,
                relocated_imported_funcs,
                {
                    let mut new_vec = globals_offset.clone();
                    new_vec.append(&mut self.globals.clone());
                    new_vec
                },
                source_file_map,
                self.file_info_chart,
                self.type_tree,
            ),
            max_func_offset,
        )
    }

    ///Writes self to output in format "format".  Supported values are: "pretty", "json", or
    /// "bincode" if None is specified, json is used, and if an invalid format is specified this
    /// value appended by "invalid format: " will be written instead
    pub fn _to_output(&self, output: &mut dyn io::Write, format: Option<&str>) {
        match format {
            Some("pretty") => {
                writeln!(output, "exported: {:?}", self.exported_funcs).unwrap();
                writeln!(output, "imported: {:?}", self.imported_funcs).unwrap();
                for (idx, insn) in self.code.iter().enumerate() {
                    writeln!(output, "{:04}:  {}", idx, insn).unwrap();
                }
            }
            None | Some("json") => match serde_json::to_string(self) {
                Ok(prog_str) => {
                    writeln!(output, "{}", prog_str).unwrap();
                }
                Err(e) => {
                    writeln!(output, "json serialization error: {:?}", e).unwrap();
                }
            },
            Some("bincode") => match bincode::serialize(self) {
                Ok(encoded) => {
                    if let Err(e) = output.write_all(&encoded) {
                        writeln!(output, "bincode write error: {:?}", e).unwrap();
                    }
                }
                Err(e) => {
                    writeln!(output, "bincode serialization error: {:?}", e).unwrap();
                }
            },
            Some(weird_value) => {
                writeln!(output, "invalid format: {}", weird_value).unwrap();
            }
        }
    }
}

///Returns either a CompiledProgram generated from source code at path, otherwise returns a
/// CompileError.
///
/// The file_id specified will be used as the file_id in locations originating from this source
/// file, and if debug is set to true, then compiler internal debug information will be printed.
pub fn compile_from_file(
    path: &Path,
    file_info_chart: &mut BTreeMap<u64, FileInfo>,
    inline: &Option<InliningHeuristic>,
    constants_path: Option<&Path>,
    must_use_global_consts: bool,
    error_system: &mut ErrorSystem,
    release_build: bool,
    builtins: bool,
) -> Result<Vec<CompiledProgram>, CompileError> {
    let library = path
        .parent()
        .map(|par| {
            par.file_name()
                .map(|lib| {
                    let res = lib.to_str();
                    if res == Some("builtin") {
                        Some("core")
                    } else if res == Some("stdlib") {
                        Some("std")
                    } else {
                        None
                    }
                })
                .unwrap_or(None)
        })
        .unwrap_or(None);
    if path.is_dir() {
        compile_from_folder(
            path,
            library,
            "main",
            file_info_chart,
            inline,
            constants_path,
            must_use_global_consts,
            error_system,
            release_build,
            builtins,
        )
    } else if let (Some(parent), Some(file_name)) = (path.parent(), path.file_stem()) {
        compile_from_folder(
            parent,
            library,
            file_name.to_str().ok_or_else(|| {
                CompileError::new(
                    String::from("Compile error"),
                    format!("File name {:?} must be UTF-8", file_name),
                    vec![],
                )
            })?,
            file_info_chart,
            inline,
            constants_path,
            must_use_global_consts,
            error_system,
            release_build,
            builtins,
        )
    } else {
        Err(CompileError::new(
            String::from("Compile error"),
            format!(
                "Could not parse {}{}{} as valid path",
                CompileError::RED,
                path.display(),
                CompileError::RESET,
            ),
            vec![],
        ))
    }
}

///Prints the AST nodes with indentation representing their depth, currently not used.
fn _print_node(node: &mut TypeCheckedNode, state: &String, mut_state: &mut usize) -> bool {
    for _ in 0..*mut_state {
        print!("{}", state);
    }
    println!("{:?}", node);
    *mut_state += 1;
    true
}

///Compiles a `Vec<CompiledProgram>` from a folder or generates a `CompileError` if a problem is
///encountered during compilation.
///
///The `folder` argument gives the path to the folder, `library` optionally contains a library
///prefix attached to the front of all paths, `main` contains the name of the main file in the
///folder, `file_info_chart` contains a map from the `u64` hashes of file names to the `FileInfo`
///they represent, useful for formatting errors, and `inline` determines whether inlining is used
///when compiling this folder.
pub fn compile_from_folder(
    folder: &Path,
    library: Option<&str>,
    main: &str,
    file_info_chart: &mut BTreeMap<u64, FileInfo>,
    inline: &Option<InliningHeuristic>,
    constants_path: Option<&Path>,
    must_use_global_consts: bool,
    error_system: &mut ErrorSystem,
    release_build: bool,
    builtins: bool,
) -> Result<Vec<CompiledProgram>, CompileError> {
    let (mut programs, import_map) = create_program_tree(
        folder,
        library,
        main,
        file_info_chart,
        constants_path,
<<<<<<< HEAD
        builtins,
    )?;
    resolve_imports(&mut programs, &import_map)?;
=======
        error_system,
    )?;

    resolve_imports(&mut programs, &import_map, error_system)?;

>>>>>>> 43856d37
    //Conversion of programs from `HashMap` to `Vec` for typechecking
    let type_tree = create_type_tree(&programs);
    let mut modules = vec![programs
        .remove(&if let Some(lib) = library {
            vec![lib.to_string(), main.to_string()]
        } else {
            vec![main.to_string()]
        })
        .expect("no main")];
    modules.append(&mut {
        let mut out: Vec<_> = programs.values().cloned().collect();
        out.sort_by(|module1, module2| module2.name.cmp(&module1.name));
        out
    });
    let mut typechecked_modules =
        typecheck_programs(&type_tree, modules, file_info_chart, error_system)?;

    if must_use_global_consts {
        check_global_constants(&typechecked_modules, constants_path, error_system);
    }

    // Control flow analysis stage
    let mut program_callgraph = HashMap::new();
    for module in &mut typechecked_modules {
        module.flowcheck(error_system);
        program_callgraph.insert(module.path.clone(), module.build_callgraph());
    }
    consume_program_callgraph(program_callgraph, &mut typechecked_modules, error_system);

    // Inlining stage
    if let Some(cool) = inline {
        typechecked_modules
            .iter_mut()
            .for_each(|module| module.inline(cool));
    }

    for module in &mut typechecked_modules {
        module.propagate_attributes();
    }

    let progs = codegen_programs(
        typechecked_modules,
        file_info_chart,
        error_system,
        type_tree,
        folder,
        release_build,
    )?;
    Ok(progs)
}

///Converts the `Vec<String>` used to identify a path into a single formatted string
fn path_display(path: &Vec<String>) -> String {
    let mut s = "".to_string();
    if let Some(first) = path.get(0) {
        s.push_str(first);
    }
    for item in path.iter().skip(1) {
        s.push_str("::");
        s.push_str(item);
    }
    s
}

///Parsing stage of the compiler, creates a `HashMap` containing a list of modules and imports
/// generated by interpreting the contents of `folder` as source code. Returns a `CompileError` if
/// the contents of `folder` fail to parse.
fn create_program_tree(
    folder: &Path,
    library: Option<&str>,
    main: &str,
    file_info_chart: &mut BTreeMap<u64, FileInfo>,
    constants_path: Option<&Path>,
<<<<<<< HEAD
    builtins: bool,
=======
    error_system: &mut ErrorSystem,
>>>>>>> 43856d37
) -> Result<
    (
        HashMap<Vec<String>, Module>,
        HashMap<Vec<String>, Vec<Import>>,
    ),
    CompileError,
> {
    let mut paths = if let Some(lib) = library {
        vec![vec![lib.to_owned(), main.to_owned()]]
    } else {
        vec![vec![main.to_owned()]]
    };

    let mut programs = HashMap::new();
    let mut import_map = HashMap::new();
    let mut seen_paths = HashSet::new();
    while let Some(path) = paths.pop() {
        if seen_paths.contains(&path) {
            continue;
        } else {
            seen_paths.insert(path.clone());
        }
        let name = if path.len() == 1 {
            path[0].clone()
        } else if path[0] == "std" {
            format!("../stdlib/{}", path[1])
        } else if path[0] == "core" {
            format!("../builtin/{}", path[1])
        } else {
            path[0].clone()
        } + ".mini";
        let mut file = File::open(folder.join(name.clone())).map_err(|why| {
            CompileError::new(
                String::from("Compile error"),
                format!("Can not open {}/{}: {:?}", folder.display(), name, why),
                vec![],
            )
        })?;

        let mut source = String::new();
        file.read_to_string(&mut source).map_err(|why| {
            CompileError::new(
                String::from("Compile error"),
                format!("Can not read {}/{}: {:?}", folder.display(), name, why),
                vec![],
            )
        })?;
        let mut file_hasher = DefaultHasher::new();
        path.hash(&mut file_hasher);
        let file_id = file_hasher.finish();

        file_info_chart.insert(
            file_id,
            FileInfo {
                name: path_display(&path),
                path: folder.join(name.clone()).display().to_string(),
                contents: source.split("\n").map(|x| x.to_string()).collect(),
            },
        );

        let mut string_table = StringTable::new();
        let mut used_constants = HashSet::new();
        let (imports, funcs, named_types, global_vars, hm) = typecheck::sort_top_level_decls(
<<<<<<< HEAD
            &parse_from_source(source, file_id, &name, &mut string_table, constants_path)?,
            builtins,
=======
            &parse_from_source(
                source,
                file_id,
                &path,
                &mut string_table,
                constants_path,
                &mut used_constants,
                error_system,
            )?,
            path.clone(),
>>>>>>> 43856d37
        );
        paths.append(&mut imports.iter().map(|imp| imp.path.clone()).collect());
        import_map.insert(path.clone(), imports.clone());
        programs.insert(
            path.clone(),
            Module::new(
                vec![],
                funcs,
                named_types,
                used_constants,
                global_vars,
                imports,
                string_table,
                hm,
                path,
                name,
            ),
        );
    }
    Ok((programs, import_map))
}

fn resolve_imports(
    programs: &mut HashMap<Vec<String>, Module>,
    import_map: &HashMap<Vec<String>, Vec<Import>>,
    error_system: &mut ErrorSystem,
) -> Result<(), CompileError> {
    for (name, imports) in import_map {
        for import in imports {
            let import_path = import.path.clone();
            let (named_type, imp_func) = if let Some(program) = programs.get_mut(&import_path) {
                //Looks up info from target program
                let index = program.string_table.get(import.name.clone());
                let named_type = program.named_types.get(&index).cloned();
                let imp_func = program.func_table.get(&index).cloned();
                (named_type, imp_func)
            } else {
                return Err(CompileError::new(
                    String::from("Compile error: Internal error"),
                    format!(
                        "Can not find target file for import \"{}::{}\"",
                        import.path.get(0).cloned().unwrap_or_else(String::new),
                        import.name
                    ),
                    import.location.into_iter().collect(),
                ));
            };
            //Modifies origin program to include import
            let origin_program = programs.get_mut(name).ok_or_else(|| {
                CompileError::new(
                    String::from("Compile error: Internal error"),
                    format!(
                        "Can not find originating file for import \"{}::{}\"",
                        import.path.get(0).cloned().unwrap_or_else(String::new),
                        import.name
                    ),
                    import.location.into_iter().collect(),
                )
            })?;
            let index = origin_program.string_table.get(import.name.clone());
            if let Some(named_type) = named_type {
                origin_program.named_types.insert(index, named_type.clone());
            } else if let Some(imp_func) = imp_func {
                origin_program.func_table.insert(index, imp_func.clone());
                origin_program.imported_funcs.push(ImportedFunc::new(
                    origin_program.imported_funcs.len(),
                    index,
                    &origin_program.string_table,
                ));
            } else {
                error_system.warnings.push(CompileError::new_warning(
                    String::from("Compile warning"),
                    format!(
                        "import \"{}::{}\" does not correspond to a type or function",
                        import.path.get(0).cloned().unwrap_or_else(String::new),
                        import.name
                    ),
                    import.location.into_iter().collect(),
                ));
            }
        }
    }
    Ok(())
}

///Constructor for `TypeTree`
fn create_type_tree(program_tree: &HashMap<Vec<String>, Module>) -> TypeTree {
    program_tree
        .iter()
        .map(|(path, program)| {
            program
                .named_types
                .iter()
                .map(|(id, tipe)| {
                    (
                        (path.clone(), *id),
                        (
                            tipe.clone(),
                            program_tree
                                .get(path)
                                .map(|module| module.string_table.name_from_id(*id).clone())
                                .unwrap(),
                        ),
                    )
                })
                .collect::<Vec<_>>()
        })
        .flatten()
        .collect()
}

fn typecheck_programs(
    type_tree: &TypeTree,
    modules: Vec<Module>,
    _file_info_chart: &mut BTreeMap<u64, FileInfo>,
    error_system: &mut ErrorSystem,
) -> Result<Vec<TypeCheckedModule>, CompileError> {
    let (typechecked_modules, module_warnings) = modules
        .into_par_iter()
        .map(
            |Module {
                 imported_funcs,
                 funcs,
                 named_types,
                 constants,
                 global_vars,
                 imports,
                 string_table,
                 func_table: hm,
                 path,
                 name,
             }| {
                let mut typecheck_warnings = vec![];
                let mut checked_funcs = BTreeMap::new();
                let (exported_funcs, global_vars, string_table) =
                    typecheck::typecheck_top_level_decls(
                        funcs,
                        &named_types,
                        global_vars,
                        &imports,
                        string_table,
                        hm,
                        &mut checked_funcs,
                        type_tree,
                    )?;

                checked_funcs.iter_mut().for_each(|(id, func)| {
                    let detected_purity = func.is_pure();
                    let declared_purity = func.properties.pure;

                    if detected_purity != declared_purity {
                        typecheck_warnings.push(CompileError::new_warning(
                            String::from("Compile warning"),
                            format!(
                                "func {}{}{} {}",
                                error_system.warn_color,
                                string_table.name_from_id(*id),
                                CompileError::RESET,
                                match declared_purity {
                                    true => "is impure but not marked impure",
                                    false => "is declared impure but does not contain impure code",
                                },
                            ),
                            func.debug_info.location.into_iter().collect(),
                        ));
                    }
                });
                Ok((
                    TypeCheckedModule::new(
                        checked_funcs,
                        string_table,
                        imported_funcs,
                        exported_funcs,
                        named_types,
                        constants,
                        global_vars,
                        imports,
                        path,
                        name,
                    ),
                    typecheck_warnings,
                ))
            },
        )
        .collect::<Result<(Vec<TypeCheckedModule>, Vec<Vec<CompileError>>), CompileError>>()?;

    error_system
        .warnings
        .extend(module_warnings.into_iter().flatten());

    Ok(typechecked_modules)
}

fn check_global_constants(
    modules: &Vec<TypeCheckedModule>,
    constants_path: Option<&Path>,
    error_system: &mut ErrorSystem,
) {
    let mut global_constants = init_constant_table(constants_path).unwrap();
    for module in modules {
        for constant in &module.constants {
            global_constants.remove(constant);
        }
    }

    for (constant, _) in global_constants {
        if !constant.starts_with('_') {
            error_system.warnings.push(CompileError::new_warning(
                String::from("Compile warning"),
                format!(
                    "global constant {}{}{} is never used",
                    error_system.warn_color,
                    constant,
                    CompileError::RESET,
                ),
                vec![],
            ));
        }
    }
}

///Walks the program callgraph function by function across module boundries,
/// deleting edges in each module's callgraph along the way to eliminate all reachable functions
fn callgraph_descend(
    func: StringId,
    module: &TypeCheckedModule,
    program_callgraph: &mut HashMap<
        Vec<String>,
        BTreeMap<StringId, (Vec<(StringId, Option<Import>)>, Location)>,
    >,
    paths_to_modules: &HashMap<Vec<String>, &TypeCheckedModule>,
) {
    if module.path[0] == "core" || module.path[0] == "std" {
        return;
    }

    let module_callgraph = program_callgraph.get_mut(&module.path).unwrap();
    let calls = match &module_callgraph.get(&func) {
        Some(calls) => calls.0.clone(),
        None => return,
    };

    module_callgraph.remove(&func);
    for (call, dest) in calls {
        match dest {
            None => callgraph_descend(call, module, program_callgraph, paths_to_modules),
            Some(import) => {
                // outbound function crosses module boundry, so we jump there
                let other_module = paths_to_modules.get(&import.path).unwrap();
                let other_func = other_module
                    .string_table
                    .get_if_exists(&import.name)
                    .unwrap();
                callgraph_descend(
                    other_func,
                    other_module,
                    program_callgraph,
                    paths_to_modules,
                );
            }
        }
    }
}

///Walks the callgraph, pruning and/or warning on any unused functions
fn consume_program_callgraph(
    mut program_callgraph: HashMap<
        Vec<String>,
        BTreeMap<StringId, (Vec<(StringId, Option<Import>)>, Location)>,
    >,
    modules: &mut Vec<TypeCheckedModule>,
    error_system: &mut ErrorSystem,
) {
    let mut paths_to_modules = HashMap::<_, &TypeCheckedModule>::new();
    let main_module = &modules[0];
    let main_func = *modules[0].checked_funcs.keys().collect::<Vec<_>>()[0]; //.name;
    for module in modules.iter() {
        paths_to_modules.insert(module.path.clone(), module);
    }

    if main_module.path[0] == "std" || main_module.path[0] == "core" {
        // the entry point is in the standard library,
        // so we shouldn't require that functions be used
        return;
    }

    callgraph_descend(
        main_func,
        main_module,
        &mut program_callgraph,
        &paths_to_modules,
    );

    // we transform to a mutable now, rather than before, since graph traversal would
    // otherwise create ownership conflicts
    let mut paths_to_modules = HashMap::<_, &mut TypeCheckedModule>::new();
    for module in modules.iter_mut() {
        paths_to_modules.insert(module.path.clone(), module);
    }

    for (path, module_callgraph) in program_callgraph {
        if path[0] == "core" || path[0] == "std" {
            continue;
        }

        for (func, data) in module_callgraph {
            let module = paths_to_modules.get_mut(&path).unwrap();
            let func_name = module.string_table.name_from_id(func);

            if !func_name.starts_with('_') {
                error_system.warnings.push(CompileError::new_warning(
                    String::from("Compile warning"),
                    format!(
                        "func {}{}{} is unreachable",
                        error_system.warn_color,
                        func_name,
                        CompileError::RESET,
                    ),
                    vec![data.1],
                ));
            }

            module.checked_funcs.remove(&func);
        }
    }
}

fn codegen_programs(
    typechecked_modules: Vec<TypeCheckedModule>,
    file_info_chart: &mut BTreeMap<u64, FileInfo>,
    error_system: &mut ErrorSystem,
    type_tree: TypeTree,
    folder: &Path,
    release_build: bool,
) -> Result<Vec<CompiledProgram>, CompileError> {
    let mut progs = vec![];
    for TypeCheckedModule {
        checked_funcs,
        string_table,
        imported_funcs,
        exported_funcs,
        named_types: _,
        constants: _,
        global_vars,
        imports: _,
        path: _,
        name,
    } in typechecked_modules
    {
        let code_out = codegen::mavm_codegen(
            checked_funcs,
            &string_table,
            &imported_funcs,
            &global_vars,
            file_info_chart,
            error_system,
            release_build,
        )
        .map_err(|e| {
            CompileError::new(
                String::from("Codegen error"),
                e.reason.to_string(),
                e.location.into_iter().collect(),
            )
        })?;
        progs.push(CompiledProgram::new(
            code_out.to_vec(),
            exported_funcs,
            imported_funcs,
            global_vars,
            Some(SourceFileMap::new(
                code_out.len(),
                folder.join(name.clone()).display().to_string(),
            )),
            HashMap::new(),
            type_tree.clone(),
        ))
    }
    Ok(progs)
}

pub fn comma_list(input: &[String]) -> String {
    let mut base = String::new();
    if input.len() > 0 {
        for object in input.iter().take(input.len() - 1) {
            base.push_str(object);
            base.push(',');
            base.push(' ');
        }
        base.push_str(&input[input.len() - 1]);
    }
    base
}

///Converts source string `source` into a series of `TopLevelDecl`s, uses identifiers from
/// `string_table` and records new ones in it as well.  The `file_id` argument is used to construct
/// file information for the location fields.
pub fn parse_from_source(
    source: String,
    file_id: u64,
    file_path: &[String],
    string_table: &mut StringTable,
    constants_path: Option<&Path>,
    used_constants: &mut HashSet<String>,
    error_system: &mut ErrorSystem,
) -> Result<Vec<TopLevelDecl>, CompileError> {
    let comment_re = regex::Regex::new(r"//.*").unwrap();
    let source = comment_re.replace_all(&source, "");
    let lines = Lines::new(source.bytes());
    let mut constants = init_constant_table(constants_path)?;
    let mut local_constants = HashMap::<String, Location>::new();
    let parsed = DeclsParser::new()
        .parse(
            string_table,
            &lines,
            file_id,
            file_path,
            &mut constants,
            &mut local_constants,
            used_constants,
            error_system,
            &source,
        )
        .map_err(|e| match e {
            ParseError::UnrecognizedToken {
                token: (offset, _tok, end),
                expected,
            } => CompileError::new(
                String::from("Compile error: unexpected token"),
                format!(
                    "{}, expected one of: {}",
                    &source[offset..end],
                    comma_list(&expected),
                ),
                vec![lines.location(BytePos::from(offset), file_id).unwrap()],
            ),
            ParseError::InvalidToken { location } => CompileError::new(
                String::from("Compile error"),
                format!("found invalid token"),
                lines
                    .location(location.into(), file_id)
                    .into_iter()
                    .collect(),
            ),
            ParseError::UnrecognizedEOF { location, expected } => CompileError::new(
                String::from("Compile error: unexpected end of file"),
                format!("expected one of: {}", comma_list(&expected)),
                lines
                    .location(location.into(), file_id)
                    .into_iter()
                    .collect(),
            ),
            ParseError::ExtraToken {
                token: (offset, _tok, end),
            } => CompileError::new(
                String::from("Compile error: extra token"),
                format!("{}", &source[offset..end],),
                vec![lines.location(BytePos::from(offset), file_id).unwrap()],
            ),
            ParseError::User { error } => CompileError::new(
                String::from("Internal error"),
                format!(
                    "This should be impossible under the new error system {}",
                    error
                ),
                vec![],
            ),
        })?;

    for (constant, loc) in local_constants {
        if !used_constants.contains(&constant) {
            error_system.warnings.push(CompileError::new_warning(
                String::from("Compile warning"),
                format!(
                    "Constant {}{}{} is never used",
                    error_system.warn_color,
                    constant,
                    CompileError::RESET,
                ),
                vec![loc],
            ));
        }
    }

    Ok(parsed)
}

///Represents any error encountered during compilation.
#[derive(Debug, Clone)]
pub struct CompileError {
    ///The error title
    pub title: String,
    ///What the error is.
    pub description: String,
    ///Where the error happened.
    pub locations: Vec<Location>,
    ///Whether the error should not stop compilation
    pub is_warning: bool,
}

impl Display for CompileError {
    fn fmt(&self, f: &mut Formatter<'_>) -> Result<(), std::fmt::Error> {
        write!(f, "{}", self.description)
    }
}

impl CompileError {
    pub fn new(title: String, description: String, locations: Vec<Location>) -> Self {
        CompileError {
            title,
            description,
            locations,
            is_warning: false,
        }
    }

    pub fn new_warning(title: String, description: String, locations: Vec<Location>) -> Self {
        CompileError {
            title,
            description,
            locations,
            is_warning: true,
        }
    }

    pub fn new_type_error(description: String, locations: Vec<Location>) -> Self {
        CompileError {
            title: String::from("Typecheck Error"),
            description,
            locations,
            is_warning: false,
        }
    }

    const RED: &'static str = "\x1b[31;1m";
    const BLUE: &'static str = "\x1b[34;1m";
    const YELLOW: &'static str = "\x1b[33;1m";
    const PINK: &'static str = "\x1b[38;5;161;1m";
    const RESET: &'static str = "\x1b[0;0m";

    pub fn pretty_fmt(
        &self,
        file_info_chart: &BTreeMap<u64, FileInfo>,
        warnings_are_errors: bool,
    ) -> String {
        let blue = CompileError::BLUE;
        let reset = CompileError::RESET;

        let err_color = match self.is_warning {
            true => match warnings_are_errors {
                true => CompileError::PINK,
                false => CompileError::YELLOW,
            },
            false => CompileError::RED,
        };

        let last_line = &self.locations.last();

        let mut pretty = format!(
            "{}{}{}: {}\n{}    --> {}{}\n",
            err_color,
            &self.title,
            reset,
            self.description,
            blue,
            match last_line {
                None => String::from("Could not determine location of error"),
                Some(location) => match file_info_chart.get(&location.file_id) {
                    None => String::from("file with id ") + &location.file_id.to_string(),
                    Some(info) => format!(
                        "{}{} line {}{}{} column {}{}",
                        info.path, reset, blue, location.line, reset, blue, location.column,
                    ),
                },
            },
            reset
        );

        pretty += &self
            .locations
            .iter()
            .map(|location| match file_info_chart.get(&location.file_id) {
                None => String::new(),
                Some(info) => format!(
                    "     {}|\n{: <4} | {}{}\n",
                    blue,
                    location.line,
                    reset,
                    match info.contents.get(location.line.to_usize()) {
                        None => "could not recover line",
                        Some(line) => line,
                    }
                ),
            })
            .collect::<String>();

        pretty += &self
            .locations
            .last()
            .into_iter()
            .map(|x| {
                format!(
                    "     {}|{}{:0space$}{}^{}\n",
                    blue,
                    reset,
                    " ",
                    err_color,
                    reset,
                    space = x.column.to_usize() + 1
                )
            })
            .collect::<String>();

        pretty
    }

    pub fn print(&self, file_info_chart: &BTreeMap<u64, FileInfo>, warnings_are_errors: bool) {
        eprintln!("{}", self.pretty_fmt(file_info_chart, warnings_are_errors));
    }
}

///A collection of all compiler warnings encountered and the mechanism to handle them.
pub struct ErrorSystem {
    ///All compilation errors
    pub errors: Vec<CompileError>,
    ///All compilation warnings
    pub warnings: Vec<CompileError>,
    ///Whether these should halt compilation
    pub warnings_are_errors: bool,
    ///The color to use when highlighting parts of the body text
    pub warn_color: &'static str,
    ///File information that helps the error system pretty-print errors and warnings
    pub file_info_chart: BTreeMap<u64, FileInfo>,
}

impl ErrorSystem {
    pub fn print(&self) {
        for warning in &self.warnings {
            warning.print(&self.file_info_chart, self.warnings_are_errors);
        }
        for error in &self.errors {
            error.print(&self.file_info_chart, self.warnings_are_errors);
        }
    }
}

///Lists the offset of each source file contained by a CompiledProgram in offsets, and the
/// instruction directly following the last in the CompiledProgram.
#[derive(Clone, Serialize, Deserialize)]
pub struct SourceFileMap {
    offsets: Vec<(usize, String)>,
    end: usize,
}

impl SourceFileMap {
    pub fn new(size: usize, first_filepath: String) -> Self {
        SourceFileMap {
            offsets: vec![(0, first_filepath)],
            end: size,
        }
    }

    pub fn new_empty() -> Self {
        SourceFileMap {
            offsets: Vec::new(),
            end: 0,
        }
    }

    ///Adds a new source file to self with offset at current end
    pub fn push(&mut self, size: usize, filepath: String) {
        self.offsets.push((self.end, filepath));
        self.end += size;
    }

    ///Panics if offset is past the end of the SourceFileMap
    pub fn get(&self, offset: usize) -> String {
        for i in 0..(self.offsets.len() - 1) {
            if offset < self.offsets[i + 1].0 {
                return self.offsets[i].1.clone();
            }
        }
        if offset < self.end {
            return self.offsets[self.offsets.len() - 1].1.clone();
        }
        panic!("SourceFileMap: bounds check error");
    }
}

///Lists the offset of each source file contained by a CompiledProgram in offsets, and the
/// instruction directly following the last in the CompiledProgram.
#[derive(Clone, Serialize, Deserialize)]
#[serde(transparent)]
pub struct FileInfo {
    pub name: String,
    #[serde(skip)]
    pub path: String,
    #[serde(skip)]
    pub contents: Vec<String>,
}

impl Debug for FileInfo {
    fn fmt(&self, f: &mut Formatter<'_>) -> Result<(), std::fmt::Error> {
        write!(
            f,
            "FileInfo {{path: {:?}, name: {:?}, contents:...}}",
            self.path, self.name
        )
    }
}

impl Display for FileInfo {
    fn fmt(&self, f: &mut Formatter<'_>) -> Result<(), std::fmt::Error> {
        write!(f, "{}", self.name)
    }
}<|MERGE_RESOLUTION|>--- conflicted
+++ resolved
@@ -660,17 +660,11 @@
         main,
         file_info_chart,
         constants_path,
-<<<<<<< HEAD
-        builtins,
-    )?;
-    resolve_imports(&mut programs, &import_map)?;
-=======
         error_system,
     )?;
 
     resolve_imports(&mut programs, &import_map, error_system)?;
 
->>>>>>> 43856d37
     //Conversion of programs from `HashMap` to `Vec` for typechecking
     let type_tree = create_type_tree(&programs);
     let mut modules = vec![programs
@@ -744,11 +738,7 @@
     main: &str,
     file_info_chart: &mut BTreeMap<u64, FileInfo>,
     constants_path: Option<&Path>,
-<<<<<<< HEAD
-    builtins: bool,
-=======
     error_system: &mut ErrorSystem,
->>>>>>> 43856d37
 ) -> Result<
     (
         HashMap<Vec<String>, Module>,
@@ -812,10 +802,6 @@
         let mut string_table = StringTable::new();
         let mut used_constants = HashSet::new();
         let (imports, funcs, named_types, global_vars, hm) = typecheck::sort_top_level_decls(
-<<<<<<< HEAD
-            &parse_from_source(source, file_id, &name, &mut string_table, constants_path)?,
-            builtins,
-=======
             &parse_from_source(
                 source,
                 file_id,
@@ -826,7 +812,6 @@
                 error_system,
             )?,
             path.clone(),
->>>>>>> 43856d37
         );
         paths.append(&mut imports.iter().map(|imp| imp.path.clone()).collect());
         import_map.insert(path.clone(), imports.clone());
