/*
 * Copyright 2020, Offchain Labs, Inc. All rights reserved
 */

//! Contains utilities for compiling mini source code.

use crate::console::Color;
use crate::link::{link, postlink_compile, Import, LinkedProgram};
use crate::mavm::{Instruction, Label, LabelId};
use crate::pos::{BytePos, Location};
use crate::stringtable::{StringId, StringTable};
use ast::Func;
use clap::Clap;
use lalrpop_util::lalrpop_mod;
use lalrpop_util::ParseError;
use mini::DeclsParser;
use miniconstants::init_constant_table;
use rayon::prelude::*;
use serde::{Deserialize, Serialize};
use std::collections::hash_map::DefaultHasher;
use std::collections::{BTreeMap, HashMap, HashSet};
use std::fmt::{Debug, Display, Formatter};
use std::fs::File;
use std::hash::{Hash, Hasher};
use std::io::{self, Read};
use std::path::Path;
use typecheck::TypeCheckedFunc;

pub use ast::{DebugInfo, GlobalVar, StructField, TopLevelDecl, Type, TypeTree};
pub use source::Lines;
use std::str::FromStr;
pub use typecheck::{AbstractSyntaxTree, InliningMode, TypeCheckedNode};

mod ast;
mod codegen;
pub mod miniconstants;
mod source;
mod typecheck;
lalrpop_mod!(mini);

/// Command line options for compile subcommand.
#[derive(Clap, Debug, Default)]
pub struct CompileStruct {
    pub input: Vec<String>,
    #[clap(short, long)]
    pub debug_mode: bool,
    #[clap(short, long)]
    pub test_mode: bool,
    #[clap(short, long)]
    pub warnings_are_errors: bool,
    #[clap(short, long)]
    pub output: Option<String>,
    #[clap(short, long)]
    pub format: Option<String>,
    #[clap(short, long)]
    pub inline: Option<InliningHeuristic>,
    #[clap(short, long)]
    pub consts_file: Option<String>,
    #[clap(short, long)]
    pub must_use_global_consts: bool,
    #[clap(short, long)]
    pub release_build: bool,
    #[clap(short, long)]
    pub no_builtins: bool,
}

#[derive(Clap, Debug)]
pub enum InliningHeuristic {
    All,
    None,
}

impl FromStr for InliningHeuristic {
    type Err = String;

    fn from_str(s: &str) -> Result<Self, Self::Err> {
        match s {
            "all" => Ok(InliningHeuristic::All),
            "none" => Ok(InliningHeuristic::None),
            other => Err(format!("Unrecognized inlining heuristic: \"{}\"", other)),
        }
    }
}

/// Represents the contents of a source file after parsing.
#[derive(Clone, Debug, PartialEq, Eq)]
struct Module {
    /// List of functions defined locally within the source file
    funcs: Vec<Func>,
    /// Map from `StringId`s in this file to the `Type`s they represent.
    named_types: HashMap<StringId, Type>,
    /// List of constants used in this file.
    constants: HashSet<String>,
    /// List of global variables defined within this file.
    global_vars: Vec<GlobalVar>,
    /// List of imported constructs within this file.
    imports: Vec<Import>,
    /// Map from `StringId`s to the names they derived from.
    string_table: StringTable,
    /// Map from `StringId`s to the types of the functions they represent.
    func_table: HashMap<StringId, Type>,
    /// The path to the module
    path: Vec<String>,
    /// The name of the module, this may be removed later.
    name: String,
}

/// Represents the contents of a source file after type checking is done.
#[derive(Clone, Debug)]
struct TypeCheckedModule {
    /// Collection of functions defined locally within the source file that have been validated by
    /// typechecking
    checked_funcs: BTreeMap<StringId, TypeCheckedFunc>,
    /// Map from `StringId`s to the names they derived from.
    string_table: StringTable,
    /// Map from `StringId`s in this file to the `Type`s they represent.
    named_types: HashMap<StringId, Type>,
    /// List of constants used in this file.
    constants: HashSet<String>,
    /// List of global variables defined in this module.
    global_vars: Vec<GlobalVar>,
    /// The list of imports declared via `use` statements.
    imports: Vec<Import>,
    /// The path to the module
    path: Vec<String>,
    /// The name of the module
    name: String,
}

impl CompileStruct {
    pub fn invoke(&self) -> Result<(LinkedProgram, ErrorSystem), ErrorSystem> {
        let mut error_system = ErrorSystem {
            errors: vec![],
            warnings: vec![],
            warnings_are_errors: self.warnings_are_errors,
            warn_color: match self.warnings_are_errors {
                true => CompileError::PINK,
                false => CompileError::YELLOW,
            },
            file_info_chart: BTreeMap::new(),
        };

        let mut unlinked_progs = vec![];
        let mut file_info_chart = BTreeMap::new();
        let mut globals = vec![];

        for filename in &self.input {
            let path = Path::new(filename);
            let constants_path = match &self.consts_file {
                Some(path) => Some(Path::new(path)),
                None => None,
            };
            let (progs, all_globals) = match compile_from_file(
                path,
                &mut file_info_chart,
                &self.inline,
                constants_path,
                self.must_use_global_consts,
                &mut error_system,
                self.release_build,
                !self.no_builtins,
            ) {
                Ok(idk) => idk,
                Err(err) => {
                    error_system.errors.push(err);
                    error_system.file_info_chart = file_info_chart;
                    return Err(error_system);
                }
            };

            globals = all_globals;

            for prog in progs {
                file_info_chart.extend(prog.file_info_chart.clone());
                unlinked_progs.push(prog);
            }
        }

        // If this condition is true it means that __fixedLocationGlobal will not be at
        // index [0], but rather [0][0] or [0][0][0] etc
        if globals.len() >= 58 {
            panic!("Too many globals defined in program, location of first global is not correct")
        }

        let linked_prog = link(unlinked_progs, globals, &mut error_system, self.test_mode);

        let postlinked_prog = match postlink_compile(
            linked_prog,
            file_info_chart.clone(),
            &mut error_system,
            self.test_mode,
            self.debug_mode,
        ) {
            Ok(idk) => idk,
            Err(err) => {
                error_system.errors.push(err);
                error_system.file_info_chart = file_info_chart;
                return Err(error_system);
            }
        };

        error_system.file_info_chart = file_info_chart;

        if error_system.warnings.len() > 0 && error_system.warnings_are_errors {
            error_system.errors.push(CompileError::new(
                String::from("Compile Error"),
                String::from("Found warning with -w on"),
                vec![],
            ));
            Err(error_system)
        } else {
            Ok((postlinked_prog, error_system))
        }
    }
}

impl Module {
    fn new(
        funcs: Vec<Func>,
        named_types: HashMap<usize, Type>,
        constants: HashSet<String>,
        global_vars: Vec<GlobalVar>,
        imports: Vec<Import>,
        string_table: StringTable,
        func_table: HashMap<usize, Type>,
        path: Vec<String>,
        name: String,
    ) -> Self {
        Self {
            funcs,
            named_types,
            constants,
            global_vars,
            imports,
            string_table,
            func_table,
            path,
            name,
        }
    }
}

impl TypeCheckedModule {
    fn new(
        checked_funcs: BTreeMap<StringId, TypeCheckedFunc>,
        string_table: StringTable,
        named_types: HashMap<usize, Type>,
        constants: HashSet<String>,
        global_vars: Vec<GlobalVar>,
        imports: Vec<Import>,
        path: Vec<String>,
        name: String,
    ) -> Self {
        Self {
            checked_funcs,
            string_table,
            constants,
            named_types,
            global_vars,
            imports,
            path,
            name,
        }
    }

    /// Inlines functions in the AST by replacing function calls with `CodeBlock` expressions where
    /// appropriate
    fn inline(&mut self, heuristic: &InliningHeuristic) {
        let mut new_funcs = self.checked_funcs.clone();
        for (_id, func) in &mut new_funcs {
            func.inline(
                &self.checked_funcs.values().cloned().collect(),
                &self.string_table,
                heuristic,
            )
        }
        self.checked_funcs = new_funcs;
    }

    /// Propagates inherited attributes down top-level decls.
    fn propagate_attributes(&mut self) {
        for (_id, func) in &mut self.checked_funcs {
            let attributes = func.debug_info.attributes.clone();
            TypeCheckedNode::propagate_attributes(func.child_nodes(), &attributes);
        }
    }

    /// Reasons about control flow and construct usage within the typechecked AST
    fn flowcheck(&mut self, error_system: &mut ErrorSystem) {
        let mut flow_warnings = vec![];

        let mut imports: BTreeMap<StringId, Import> = BTreeMap::new();

        for import in self.imports.iter() {
            let id = self.string_table.get_if_exists(&import.name).unwrap();

            if let Some(prior) = imports.get(&id) {
                flow_warnings.push(CompileError::new_warning(
                    String::from("Compile warning"),
                    format!(
                        "use statement {} is a duplicate",
                        Color::color(error_system.warn_color, &import.name)
                    ),
                    prior
                        .location
                        .into_iter()
                        .chain(import.location.into_iter())
                        .collect(),
                ));
            }

            if import.path[0] != "core" {
                imports.insert(id, import.clone());
            }
        }

        for global in &self.global_vars {
            for nominal in &global.tipe.find_nominals() {
                imports.remove(nominal);
            }
        }

        for (_id, tipe) in &self.named_types {
            for nominal in &tipe.find_nominals() {
                imports.remove(nominal);
            }
        }

        for (_id, func) in &mut self.checked_funcs {
            flow_warnings.extend(func.flowcheck(
                &mut imports, // will remove from imports everything used
                &mut self.string_table,
                error_system,
            ));
        }

        for (_id, import) in imports {
            flow_warnings.push(CompileError::new_warning(
                String::from("Compile warning"),
                format!(
                    "use statement {} is unnecessary",
                    Color::color(error_system.warn_color, import.name)
                ),
                import.location.into_iter().collect(),
            ));
        }

        flow_warnings.sort_by(|a, b| {
            a.locations
                .last()
                .unwrap()
                .line
                .to_usize()
                .cmp(&b.locations.last().unwrap().line.to_usize())
        });

        error_system.warnings.extend(flow_warnings);
    }
}

/// Represents a mini program or module that has been compiled and possibly linked, but has not had
/// post-link compilation steps applied. Is directly serialized to and from .mao files.
#[derive(Clone, Serialize, Deserialize)]
pub struct CompiledProgram {
    /// Name of the program, usually the func from which it was derived
    pub name: String,
    /// Path of the program
    pub path: Vec<String>,
    /// Instructions to be run to execute the program/module
    pub code: Vec<Instruction>,
    /// All globals used in this program
    pub globals: Vec<GlobalVar>,
    /// Contains list of offsets of the various modules contained in this program
    pub source_file_map: Option<SourceFileMap>,
    /// Map from u64 hashes of file names to the `String`s, `Path`s, and `Content`s they originate from
    pub file_info_chart: HashMap<u64, FileInfo>,
    /// Tree of the types
    pub type_tree: TypeTree,
    /// A global id unique to the source (usually a func) from which this program was compiled
    pub unique_id: LabelId,
    /// This program's debug info
    pub debug_info: DebugInfo,
}

impl CompiledProgram {
    pub fn new(
        name: String,
        path: Vec<String>,
        code: Vec<Instruction>,
        globals: Vec<GlobalVar>,
        source_file_map: Option<SourceFileMap>,
        file_info_chart: HashMap<u64, FileInfo>,
        type_tree: TypeTree,
        debug_info: DebugInfo,
    ) -> Self {
        let unique_id = Import::unique_id(&path, &name);
        CompiledProgram {
            name,
            path,
            code,
            globals,
            source_file_map,
            file_info_chart,
            type_tree,
            unique_id,
            debug_info,
        }
    }

    /// Writes self to output in format "format".  Supported values are: "pretty", "json", or
    /// "bincode" if None is specified, json is used, and if an invalid format is specified this
    /// value appended by "invalid format: " will be written instead
    pub fn _to_output(&self, output: &mut dyn io::Write, format: Option<&str>) {
        match format {
            Some("pretty") => {
                for (idx, insn) in self.code.iter().enumerate() {
                    writeln!(output, "{:04}:  {}", idx, insn).unwrap();
                }
            }
            None | Some("json") => match serde_json::to_string(self) {
                Ok(prog_str) => {
                    writeln!(output, "{}", prog_str).unwrap();
                }
                Err(e) => {
                    writeln!(output, "json serialization error: {:?}", e).unwrap();
                }
            },
            Some("bincode") => match bincode::serialize(self) {
                Ok(encoded) => {
                    if let Err(e) = output.write_all(&encoded) {
                        writeln!(output, "bincode write error: {:?}", e).unwrap();
                    }
                }
                Err(e) => {
                    writeln!(output, "bincode serialization error: {:?}", e).unwrap();
                }
            },
            Some(weird_value) => {
                writeln!(output, "invalid format: {}", weird_value).unwrap();
            }
        }
    }
}

/// Returns either a CompiledProgram generated from source code at path, otherwise returns a
/// CompileError.
///
/// The file_id specified will be used as the file_id in locations originating from this source
/// file, and if debug is set to true, then compiler internal debug information will be printed.
pub fn compile_from_file(
    path: &Path,
    file_info_chart: &mut BTreeMap<u64, FileInfo>,
    inline: &Option<InliningHeuristic>,
    constants_path: Option<&Path>,
    must_use_global_consts: bool,
    error_system: &mut ErrorSystem,
    release_build: bool,
    builtins: bool,
) -> Result<(Vec<CompiledProgram>, Vec<GlobalVar>), CompileError> {
    let library = path
        .parent()
        .map(|par| {
            par.file_name()
                .map(|lib| {
                    let res = lib.to_str();
                    if res == Some("builtin") {
                        Some("core")
                    } else if res == Some("stdlib") {
                        Some("std")
                    } else {
                        None
                    }
                })
                .unwrap_or(None)
        })
        .unwrap_or(None);
    if path.is_dir() {
        compile_from_folder(
            path,
            library,
            "main",
            file_info_chart,
            inline,
            constants_path,
            must_use_global_consts,
            error_system,
            release_build,
            builtins,
        )
    } else if let (Some(parent), Some(file_name)) = (path.parent(), path.file_stem()) {
        compile_from_folder(
            parent,
            library,
            file_name.to_str().ok_or_else(|| {
                CompileError::new(
                    String::from("Compile error"),
                    format!("File name {:?} must be UTF-8", file_name),
                    vec![],
                )
            })?,
            file_info_chart,
            inline,
            constants_path,
            must_use_global_consts,
            error_system,
            release_build,
            builtins,
        )
    } else {
        Err(CompileError::new(
            String::from("Compile error"),
            format!(
                "Could not parse {} as valid path",
                Color::red(path.display())
            ),
            vec![],
        ))
    }
}

/// Prints the AST nodes with indentation representing their depth, currently not used.
fn _print_node(node: &mut TypeCheckedNode, state: &String, mut_state: &mut usize) -> bool {
    for _ in 0..*mut_state {
        print!("{}", state);
    }
    println!("{:?}", node);
    *mut_state += 1;
    true
}

/// Compiles a `Vec<CompiledProgram>` from a folder along with it's `Vec<GlobalVar>`
/// or generates a `CompileError` if a problem is encountered during compilation.
///
/// The `folder` argument gives the path to the folder, `library` optionally contains a library
/// prefix attached to the front of all paths, `main` contains the name of the main file in the
/// folder, `file_info_chart` contains a map from the `u64` hashes of file names to the `FileInfo`
/// they represent, useful for formatting errors, and `inline` determines whether inlining is used
/// when compiling this folder.
pub fn compile_from_folder(
    folder: &Path,
    library: Option<&str>,
    main: &str,
    file_info_chart: &mut BTreeMap<u64, FileInfo>,
    inline: &Option<InliningHeuristic>,
    constants_path: Option<&Path>,
    must_use_global_consts: bool,
    error_system: &mut ErrorSystem,
    release_build: bool,
    builtins: bool,
) -> Result<(Vec<CompiledProgram>, Vec<GlobalVar>), CompileError> {
    let constants_default = folder.join("constants.json");
    let constants_path = match constants_path {
        Some(path) => Some(path),
        None => match constants_default.exists() {
            true => Some(constants_default.as_path()),
            false => None,
        },
    };

    let (mut programs, mut import_map) = create_program_tree(
        folder,
        library,
        main,
        file_info_chart,
        constants_path,
        error_system,
        builtins,
    )?;

    resolve_imports(&mut programs, &mut import_map, error_system)?;

    // Conversion of programs from `HashMap` to `Vec` for typechecking
    let type_tree = create_type_tree(&programs);
    let mut modules = vec![programs
        .remove(&if let Some(lib) = library {
            vec![lib.to_string(), main.to_string()]
        } else {
            vec![main.to_string()]
        })
        .expect("no main")];
    modules.append(&mut {
        let mut out: Vec<_> = programs.values().cloned().collect();
        out.sort_by(|module1, module2| module2.name.cmp(&module1.name));
        out
    });
    let mut typechecked_modules =
        typecheck_programs(&type_tree, modules, file_info_chart, error_system)?;

    if must_use_global_consts {
        check_global_constants(&typechecked_modules, constants_path, error_system);
    }

    // Control flow analysis stage
    for module in &mut typechecked_modules {
        module.flowcheck(error_system);
    }

    // Inlining stage
    if let Some(cool) = inline {
        typechecked_modules
            .iter_mut()
            .for_each(|module| module.inline(cool));
    }

    for module in &mut typechecked_modules {
        module.propagate_attributes();
    }

    let (progs, globals) = codegen_programs(
        typechecked_modules,
        error_system,
        type_tree,
        folder,
        release_build,
    )?;
    Ok((progs, globals))
}

/// Converts the `Vec<String>` used to identify a path into a single formatted string
fn path_display(path: &Vec<String>) -> String {
    let mut s = "".to_string();
    if let Some(first) = path.get(0) {
        s.push_str(first);
    }
    for item in path.iter().skip(1) {
        s.push_str("::");
        s.push_str(item);
    }
    s
}

/// Parsing stage of the compiler, creates a `HashMap` containing a list of modules and imports
/// generated by interpreting the contents of `folder` as source code. Returns a `CompileError` if
/// the contents of `folder` fail to parse.
fn create_program_tree(
    folder: &Path,
    library: Option<&str>,
    main: &str,
    file_info_chart: &mut BTreeMap<u64, FileInfo>,
    constants_path: Option<&Path>,
    error_system: &mut ErrorSystem,
    builtins: bool,
) -> Result<
    (
        HashMap<Vec<String>, Module>,
        HashMap<Vec<String>, Vec<Import>>,
    ),
    CompileError,
> {
    let mut paths = if let Some(lib) = library {
        vec![vec![lib.to_owned(), main.to_owned()]]
    } else {
        vec![vec![main.to_owned()]]
    };

    let mut programs = HashMap::new();
    let mut import_map = HashMap::new();
    let mut seen_paths = HashSet::new();
    while let Some(path) = paths.pop() {
        if seen_paths.contains(&path) {
            continue;
        } else {
            seen_paths.insert(path.clone());
        }
        let name = if path.len() == 1 {
            path[0].clone()
        } else if path[0] == "std" {
            format!("../stdlib/{}", path[1])
        } else if path[0] == "core" {
            format!("../builtin/{}", path[1])
        } else {
            path[0].clone()
        } + ".mini";
        let mut file = File::open(folder.join(name.clone())).map_err(|why| {
            CompileError::new(
                String::from("Compile error"),
                format!("Can not open {}/{}: {:?}", folder.display(), name, why),
                vec![],
            )
        })?;

        let mut source = String::new();
        file.read_to_string(&mut source).map_err(|why| {
            CompileError::new(
                String::from("Compile error"),
                format!("Can not read {}/{}: {:?}", folder.display(), name, why),
                vec![],
            )
        })?;
        let mut file_hasher = DefaultHasher::new();
        path.hash(&mut file_hasher);
        let file_id = file_hasher.finish();

        file_info_chart.insert(
            file_id,
            FileInfo {
                name: path_display(&path),
                path: folder.join(name.clone()).display().to_string(),
                contents: source.split("\n").map(|x| x.to_string()).collect(),
            },
        );

        let mut string_table = StringTable::new();
        let mut used_constants = HashSet::new();
        let (imports, funcs, named_types, global_vars, func_table) =
            typecheck::sort_top_level_decls(
                parse_from_source(
                    source,
                    file_id,
                    &path,
                    &mut string_table,
                    constants_path,
                    &mut used_constants,
                    error_system,
                )?,
                path.clone(),
                &mut string_table,
                builtins,
            );
        paths.append(&mut imports.iter().map(|imp| imp.path.clone()).collect());
        import_map.insert(path.clone(), imports.clone());
        programs.insert(
            path.clone(),
            Module::new(
                funcs,
                named_types,
                used_constants,
                global_vars,
                imports,
                string_table,
                func_table,
                path,
                name,
            ),
        );
    }
    Ok((programs, import_map))
}

fn resolve_imports(
    modules: &mut HashMap<Vec<String>, Module>,
    import_map: &mut HashMap<Vec<String>, Vec<Import>>,
    error_system: &mut ErrorSystem,
) -> Result<(), CompileError> {
    for (name, imports) in import_map {
        for import in imports {
            let import_path = import.path.clone();
<<<<<<< HEAD
            let (named_type, imp_func) = if let Some(module) = modules.get_mut(&import_path) {
                // Looks up info from target module
                let string_id = module
                    .string_table
                    .get_if_exists(&import.name.clone())
                    .ok_or(CompileError::new(
                        "Import Error".to_string(),
=======
            let (named_type, imp_func) = if let Some(program) = programs.get_mut(&import_path) {
                // Looks up info from target program
                let string_id = program
                    .string_table
                    .get_if_exists(&import.name.clone())
                    .ok_or(CompileError::new(
                        "Import Error",
>>>>>>> 6a911f4d
                        format!(
                            "Symbol {} does not exist in {}",
                            Color::red(&import.name),
                            Color::red(&import.path.join("/"))
                        ),
                        import.location.into_iter().collect(),
                    ))?;
<<<<<<< HEAD
                let named_type = module.named_types.get(&string_id).cloned();
                let imp_func = module.func_table.get(&string_id).cloned();
=======
                let named_type = program.named_types.get(&string_id).cloned();
                let imp_func = program.func_table.get(&string_id).cloned();
>>>>>>> 6a911f4d
                (named_type, imp_func)
            } else {
                return Err(CompileError::new(
                    String::from("Internal error"),
                    format!(
                        "Can not find target file for import \"{}::{}\"",
                        import.path.get(0).cloned().unwrap_or_else(String::new),
                        import.name
                    ),
                    import.location.into_iter().collect(),
                ));
            };

            // Modifies origin module to include import
            let origin_module = modules.get_mut(name).ok_or_else(|| {
                CompileError::new(
                    String::from("Internal error"),
                    format!(
                        "Can not find originating file for import {}::{}",
                        Color::red(import.path.get(0).map(String::as_str).unwrap_or_default()),
                        Color::red(&import.name)
                    ),
                    import.location.into_iter().collect(),
                )
            })?;

            let string_id = match origin_module.string_table.get_if_exists(&import.name) {
                Some(string_id) => string_id,
                None => {
                    return Err(CompileError::new(
                        format!("Internal error"),
                        format!("Import {} has no string id", import.name),
                        import.loc(),
                    ))
                }
            };

            if let Some(named_type) = named_type {
                origin_module
                    .named_types
                    .insert(string_id, named_type.clone());
            } else if let Some(imp_func) = imp_func {
                let public = match imp_func {
                    Type::Func(prop, _, _) => prop.public,
                    x => panic!(
                        "Func {} somehow has non-func type {}",
                        import.name,
                        x.display()
                    ),
                };

                match public {
                    true => {
                        origin_module.func_table.insert(string_id, imp_func.clone());
                    }
                    false => {
                        return Err(CompileError::new(
                            format!("Import error"),
                            format!("Func {} is private", Color::red(&import.name)),
                            import.loc(),
                        ))
                    }
                }
            } else {
                error_system.warnings.push(CompileError::new_warning(
                    String::from("Compile warning"),
                    format!(
                        "import \"{}::{}\" does not correspond to a type or function",
                        import.path.get(0).cloned().unwrap_or_else(String::new),
                        import.name
                    ),
                    import.location.into_iter().collect(),
                ));
            }
        }
    }
    Ok(())
}

/// Constructor for `TypeTree`
fn create_type_tree(program_tree: &HashMap<Vec<String>, Module>) -> TypeTree {
    program_tree
        .iter()
        .map(|(path, program)| {
            program
                .named_types
                .iter()
                .map(|(id, tipe)| {
                    (
                        (path.clone(), *id),
                        (
                            tipe.clone(),
                            program_tree
                                .get(path)
                                .map(|module| module.string_table.name_from_id(*id).clone())
                                .unwrap(),
                        ),
                    )
                })
                .collect::<Vec<_>>()
        })
        .flatten()
        .collect()
}

fn typecheck_programs(
    type_tree: &TypeTree,
    modules: Vec<Module>,
    _file_info_chart: &mut BTreeMap<u64, FileInfo>,
    error_system: &mut ErrorSystem,
) -> Result<Vec<TypeCheckedModule>, CompileError> {
    let (typechecked_modules, module_issues) = modules
        .into_par_iter()
        .map(
            |Module {
                 funcs,
                 named_types,
                 constants,
                 global_vars,
                 imports,
                 string_table,
                 func_table,
                 path,
                 name,
             }| {
                let mut typecheck_issues = vec![];
                let (mut checked_funcs, global_vars, string_table) =
                    typecheck::typecheck_top_level_decls(
                        funcs,
                        &named_types,
                        global_vars,
                        &imports,
                        string_table,
                        func_table,
                        type_tree,
                    )?;

                checked_funcs.iter_mut().for_each(|(id, func)| {
                    let detected_view = func.is_view(type_tree);
                    let detected_write = func.is_write(type_tree);

                    let name = string_table.name_from_id(*id);

                    if detected_view && !func.properties.view {
                        typecheck_issues.push(CompileError::new_type_error(
                            format!(
                                "Func {} is {} but was not declared so",
                                Color::red(name),
                                Color::red("view")
                            ),
                            func.debug_info.locs(),
                        ));
                    }

                    if detected_write && !func.properties.write {
                        typecheck_issues.push(CompileError::new_type_error(
                            format!(
                                "Func {} is {} but was not declared so",
                                Color::red(name),
                                Color::red("write")
                            ),
                            func.debug_info.locs(),
                        ));
                    }

                    if !detected_view && func.properties.view {
                        typecheck_issues.push(CompileError::new_warning(
                            String::from("Typecheck warning"),
                            format!(
                                "Func {} is marked {} but isn't",
                                Color::color(error_system.warn_color, name),
                                Color::color(error_system.warn_color, "view")
                            ),
                            func.debug_info.locs(),
                        ));
                    }

                    if !detected_write && func.properties.write {
                        typecheck_issues.push(CompileError::new_warning(
                            String::from("Typecheck warning"),
                            format!(
                                "Func {} is marked {} but isn't",
                                Color::color(error_system.warn_color, name),
                                Color::color(error_system.warn_color, "write")
                            ),
                            func.debug_info.locs(),
                        ));
                    }
                });
                Ok((
                    TypeCheckedModule::new(
                        checked_funcs,
                        string_table,
                        named_types,
                        constants,
                        global_vars,
                        imports,
                        path,
                        name,
                    ),
                    typecheck_issues,
                ))
            },
        )
        .collect::<Result<(Vec<TypeCheckedModule>, Vec<Vec<CompileError>>), CompileError>>()?;

    for issue in module_issues.into_iter().flatten() {
        match issue.is_warning {
            true => error_system.warnings.push(issue),
            false => error_system.errors.push(issue),
        }
    }

    Ok(typechecked_modules)
}

fn check_global_constants(
    modules: &Vec<TypeCheckedModule>,
    constants_path: Option<&Path>,
    error_system: &mut ErrorSystem,
) {
    let mut global_constants = init_constant_table(constants_path).unwrap();
    for module in modules {
        for constant in &module.constants {
            global_constants.remove(constant);
        }
    }

    for (constant, _) in global_constants {
        if !constant.starts_with('_') {
            error_system.warnings.push(CompileError::new_warning(
                String::from("Compile warning"),
                format!(
                    "global constant {}{}{} is never used",
                    error_system.warn_color,
                    constant,
                    CompileError::RESET,
                ),
                vec![],
            ));
        }
    }
}

fn codegen_programs(
    typechecked_modules: Vec<TypeCheckedModule>,
    error_system: &mut ErrorSystem,
    type_tree: TypeTree,
    folder: &Path,
    release_build: bool,
) -> Result<(Vec<CompiledProgram>, Vec<GlobalVar>), CompileError> {
    let mut work_list = vec![];
    let mut globals_so_far = 0;

    for mut module in typechecked_modules {
        // assign globals to the right of all prior
        let mut global_vars = HashMap::new();
        for mut global in module.global_vars {
            global.offset = Some(globals_so_far);
            global_vars.insert(global.id, global);
            globals_so_far += 1;
        }

        // add universal labels to functions
        for (_, func) in &mut module.checked_funcs {
            let unique_id = Import::unique_id(&module.path, &func.name);
            func.unique_id = Some(unique_id);
        }

        let mut func_labels = HashMap::new(); // local StringId to global Labels
        for (id, func) in &module.checked_funcs {
            match func.properties.closure {
                true => func_labels.insert(*id, Label::Closure(func.unique_id.unwrap())),
                false => func_labels.insert(*id, Label::Func(func.unique_id.unwrap())),
            };
        }
        for import in &module.imports {
            match import.id {
                Some(id) => drop(func_labels.insert(id, Label::Func(import.unique_id))),
                None => panic!("Import without id {:#?}", &import),
            }
        }

        for (_, func) in module.checked_funcs {
            work_list.push((
                func,
                func_labels.clone(),
                module.string_table.clone(),
                global_vars.clone(),
                module.name.clone(),
                module.path.clone(),
            ));
        }
    }

    let (progs, issues) = work_list
        .into_par_iter()
        .map(
            |(func, func_labels, string_table, globals, module_name, module_path)| {
                let mut codegen_issues = vec![];
                let func_name = func.name.clone();
                let debug_info = func.debug_info;

                let code = codegen::mavm_codegen_func(
                    func,
                    &string_table,
                    &globals,
                    &func_labels,
                    &mut codegen_issues,
                    release_build,
                )?;

                let source = Some(SourceFileMap::new(
                    code.len(),
                    folder.join(module_name.clone()).display().to_string(),
                ));

                let globals: Vec<_> = globals.into_iter().map(|g| g.1).collect();

                let prog = CompiledProgram::new(
                    func_name,
                    module_path,
                    code,
                    globals,
                    source,
                    HashMap::new(),
                    type_tree.clone(),
                    debug_info,
                );

                Ok((prog, codegen_issues))
            },
        )
        .collect::<Result<(Vec<CompiledProgram>, Vec<Vec<CompileError>>), CompileError>>()?;

    for issue in issues.into_iter().flatten() {
        match issue.is_warning {
            true => error_system.warnings.push(issue),
            false => error_system.errors.push(issue),
        }
    }

    let mut globals = BTreeMap::new();
    for prog in &progs {
        for global in prog.globals.iter() {
            globals.insert(global.offset, global.clone()); // ensure duplicates aren't present
        }
    }

    let mut globals: Vec<_> = globals.into_iter().map(|x| x.1).collect();
    globals.push(GlobalVar::new(
        usize::MAX,
        "_jump_table".to_string(),
        Type::Any,
        DebugInfo::default(),
    ));

    Ok((progs, globals))
}

pub fn comma_list(input: &[String]) -> String {
    let mut base = String::new();
    if input.len() > 0 {
        for object in input.iter().take(input.len() - 1) {
            base.push_str(object);
            base.push(',');
            base.push(' ');
        }
        base.push_str(&input[input.len() - 1]);
    }
    base
}

/// Converts source string `source` into a series of `TopLevelDecl`s, uses identifiers from
/// `string_table` and records new ones in it as well. The `file_id` argument is used to construct
/// file information for the location fields.
pub fn parse_from_source(
    source: String,
    file_id: u64,
    file_path: &[String],
    string_table: &mut StringTable,
    constants_path: Option<&Path>,
    used_constants: &mut HashSet<String>,
    error_system: &mut ErrorSystem,
) -> Result<(Vec<TopLevelDecl>, BTreeMap<StringId, Func>), CompileError> {
    let lines = Lines::new(source.bytes());
    let mut constants = init_constant_table(constants_path)?;
    let mut local_constants = HashMap::<String, Location>::new();
    let mut closures = BTreeMap::new();

    let parsed = DeclsParser::new()
        .parse(
            string_table,
            &lines,
            file_id,
            file_path,
            &mut constants,
            &mut local_constants,
            used_constants,
            &mut closures,
            error_system,
            &source,
        )
        .map_err(|e| match e {
            ParseError::UnrecognizedToken {
                token: (offset, _tok, end),
                expected,
            } => CompileError::new(
                String::from("Compile error: unexpected token"),
                format!(
                    "{}, expected one of: {}",
                    &source[offset..end],
                    comma_list(&expected),
                ),
                vec![lines.location(BytePos::from(offset), file_id).unwrap()],
            ),
            ParseError::InvalidToken { location } => CompileError::new(
                String::from("Compile error"),
                format!("found invalid token"),
                lines
                    .location(location.into(), file_id)
                    .into_iter()
                    .collect(),
            ),
            ParseError::UnrecognizedEOF { location, expected } => CompileError::new(
                String::from("Compile error: unexpected end of file"),
                format!("expected one of: {}", comma_list(&expected)),
                lines
                    .location(location.into(), file_id)
                    .into_iter()
                    .collect(),
            ),
            ParseError::ExtraToken {
                token: (offset, _tok, end),
            } => CompileError::new(
                String::from("Compile error: extra token"),
                format!("{}", &source[offset..end],),
                vec![lines.location(BytePos::from(offset), file_id).unwrap()],
            ),
            ParseError::User { error } => error,
        })?;

    for (constant, loc) in local_constants {
        if !used_constants.contains(&constant) {
            error_system.warnings.push(CompileError::new_warning(
                String::from("Compile warning"),
                format!(
                    "Constant {}{}{} is never used",
                    error_system.warn_color,
                    constant,
                    CompileError::RESET,
                ),
                vec![loc],
            ));
        }
    }

    Ok((parsed, closures))
}

/// Represents any error encountered during compilation.
#[derive(Debug, Clone)]
pub struct CompileError {
    /// The error title
    pub title: String,
    /// What the error is.
    pub description: String,
    /// Where the error happened.
    pub locations: Vec<Location>,
    /// Whether the error should not stop compilation
    pub is_warning: bool,
}

impl Display for CompileError {
    fn fmt(&self, f: &mut Formatter<'_>) -> Result<(), std::fmt::Error> {
        write!(f, "{}", self.description)
    }
}

impl CompileError {
    pub fn new<S, U>(title: S, description: U, locations: Vec<Location>) -> Self
    where
        S: std::string::ToString,
        U: std::string::ToString,
    {
        CompileError {
            title: title.to_string(),
            description: description.to_string(),
            locations,
            is_warning: false,
        }
    }

    pub fn new_warning<S, U>(title: S, description: U, locations: Vec<Location>) -> Self
    where
        S: std::string::ToString,
        U: std::string::ToString,
    {
        CompileError {
            title: title.to_string(),
            description: description.to_string(),
            locations,
            is_warning: true,
        }
    }

    pub fn new_type_error<S>(description: S, locations: Vec<Location>) -> Self
    where
        S: std::string::ToString,
    {
        CompileError {
            title: String::from("Typecheck Error"),
            description: description.to_string(),
            locations,
            is_warning: false,
        }
    }

    pub fn new_codegen_error<S>(description: S, location: Option<Location>) -> Self
    where
        S: std::string::ToString,
    {
        CompileError {
            title: String::from("Codegen Error"),
            description: description.to_string(),
            locations: location.into_iter().collect(),
            is_warning: false,
        }
    }

    const RED: &'static str = "\x1b[31;1m";
    const BLUE: &'static str = "\x1b[34;1m";
    const YELLOW: &'static str = "\x1b[33;1m";
    const PINK: &'static str = "\x1b[38;5;161;1m";
    const RESET: &'static str = "\x1b[0;0m";

    pub fn pretty_fmt(
        &self,
        file_info_chart: &BTreeMap<u64, FileInfo>,
        warnings_are_errors: bool,
    ) -> String {
        let blue = CompileError::BLUE;
        let reset = CompileError::RESET;

        let err_color = match self.is_warning {
            true => match warnings_are_errors {
                true => CompileError::PINK,
                false => CompileError::YELLOW,
            },
            false => CompileError::RED,
        };

        let last_line = &self.locations.last();

        let mut pretty = format!(
            "{}{}{}: {}\n{}    --> {}{}\n",
            err_color,
            &self.title,
            reset,
            self.description,
            blue,
            match last_line {
                None => String::from("Could not determine location of error"),
                Some(location) => match file_info_chart.get(&location.file_id) {
                    None => String::from("file with id ") + &location.file_id.to_string(),
                    Some(info) => format!(
                        "{}{} line {}{}{} column {}{}",
                        info.path, reset, blue, location.line, reset, blue, location.column,
                    ),
                },
            },
            reset
        );

        pretty += &self
            .locations
            .iter()
            .map(|location| match file_info_chart.get(&location.file_id) {
                None => String::new(),
                Some(info) => format!(
                    "     {}|\n{: <4} | {}{}\n",
                    blue,
                    location.line,
                    reset,
                    match info.contents.get(location.line.to_usize()) {
                        None => "could not recover line",
                        Some(line) => line,
                    }
                ),
            })
            .collect::<String>();

        pretty += &self
            .locations
            .last()
            .into_iter()
            .map(|x| {
                format!(
                    "     {}|{}{:0space$}{}^{}\n",
                    blue,
                    reset,
                    " ",
                    err_color,
                    reset,
                    space = x.column.to_usize() + 1
                )
            })
            .collect::<String>();

        pretty
    }

    pub fn print(&self, file_info_chart: &BTreeMap<u64, FileInfo>, warnings_are_errors: bool) {
        eprintln!("{}", self.pretty_fmt(file_info_chart, warnings_are_errors));
    }
}

/// A collection of all compiler warnings encountered and the mechanism to handle them.
pub struct ErrorSystem {
    /// All compilation errors
    pub errors: Vec<CompileError>,
    /// All compilation warnings
    pub warnings: Vec<CompileError>,
    /// Whether these should halt compilation
    pub warnings_are_errors: bool,
    /// The color to use when highlighting parts of the body text
    pub warn_color: &'static str,
    /// File information that helps the error system pretty-print errors and warnings
    pub file_info_chart: BTreeMap<u64, FileInfo>,
}

impl ErrorSystem {
    pub fn print(&self) {
        for warning in &self.warnings {
            warning.print(&self.file_info_chart, self.warnings_are_errors);
        }
        for error in &self.errors {
            error.print(&self.file_info_chart, self.warnings_are_errors);
        }
    }
}

/// Lists the offset of each source file contained by a CompiledProgram in offsets, and the
/// instruction directly following the last in the CompiledProgram.
#[derive(Clone, Serialize, Deserialize)]
pub struct SourceFileMap {
    offsets: Vec<(usize, String)>,
    end: usize,
}

impl SourceFileMap {
    pub fn new(size: usize, first_filepath: String) -> Self {
        SourceFileMap {
            offsets: vec![(0, first_filepath)],
            end: size,
        }
    }

    pub fn new_empty() -> Self {
        SourceFileMap {
            offsets: Vec::new(),
            end: 0,
        }
    }

    /// Adds a new source file to self with offset at current end
    pub fn push(&mut self, size: usize, filepath: String) {
        self.offsets.push((self.end, filepath));
        self.end += size;
    }

    /// Panics if offset is past the end of the SourceFileMap
    pub fn get(&self, offset: usize) -> String {
        for i in 0..(self.offsets.len() - 1) {
            if offset < self.offsets[i + 1].0 {
                return self.offsets[i].1.clone();
            }
        }
        if offset < self.end {
            return self.offsets[self.offsets.len() - 1].1.clone();
        }
        panic!("SourceFileMap: bounds check error");
    }
}

/// Lists the offset of each source file contained by a CompiledProgram in offsets, and the
/// instruction directly following the last in the CompiledProgram.
#[derive(Clone, Serialize, Deserialize)]
#[serde(transparent)]
pub struct FileInfo {
    pub name: String,
    #[serde(skip)]
    pub path: String,
    #[serde(skip)]
    pub contents: Vec<String>,
}

impl Debug for FileInfo {
    fn fmt(&self, f: &mut Formatter<'_>) -> Result<(), std::fmt::Error> {
        write!(
            f,
            "FileInfo {{path: {:?}, name: {:?}, contents:...}}",
            self.path, self.name
        )
    }
}

impl Display for FileInfo {
    fn fmt(&self, f: &mut Formatter<'_>) -> Result<(), std::fmt::Error> {
        write!(f, "{}", self.name)
    }
}<|MERGE_RESOLUTION|>--- conflicted
+++ resolved
@@ -745,23 +745,13 @@
     for (name, imports) in import_map {
         for import in imports {
             let import_path = import.path.clone();
-<<<<<<< HEAD
             let (named_type, imp_func) = if let Some(module) = modules.get_mut(&import_path) {
                 // Looks up info from target module
                 let string_id = module
                     .string_table
                     .get_if_exists(&import.name.clone())
                     .ok_or(CompileError::new(
-                        "Import Error".to_string(),
-=======
-            let (named_type, imp_func) = if let Some(program) = programs.get_mut(&import_path) {
-                // Looks up info from target program
-                let string_id = program
-                    .string_table
-                    .get_if_exists(&import.name.clone())
-                    .ok_or(CompileError::new(
                         "Import Error",
->>>>>>> 6a911f4d
                         format!(
                             "Symbol {} does not exist in {}",
                             Color::red(&import.name),
@@ -769,13 +759,8 @@
                         ),
                         import.location.into_iter().collect(),
                     ))?;
-<<<<<<< HEAD
                 let named_type = module.named_types.get(&string_id).cloned();
                 let imp_func = module.func_table.get(&string_id).cloned();
-=======
-                let named_type = program.named_types.get(&string_id).cloned();
-                let imp_func = program.func_table.get(&string_id).cloned();
->>>>>>> 6a911f4d
                 (named_type, imp_func)
             } else {
                 return Err(CompileError::new(
