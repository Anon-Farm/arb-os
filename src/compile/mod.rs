/*
 * Copyright 2020, Offchain Labs, Inc. All rights reserved
 */

//! Contains utilities for compiling mini source code.

use crate::compile::typecheck::display_indented;
use crate::link::{link, postlink_compile, ExportedFunc, Import, ImportedFunc, LinkedProgram};
use crate::mavm::Instruction;
use crate::pos::{BytePos, Location};
use crate::stringtable::{StringId, StringTable};
use ast::Func;
use clap::Clap;
use lalrpop_util::lalrpop_mod;
use lalrpop_util::ParseError;
use mini::DeclsParser;
use miniconstants::init_constant_table;
use rayon::prelude::*;
use serde::{Deserialize, Serialize};
use std::collections::hash_map::DefaultHasher;
use std::collections::{BTreeMap, HashMap, HashSet};
use std::fmt::Write;
use std::fmt::{Debug, Display, Formatter};
use std::fs::File;
use std::hash::{Hash, Hasher};
use std::io::{self, Read};
use std::path::Path;
use std::str::FromStr;
use typecheck::TypeCheckedFunc;

pub use ast::{DebugInfo, GlobalVarDecl, StructField, TopLevelDecl, Type, TypeTree};
pub use source::Lines;
pub use typecheck::{AbstractSyntaxTree, InliningMode, TypeCheckedNode};

mod ast;
mod codegen;
pub mod miniconstants;
mod source;
mod typecheck;
lalrpop_mod!(mini);

///Command line options for compile subcommand.
#[derive(Clap, Debug, Default)]
pub struct CompileStruct {
    pub input: String,
    #[clap(short, long)]
    pub debug_mode: bool,
    #[clap(short, long)]
    pub test_mode: bool,
    #[clap(short, long)]
    pub warnings_are_errors: bool,
    #[clap(short, long)]
    pub output: Option<String>,
    #[clap(short, long)]
    pub format: Option<String>,
    #[clap(short, long)]
    pub inline: Option<InliningHeuristic>,
    #[clap(short, long)]
    pub consts_file: Option<String>,
    #[clap(short, long)]
    pub must_use_global_consts: bool,
    #[clap(short, long)]
    pub release_build: bool,
    #[clap(short, long)]
    pub no_builtins: bool,
}

#[derive(Clap, Debug)]
pub enum InliningHeuristic {
    All,
    None,
}

impl FromStr for InliningHeuristic {
    type Err = String;

    fn from_str(s: &str) -> Result<Self, Self::Err> {
        match s {
            "all" => Ok(InliningHeuristic::All),
            "none" => Ok(InliningHeuristic::None),
            other => Err(format!("Unrecognized inlining heuristic: \"{}\"", other)),
        }
    }
}

///Represents the contents of a source file after parsing.
#[derive(Clone, Debug, Serialize, Deserialize, PartialEq, Eq)]
struct Module {
    //TODO: Remove this field
    ///The list of imported functions imported through the old import/export system
    imported_funcs: Vec<ImportedFunc>,
    ///List of functions defined locally within the source file
    funcs: BTreeMap<StringId, Func>,
    ///Map from `StringId`s in this file to the `Type`s they represent.
    named_types: HashMap<StringId, Type>,
    ///List of constants used in this file.
    constants: HashSet<String>,
    ///List of global variables defined within this file.
    global_vars: Vec<GlobalVarDecl>,
    ///List of imported constructs within this file.
    imports: Vec<Import>,
    ///Map from `StringId`s to the names they derived from.
    string_table: StringTable,
    ///Map from `StringId`s to the types of the functions they represent.
    func_table: HashMap<StringId, Type>,
    ///The path to the module
    path: Vec<String>,
    ///The name of the module, this may be removed later.
    name: String,
}

///Represents the contents of a source file after type checking is done.
#[derive(Clone, Debug, Serialize, Deserialize, PartialEq, Eq)]
pub struct TypeCheckedModule {
    /// Collection of functions defined locally within the source file that have been validated by
    /// typechecking
    checked_funcs: BTreeMap<StringId, TypeCheckedFunc>,
    ///Map from `StringId`s to the names they derived from.
    string_table: StringTable,
    ///The list of imported functions imported through the old import/export system
    imported_funcs: Vec<ImportedFunc>,
    ///The list of exported functions exported through the old import/export system
    exported_funcs: Vec<ExportedFunc>,
    ///Map from `StringId`s in this file to the `Type`s they represent.
    named_types: HashMap<StringId, Type>,
    ///List of constants used in this file.
    constants: HashSet<String>,
    ///List of global variables defined in this module.
    global_vars: Vec<GlobalVarDecl>,
    ///The list of imports declared via `use` statements.
    imports: Vec<Import>,
    ///The path to the module
    path: Vec<String>,
    ///The name of the module, this may be removed later.
    name: String,
}

impl CompileStruct {
    pub fn invoke_compile(&self) -> Result<(Vec<TypeCheckedModule>, TypeTree), CompileError> {
        let mut error_system = ErrorSystem {
            errors: vec![],
            warnings: vec![],
            warnings_are_errors: self.warnings_are_errors,
            warn_color: match self.warnings_are_errors {
                true => CompileError::PINK,
                false => CompileError::YELLOW,
            },
            file_info_chart: BTreeMap::new(),
        };

        let mut file_info_chart = BTreeMap::new();

        let constants_path = match &self.consts_file {
            Some(path) => Some(Path::new(path)),
            None => None,
        };
        {
            let path = Path::new(&self.input);
            let library = normalize_libraries(path);
            let (folder, main) = preprocess_path(path)?;
            compile_to_typecheck(
                folder,
                library,
                &main,
                &mut file_info_chart,
                constants_path,
                &mut error_system,
            )
        }
    }
    pub fn invoke(&self) -> Result<(LinkedProgram, ErrorSystem), ErrorSystem> {
        let mut error_system = ErrorSystem {
            errors: vec![],
            warnings: vec![],
            warnings_are_errors: self.warnings_are_errors,
            warn_color: match self.warnings_are_errors {
                true => CompileError::PINK,
                false => CompileError::YELLOW,
            },
            file_info_chart: BTreeMap::new(),
        };

        let mut file_info_chart = BTreeMap::new();

        let constants_path = match &self.consts_file {
            Some(path) => Some(Path::new(path)),
            None => None,
        };
        let compiled_progs = {
            let path = Path::new(&self.input);
            let library = normalize_libraries(path);
            let (folder, main) = preprocess_path(path).map_err(|err| {
                error_system.errors.push(err);
                error_system.file_info_chart = file_info_chart.clone();
                error_system.clone()
            })?;
            compile_from_folder(
                folder,
                library,
                &main,
                &mut file_info_chart,
                &self.inline,
                constants_path,
                self.must_use_global_consts,
                &mut error_system,
                self.release_build,
<<<<<<< HEAD
            )
=======
                !self.no_builtins,
            ) {
                Ok(idk) => idk,
                Err(err) => {
                    error_system.errors.push(err);
                    error_system.file_info_chart = file_info_chart;
                    return Err(error_system);
                }
            }
            .into_iter()
            .for_each(|prog| {
                file_info_chart.extend(prog.file_info_chart.clone());
                compiled_progs.push(prog)
            });
>>>>>>> f1a77eb9
        }
        .map_err(|err| {
            error_system.errors.push(err);
            error_system.file_info_chart = file_info_chart.clone();
            error_system.clone()
        })?;
        let linked_prog = match link(&compiled_progs, self.test_mode, &mut error_system) {
            Ok(idk) => idk,
            Err(err) => {
                error_system.errors.push(err);
                error_system.file_info_chart = file_info_chart;
                return Err(error_system);
            }
        };

        //If this condition is true it means that __fixedLocationGlobal will not be at
        // index [0], but rather [0][0] or [0][0][0] etc
        if linked_prog.globals.len() >= 58 {
            panic!("Too many globals defined in program, location of first global is not correct")
        }

        let postlinked_prog = match postlink_compile(
            linked_prog,
            file_info_chart.clone(),
            &mut error_system,
            self.test_mode,
            self.debug_mode,
        ) {
            Ok(idk) => idk,
            Err(err) => {
                error_system.errors.push(err);
                error_system.file_info_chart = file_info_chart;
                return Err(error_system);
            }
        };

        error_system.file_info_chart = file_info_chart;

        if error_system.warnings.len() > 0 && error_system.warnings_are_errors {
            error_system.errors.push(CompileError::new(
                String::from("Compile Error"),
                String::from("Found warning with -w on"),
                vec![],
            ));
            Err(error_system)
        } else {
            Ok((postlinked_prog, error_system))
        }
    }
}

impl Module {
    fn new(
        imported_funcs: Vec<ImportedFunc>,
        funcs: BTreeMap<StringId, Func>,
        named_types: HashMap<usize, Type>,
        constants: HashSet<String>,
        global_vars: Vec<GlobalVarDecl>,
        imports: Vec<Import>,
        string_table: StringTable,
        func_table: HashMap<usize, Type>,
        path: Vec<String>,
        name: String,
    ) -> Self {
        Self {
            imported_funcs,
            funcs,
            named_types,
            constants,
            global_vars,
            imports,
            string_table,
            func_table,
            path,
            name,
        }
    }
}

impl TypeCheckedModule {
    fn new(
        checked_funcs: BTreeMap<StringId, TypeCheckedFunc>,
        string_table: StringTable,
        imported_funcs: Vec<ImportedFunc>,
        exported_funcs: Vec<ExportedFunc>,
        named_types: HashMap<usize, Type>,
        constants: HashSet<String>,
        global_vars: Vec<GlobalVarDecl>,
        imports: Vec<Import>,
        path: Vec<String>,
        name: String,
    ) -> Self {
        Self {
            checked_funcs,
            string_table,
            imported_funcs,
            exported_funcs,
            constants,
            named_types,
            global_vars,
            imports,
            path,
            name,
        }
    }
    ///Inlines functions in the AST by replacing function calls with `CodeBlock` expressions where
    /// appropriate
    fn inline(&mut self, heuristic: &InliningHeuristic) {
        let mut new_funcs = self.checked_funcs.clone();
        for (_id, func) in &mut new_funcs {
            func.inline(
                &self.checked_funcs.values().cloned().collect(),
                &self.imported_funcs,
                &self.string_table,
                heuristic,
            )
        }
        self.checked_funcs = new_funcs;
    }
    ///Propagates inherited attributes down top-level decls.
    fn propagate_attributes(&mut self) {
        for (_id, func) in &mut self.checked_funcs {
            let attributes = func.debug_info.attributes.clone();
            TypeCheckedNode::propagate_attributes(func.child_nodes(), &attributes);
        }
    }
    ///Creates callgraph that associates module functions to those that they call
    fn build_callgraph(
        &mut self,
    ) -> BTreeMap<StringId, (Vec<(StringId, Option<Import>)>, Location)> {
        let mut call_graph = BTreeMap::new();

        let mut import_ids = HashMap::<StringId, Import>::new();
        for import in &self.imports {
            if let Some(id) = import.id {
                import_ids.insert(id, import.clone());
            }
        }

        for (_, func) in &mut self.checked_funcs {
            let call_ids = Func::determine_funcs_used(func.child_nodes());
            let mut calls = Vec::<(StringId, Option<Import>)>::new();

            for id in call_ids {
                match import_ids.get(&id) {
                    None => calls.push((id, None)),
                    Some(import) => {
                        if import.path[0] != "core" && import.path[0] != "std" {
                            calls.push((id, Some(import.clone())));
                        }
                    }
                }
            }

            call_graph.insert(func.name, (calls, func.debug_info.location.unwrap()));
        }

        call_graph
    }
    ///Reasons about control flow and construct usage within the typechecked AST
    fn flowcheck(&mut self, error_system: &mut ErrorSystem) {
        let mut flow_warnings = vec![];

        let mut imports: BTreeMap<StringId, Import> = BTreeMap::new();

        for import in self.imports.iter() {
            let id = self.string_table.get_if_exists(&import.name).unwrap();

            if let Some(prior) = imports.get(&id) {
                flow_warnings.push(CompileError::new_warning(
                    String::from("Compile warning"),
                    format!(
                        "use statement {}{}{} is a duplicate",
                        error_system.warn_color,
                        import.name,
                        CompileError::RESET,
                    ),
                    prior
                        .location
                        .into_iter()
                        .chain(import.location.into_iter())
                        .collect(),
                ));
            }

            if import.path[0] != "core" {
                imports.insert(id, import.clone());
            }
        }

        for global in &self.global_vars {
            for nominal in &global.tipe.find_nominals() {
                imports.remove(nominal);
            }
        }

        for (_id, tipe) in &self.named_types {
            for nominal in &tipe.find_nominals() {
                imports.remove(nominal);
            }
        }

        for (_id, func) in &mut self.checked_funcs {
            flow_warnings.extend(func.flowcheck(
                &mut imports, // will remove from imports everything used
                &mut self.string_table,
                error_system,
            ));
        }

        for (_id, import) in imports {
            flow_warnings.push(CompileError::new_warning(
                String::from("Compile warning"),
                format!(
                    "use statement {}{}{} is unnecessary",
                    error_system.warn_color,
                    import.name,
                    CompileError::RESET,
                ),
                import.location.into_iter().collect(),
            ));
        }

        flow_warnings.sort_by(|a, b| {
            a.locations
                .last()
                .unwrap()
                .line
                .to_usize()
                .cmp(&b.locations.last().unwrap().line.to_usize())
        });

        error_system.warnings.extend(flow_warnings);
    }
    pub(crate) fn show_ast(&mut self) -> String {
        let mut s = String::new();
        let _ = writeln!(s, "{}", self.name);
        for func in self.checked_funcs.values_mut() {
            let _ = writeln!(s, "  {}", func.display_string(&self.string_table));
            for statement in &mut func.code {
                let _ = writeln!(
                    s,
                    "{}",
                    display_indented(
                        &mut TypeCheckedNode::Statement(statement),
                        &self.string_table
                    )
                );
            }
        }
        s
    }
}

///Represents a mini program or module that has been compiled and possibly linked, but has not had
/// post-link compilation steps applied. Is directly serialized to and from .mao files.
#[derive(Clone, Serialize, Deserialize)]
pub struct CompiledProgram {
    ///Instructions to be run to execute the program/module
    pub code: Vec<Instruction>,
    ///The list of exported functions exported through the old import/export system
    pub exported_funcs: Vec<ExportedFunc>,
    ///The list of imported functions imported through the old import/export system
    pub imported_funcs: Vec<ImportedFunc>,
    ///Highest ID used for any global in this program, used for linking
    pub globals: Vec<GlobalVarDecl>,
    ///Contains list of offsets of the various modules contained in this program
    pub source_file_map: Option<SourceFileMap>,
    ///Map from u64 hashes of file names to the `String`s, `Path`s, and `Content`s they originate from
    pub file_info_chart: HashMap<u64, FileInfo>,
    ///Tree of the types
    pub type_tree: TypeTree,
}

impl CompiledProgram {
    pub fn new(
        code: Vec<Instruction>,
        exported_funcs: Vec<ExportedFunc>,
        imported_funcs: Vec<ImportedFunc>,
        globals: Vec<GlobalVarDecl>,
        source_file_map: Option<SourceFileMap>,
        file_info_chart: HashMap<u64, FileInfo>,
        type_tree: TypeTree,
    ) -> Self {
        CompiledProgram {
            code,
            exported_funcs,
            imported_funcs,
            globals,
            source_file_map,
            file_info_chart,
            type_tree,
        }
    }

    ///Takes self by value and returns a tuple. The first value in the tuple is modified version of
    /// self with internal code references shifted forward by int_offset instructions, external code
    /// references offset by ext_offset instructions, function references shifted forward by
    /// func_offset, num_globals modified assuming the first *globals_offset* slots are occupied,
    /// and source_file_map replacing the existing source_file_map field.
    ///
    /// The second value of the tuple is the function offset after applying this operation.
    pub fn relocate(
        self,
        int_offset: usize,
        ext_offset: usize,
        func_offset: usize,
        globals_offset: Vec<GlobalVarDecl>,
        source_file_map: Option<SourceFileMap>,
    ) -> (Self, usize) {
        let mut relocated_code = Vec::new();
        let mut max_func_offset = func_offset;
        for insn in &self.code {
            let (relocated_insn, new_func_offset) =
                insn.clone()
                    .relocate(int_offset, ext_offset, func_offset, globals_offset.len());
            relocated_code.push(relocated_insn);
            if max_func_offset < new_func_offset {
                max_func_offset = new_func_offset;
            }
        }

        let mut relocated_exported_funcs = Vec::new();
        for exp_func in self.exported_funcs {
            let (relocated_exp_func, new_func_offset) =
                exp_func.relocate(int_offset, ext_offset, func_offset);
            relocated_exported_funcs.push(relocated_exp_func);
            if max_func_offset < new_func_offset {
                max_func_offset = new_func_offset;
            }
        }

        let mut relocated_imported_funcs = Vec::new();
        for imp_func in self.imported_funcs {
            relocated_imported_funcs.push(imp_func.relocate(int_offset, ext_offset));
        }

        (
            CompiledProgram::new(
                relocated_code,
                relocated_exported_funcs,
                relocated_imported_funcs,
                {
                    let mut new_vec = globals_offset.clone();
                    new_vec.append(&mut self.globals.clone());
                    new_vec
                },
                source_file_map,
                self.file_info_chart,
                self.type_tree,
            ),
            max_func_offset,
        )
    }

    ///Writes self to output in format "format".  Supported values are: "pretty", "json", or
    /// "bincode" if None is specified, json is used, and if an invalid format is specified this
    /// value appended by "invalid format: " will be written instead
    pub fn _to_output(&self, output: &mut dyn io::Write, format: Option<&str>) {
        match format {
            Some("pretty") => {
                writeln!(output, "exported: {:?}", self.exported_funcs).unwrap();
                writeln!(output, "imported: {:?}", self.imported_funcs).unwrap();
                for (idx, insn) in self.code.iter().enumerate() {
                    writeln!(output, "{:04}:  {}", idx, insn).unwrap();
                }
            }
            None | Some("json") => match serde_json::to_string(self) {
                Ok(prog_str) => {
                    writeln!(output, "{}", prog_str).unwrap();
                }
                Err(e) => {
                    writeln!(output, "json serialization error: {:?}", e).unwrap();
                }
            },
            Some("bincode") => match bincode::serialize(self) {
                Ok(encoded) => {
                    if let Err(e) = output.write_all(&encoded) {
                        writeln!(output, "bincode write error: {:?}", e).unwrap();
                    }
                }
                Err(e) => {
                    writeln!(output, "bincode serialization error: {:?}", e).unwrap();
                }
            },
            Some(weird_value) => {
                writeln!(output, "invalid format: {}", weird_value).unwrap();
            }
        }
    }
}

<<<<<<< HEAD
fn normalize_libraries(path: &Path) -> Option<&str> {
    path.parent()
=======
///Returns either a CompiledProgram generated from source code at path, otherwise returns a
/// CompileError.
///
/// The file_id specified will be used as the file_id in locations originating from this source
/// file, and if debug is set to true, then compiler internal debug information will be printed.
pub fn compile_from_file(
    path: &Path,
    file_info_chart: &mut BTreeMap<u64, FileInfo>,
    inline: &Option<InliningHeuristic>,
    constants_path: Option<&Path>,
    must_use_global_consts: bool,
    error_system: &mut ErrorSystem,
    release_build: bool,
    builtins: bool,
) -> Result<Vec<CompiledProgram>, CompileError> {
    let library = path
        .parent()
>>>>>>> f1a77eb9
        .map(|par| {
            par.file_name()
                .map(|lib| {
                    let res = lib.to_str();
                    if res == Some("builtin") {
                        Some("core")
                    } else if res == Some("stdlib") {
                        Some("std")
                    } else {
                        None
                    }
                })
                .unwrap_or(None)
        })
        .unwrap_or(None)
}

pub fn preprocess_path(path: &Path) -> Result<(&Path, String), CompileError> {
    if path.is_dir() {
<<<<<<< HEAD
        Ok((path, "main".to_string()))
=======
        compile_from_folder(
            path,
            library,
            "main",
            file_info_chart,
            inline,
            constants_path,
            must_use_global_consts,
            error_system,
            release_build,
            builtins,
        )
>>>>>>> f1a77eb9
    } else if let (Some(parent), Some(file_name)) = (path.parent(), path.file_stem()) {
        Ok((
            parent,
<<<<<<< HEAD
            file_name
                .to_str()
                .ok_or_else(|| {
                    CompileError::new(
                        String::from("Compile error"),
                        format!("File name {:?} must be UTF-8", file_name),
                        vec![],
                    )
                })?
                .to_string(),
        ))
=======
            library,
            file_name.to_str().ok_or_else(|| {
                CompileError::new(
                    String::from("Compile error"),
                    format!("File name {:?} must be UTF-8", file_name),
                    vec![],
                )
            })?,
            file_info_chart,
            inline,
            constants_path,
            must_use_global_consts,
            error_system,
            release_build,
            builtins,
        )
>>>>>>> f1a77eb9
    } else {
        Err(CompileError::new(
            String::from("Compile error"),
            format!(
                "Could not parse {}{}{} as valid path",
                CompileError::RED,
                path.display(),
                CompileError::RESET,
            ),
            vec![],
        ))
    }
}

///Prints the AST nodes with indentation representing their depth, currently not used.
fn _print_node(node: &mut TypeCheckedNode, state: &String, mut_state: &mut usize) -> bool {
    for _ in 0..*mut_state {
        print!("{}", state);
    }
    println!("{:?}", node);
    *mut_state += 1;
    true
}

///Compiles up to the end of typechecking, produces the list of TypeCheckedModules in this program
/// as well as the type tree
fn compile_to_typecheck(
    folder: &Path,
    library: Option<&str>,
    main: &str,
    file_info_chart: &mut BTreeMap<u64, FileInfo>,
    constants_path: Option<&Path>,
    error_system: &mut ErrorSystem,
<<<<<<< HEAD
) -> Result<(Vec<TypeCheckedModule>, TypeTree), CompileError> {
=======
    release_build: bool,
    builtins: bool,
) -> Result<Vec<CompiledProgram>, CompileError> {
>>>>>>> f1a77eb9
    let (mut programs, import_map) = create_program_tree(
        folder,
        library,
        main,
        file_info_chart,
        constants_path,
        error_system,
        builtins,
    )?;

    resolve_imports(&mut programs, &import_map, error_system)?;
    //Conversion of programs from `HashMap` to `Vec` for typechecking
    let type_tree = create_type_tree(&programs);
    let mut modules = vec![programs
        .remove(&if let Some(lib) = library {
            vec![lib.to_string(), main.to_string()]
        } else {
            vec![main.to_string()]
        })
        .expect("no main")];
    modules.append(&mut {
        let mut out: Vec<_> = programs.values().cloned().collect();
        out.sort_by(|module1, module2| module2.name.cmp(&module1.name));
        out
    });
    Ok((
        typecheck_programs(&type_tree, modules, file_info_chart, error_system)?,
        type_tree,
    ))
}

///Compiles a `Vec<CompiledProgram>` from a folder or generates a `CompileError` if a problem is
///encountered during compilation.
///
///The `folder` argument gives the path to the folder, `library` optionally contains a library
///prefix attached to the front of all paths, `main` contains the name of the main file in the
///folder, `file_info_chart` contains a map from the `u64` hashes of file names to the `Strings`
///they represent, useful for formatting errors, and `inline` determines whether inlining is used
///when compiling this folder.
pub fn compile_from_folder(
    folder: &Path,
    library: Option<&str>,
    main: &str,
    file_info_chart: &mut BTreeMap<u64, FileInfo>,
    inline: &Option<InliningHeuristic>,
    constants_path: Option<&Path>,
    must_use_global_consts: bool,
    error_system: &mut ErrorSystem,
    release_build: bool,
) -> Result<Vec<CompiledProgram>, CompileError> {
    let (mut typechecked_modules, type_tree) = compile_to_typecheck(
        folder,
        library,
        main,
        file_info_chart,
        constants_path,
        error_system,
    )?;

    if must_use_global_consts {
        check_global_constants(&typechecked_modules, constants_path, error_system);
    }

    // Control flow analysis stage
    let mut program_callgraph = HashMap::new();
    for module in &mut typechecked_modules {
        module.flowcheck(error_system);
        program_callgraph.insert(module.path.clone(), module.build_callgraph());
    }
    consume_program_callgraph(program_callgraph, &mut typechecked_modules, error_system);

    // Inlining stage
    if let Some(cool) = inline {
        typechecked_modules
            .iter_mut()
            .for_each(|module| module.inline(cool));
    }

    for module in &mut typechecked_modules {
        module.propagate_attributes();
    }

    let progs = codegen_programs(
        typechecked_modules,
        file_info_chart,
        error_system,
        type_tree,
        folder,
        release_build,
    )?;
    Ok(progs)
}

///Converts the `Vec<String>` used to identify a path into a single formatted string
fn path_display(path: &Vec<String>) -> String {
    let mut s = "".to_string();
    if let Some(first) = path.get(0) {
        s.push_str(first);
    }
    for item in path.iter().skip(1) {
        s.push_str("::");
        s.push_str(item);
    }
    s
}

///Parsing stage of the compiler, creates a `HashMap` containing a list of modules and imports
/// generated by interpreting the contents of `folder` as source code. Returns a `CompileError` if
/// the contents of `folder` fail to parse.
fn create_program_tree(
    folder: &Path,
    library: Option<&str>,
    main: &str,
    file_info_chart: &mut BTreeMap<u64, FileInfo>,
    constants_path: Option<&Path>,
    error_system: &mut ErrorSystem,
    builtins: bool,
) -> Result<
    (
        HashMap<Vec<String>, Module>,
        HashMap<Vec<String>, Vec<Import>>,
    ),
    CompileError,
> {
    let mut paths = if let Some(lib) = library {
        vec![vec![lib.to_owned(), main.to_owned()]]
    } else {
        vec![vec![main.to_owned()]]
    };

    let mut programs = HashMap::new();
    let mut import_map = HashMap::new();
    let mut seen_paths = HashSet::new();
    while let Some(path) = paths.pop() {
        if seen_paths.contains(&path) {
            continue;
        } else {
            seen_paths.insert(path.clone());
        }
        let name = if path.len() == 1 {
            path[0].clone()
        } else if path[0] == "std" {
            format!("../stdlib/{}", path[1])
        } else if path[0] == "core" {
            format!("../builtin/{}", path[1])
        } else {
            path[0].clone()
        } + ".mini";
        let mut file = File::open(folder.join(name.clone())).map_err(|why| {
            CompileError::new(
                String::from("Compile error"),
                format!("Can not open {}/{}: {:?}", folder.display(), name, why),
                vec![],
            )
        })?;

        let mut source = String::new();
        file.read_to_string(&mut source).map_err(|why| {
            CompileError::new(
                String::from("Compile error"),
                format!("Can not read {}/{}: {:?}", folder.display(), name, why),
                vec![],
            )
        })?;
        let mut file_hasher = DefaultHasher::new();
        path.hash(&mut file_hasher);
        let file_id = file_hasher.finish();

        file_info_chart.insert(
            file_id,
            FileInfo {
                name: path_display(&path),
                path: folder.join(name.clone()).display().to_string(),
                contents: source.split("\n").map(|x| x.to_string()).collect(),
            },
        );

        let mut string_table = StringTable::new();
        let mut used_constants = HashSet::new();
        let (imports, funcs, named_types, global_vars, hm) = typecheck::sort_top_level_decls(
            &parse_from_source(
                source,
                file_id,
                &path,
                &mut string_table,
                constants_path,
                &mut used_constants,
                error_system,
            )?,
            path.clone(),
            builtins,
        );
        paths.append(&mut imports.iter().map(|imp| imp.path.clone()).collect());
        import_map.insert(path.clone(), imports.clone());
        programs.insert(
            path.clone(),
            Module::new(
                vec![],
                funcs,
                named_types,
                used_constants,
                global_vars,
                imports,
                string_table,
                hm,
                path,
                name,
            ),
        );
    }
    Ok((programs, import_map))
}

fn resolve_imports(
    programs: &mut HashMap<Vec<String>, Module>,
    import_map: &HashMap<Vec<String>, Vec<Import>>,
    error_system: &mut ErrorSystem,
) -> Result<(), CompileError> {
    for (name, imports) in import_map {
        for import in imports {
            let import_path = import.path.clone();
            let (named_type, imp_func) = if let Some(program) = programs.get_mut(&import_path) {
                //Looks up info from target program
                let index = program.string_table.get(import.name.clone());
                let named_type = program.named_types.get(&index).cloned();
                let imp_func = program.func_table.get(&index).cloned();
                (named_type, imp_func)
            } else {
                return Err(CompileError::new(
                    String::from("Compile error: Internal error"),
                    format!(
                        "Can not find target file for import \"{}::{}\"",
                        import.path.get(0).cloned().unwrap_or_else(String::new),
                        import.name
                    ),
                    import.location.into_iter().collect(),
                ));
            };
            //Modifies origin program to include import
            let origin_program = programs.get_mut(name).ok_or_else(|| {
                CompileError::new(
                    String::from("Compile error: Internal error"),
                    format!(
                        "Can not find originating file for import \"{}::{}\"",
                        import.path.get(0).cloned().unwrap_or_else(String::new),
                        import.name
                    ),
                    import.location.into_iter().collect(),
                )
            })?;
            let index = origin_program.string_table.get(import.name.clone());
            if let Some(named_type) = named_type {
                origin_program.named_types.insert(index, named_type.clone());
            } else if let Some(imp_func) = imp_func {
                origin_program.func_table.insert(index, imp_func.clone());
                origin_program.imported_funcs.push(ImportedFunc::new(
                    origin_program.imported_funcs.len(),
                    index,
                    &origin_program.string_table,
                ));
            } else {
                error_system.warnings.push(CompileError::new_warning(
                    String::from("Compile warning"),
                    format!(
                        "import \"{}::{}\" does not correspond to a type or function",
                        import.path.get(0).cloned().unwrap_or_else(String::new),
                        import.name
                    ),
                    import.location.into_iter().collect(),
                ));
            }
        }
    }
    Ok(())
}

///Constructor for `TypeTree`
fn create_type_tree(program_tree: &HashMap<Vec<String>, Module>) -> TypeTree {
    program_tree
        .iter()
        .map(|(path, program)| {
            program
                .named_types
                .iter()
                .map(|(id, tipe)| {
                    (
                        (path.clone(), *id),
                        (
                            tipe.clone(),
                            program_tree
                                .get(path)
                                .map(|module| module.string_table.name_from_id(*id).clone())
                                .unwrap(),
                        ),
                    )
                })
                .collect::<Vec<_>>()
        })
        .flatten()
        .collect()
}

fn typecheck_programs(
    type_tree: &TypeTree,
    modules: Vec<Module>,
    _file_info_chart: &mut BTreeMap<u64, FileInfo>,
    error_system: &mut ErrorSystem,
) -> Result<Vec<TypeCheckedModule>, CompileError> {
    let (typechecked_modules, module_warnings) = modules
        .into_par_iter()
        .map(
            |Module {
                 imported_funcs,
                 funcs,
                 named_types,
                 constants,
                 global_vars,
                 imports,
                 string_table,
                 func_table: hm,
                 path,
                 name,
             }| {
                let mut typecheck_warnings = vec![];
                let mut checked_funcs = BTreeMap::new();
                let (exported_funcs, global_vars, string_table) =
                    typecheck::typecheck_top_level_decls(
                        funcs,
                        &named_types,
                        global_vars,
                        &imports,
                        string_table,
                        hm,
                        &mut checked_funcs,
                        type_tree,
                    )?;

                checked_funcs.iter_mut().for_each(|(id, func)| {
                    let detected_purity = func.is_pure();
                    let declared_purity = func.properties.pure;

                    if detected_purity != declared_purity {
                        typecheck_warnings.push(CompileError::new_warning(
                            String::from("Compile warning"),
                            format!(
                                "func {}{}{} {}",
                                error_system.warn_color,
                                string_table.name_from_id(*id),
                                CompileError::RESET,
                                match declared_purity {
                                    true => "is impure but not marked impure",
                                    false => "is declared impure but does not contain impure code",
                                },
                            ),
                            func.debug_info.location.into_iter().collect(),
                        ));
                    }
                });
                Ok((
                    TypeCheckedModule::new(
                        checked_funcs,
                        string_table,
                        imported_funcs,
                        exported_funcs,
                        named_types,
                        constants,
                        global_vars,
                        imports,
                        path,
                        name,
                    ),
                    typecheck_warnings,
                ))
            },
        )
        .collect::<Result<(Vec<TypeCheckedModule>, Vec<Vec<CompileError>>), CompileError>>()?;

    error_system
        .warnings
        .extend(module_warnings.into_iter().flatten());

    Ok(typechecked_modules)
}

fn check_global_constants(
    modules: &Vec<TypeCheckedModule>,
    constants_path: Option<&Path>,
    error_system: &mut ErrorSystem,
) {
    let mut global_constants = init_constant_table(constants_path).unwrap();
    for module in modules {
        for constant in &module.constants {
            global_constants.remove(constant);
        }
    }

    for (constant, _) in global_constants {
        if !constant.starts_with('_') {
            error_system.warnings.push(CompileError::new_warning(
                String::from("Compile warning"),
                format!(
                    "global constant {}{}{} is never used",
                    error_system.warn_color,
                    constant,
                    CompileError::RESET,
                ),
                vec![],
            ));
        }
    }
}

///Walks the program callgraph function by function across module boundries,
/// deleting edges in each module's callgraph along the way to eliminate all reachable functions
fn callgraph_descend(
    func: StringId,
    module: &TypeCheckedModule,
    program_callgraph: &mut HashMap<
        Vec<String>,
        BTreeMap<StringId, (Vec<(StringId, Option<Import>)>, Location)>,
    >,
    paths_to_modules: &HashMap<Vec<String>, &TypeCheckedModule>,
) {
    if module.path[0] == "core" || module.path[0] == "std" {
        return;
    }

    let module_callgraph = program_callgraph.get_mut(&module.path).unwrap();
    let calls = match &module_callgraph.get(&func) {
        Some(calls) => calls.0.clone(),
        None => return,
    };

    module_callgraph.remove(&func);
    for (call, dest) in calls {
        match dest {
            None => callgraph_descend(call, module, program_callgraph, paths_to_modules),
            Some(import) => {
                // outbound function crosses module boundry, so we jump there
                let other_module = paths_to_modules.get(&import.path).unwrap();
                let other_func = other_module
                    .string_table
                    .get_if_exists(&import.name)
                    .unwrap();
                callgraph_descend(
                    other_func,
                    other_module,
                    program_callgraph,
                    paths_to_modules,
                );
            }
        }
    }
}

///Walks the callgraph, pruning and/or warning on any unused functions
fn consume_program_callgraph(
    mut program_callgraph: HashMap<
        Vec<String>,
        BTreeMap<StringId, (Vec<(StringId, Option<Import>)>, Location)>,
    >,
    modules: &mut Vec<TypeCheckedModule>,
    error_system: &mut ErrorSystem,
) {
    let mut paths_to_modules = HashMap::<_, &TypeCheckedModule>::new();
    let main_module = &modules[0];
    let main_func = *modules[0].checked_funcs.keys().collect::<Vec<_>>()[0]; //.name;
    for module in modules.iter() {
        paths_to_modules.insert(module.path.clone(), module);
    }

    if main_module.path[0] == "std" || main_module.path[0] == "core" {
        // the entry point is in the standard library,
        // so we shouldn't require that functions be used
        return;
    }

    callgraph_descend(
        main_func,
        main_module,
        &mut program_callgraph,
        &paths_to_modules,
    );

    // we transform to a mutable now, rather than before, since graph traversal would
    // otherwise create ownership conflicts
    let mut paths_to_modules = HashMap::<_, &mut TypeCheckedModule>::new();
    for module in modules.iter_mut() {
        paths_to_modules.insert(module.path.clone(), module);
    }

    for (path, module_callgraph) in program_callgraph {
        if path[0] == "core" || path[0] == "std" {
            continue;
        }

        for (func, data) in module_callgraph {
            let module = paths_to_modules.get_mut(&path).unwrap();
            let func_name = module.string_table.name_from_id(func);

            if !func_name.starts_with('_') {
                error_system.warnings.push(CompileError::new_warning(
                    String::from("Compile warning"),
                    format!(
                        "func {}{}{} is unreachable",
                        error_system.warn_color,
                        func_name,
                        CompileError::RESET,
                    ),
                    vec![data.1],
                ));
            }

            module.checked_funcs.remove(&func);
        }
    }
}

fn codegen_programs(
    typechecked_modules: Vec<TypeCheckedModule>,
    file_info_chart: &mut BTreeMap<u64, FileInfo>,
    error_system: &mut ErrorSystem,
    type_tree: TypeTree,
    folder: &Path,
    release_build: bool,
) -> Result<Vec<CompiledProgram>, CompileError> {
    let mut progs = vec![];
    for TypeCheckedModule {
        checked_funcs,
        string_table,
        imported_funcs,
        exported_funcs,
        named_types: _,
        constants: _,
        global_vars,
        imports: _,
        path: _,
        name,
    } in typechecked_modules
    {
        let code_out = codegen::mavm_codegen(
            checked_funcs,
            &string_table,
            &imported_funcs,
            &global_vars,
            file_info_chart,
            error_system,
            release_build,
        )
        .map_err(|e| {
            CompileError::new(
                String::from("Codegen error"),
                e.reason.to_string(),
                e.location.into_iter().collect(),
            )
        })?;
        progs.push(CompiledProgram::new(
            code_out.to_vec(),
            exported_funcs,
            imported_funcs,
            global_vars,
            Some(SourceFileMap::new(
                code_out.len(),
                folder.join(name.clone()).display().to_string(),
            )),
            HashMap::new(),
            type_tree.clone(),
        ))
    }
    Ok(progs)
}

pub fn comma_list(input: &[String]) -> String {
    let mut base = String::new();
    if input.len() > 0 {
        for object in input.iter().take(input.len() - 1) {
            base.push_str(object);
            base.push(',');
            base.push(' ');
        }
        base.push_str(&input[input.len() - 1]);
    }
    base
}

///Converts source string `source` into a series of `TopLevelDecl`s, uses identifiers from
/// `string_table` and records new ones in it as well.  The `file_id` argument is used to construct
/// file information for the location fields.
pub fn parse_from_source(
    source: String,
    file_id: u64,
    file_path: &[String],
    string_table: &mut StringTable,
    constants_path: Option<&Path>,
    used_constants: &mut HashSet<String>,
    error_system: &mut ErrorSystem,
) -> Result<Vec<TopLevelDecl>, CompileError> {
    let comment_re = regex::Regex::new(r"//.*").unwrap();
    let source = comment_re.replace_all(&source, "");
    let lines = Lines::new(source.bytes());
    let mut constants = init_constant_table(constants_path)?;
    let mut local_constants = HashMap::<String, Location>::new();
    let parsed = DeclsParser::new()
        .parse(
            string_table,
            &lines,
            file_id,
            file_path,
            &mut constants,
            &mut local_constants,
            used_constants,
            error_system,
            &source,
        )
        .map_err(|e| match e {
            ParseError::UnrecognizedToken {
                token: (offset, _tok, end),
                expected,
            } => CompileError::new(
                String::from("Compile error: unexpected token"),
                format!(
                    "{}, expected one of: {}",
                    &source[offset..end],
                    comma_list(&expected),
                ),
                vec![lines.location(BytePos::from(offset), file_id).unwrap()],
            ),
            ParseError::InvalidToken { location } => CompileError::new(
                String::from("Compile error"),
                format!("found invalid token"),
                lines
                    .location(location.into(), file_id)
                    .into_iter()
                    .collect(),
            ),
            ParseError::UnrecognizedEOF { location, expected } => CompileError::new(
                String::from("Compile error: unexpected end of file"),
                format!("expected one of: {}", comma_list(&expected)),
                lines
                    .location(location.into(), file_id)
                    .into_iter()
                    .collect(),
            ),
            ParseError::ExtraToken {
                token: (offset, _tok, end),
            } => CompileError::new(
                String::from("Compile error: extra token"),
                format!("{}", &source[offset..end],),
                vec![lines.location(BytePos::from(offset), file_id).unwrap()],
            ),
            ParseError::User { error } => CompileError::new(
                String::from("Internal error"),
                format!(
                    "This should be impossible under the new error system {}",
                    error
                ),
                vec![],
            ),
        })?;

    for (constant, loc) in local_constants {
        if !used_constants.contains(&constant) {
            error_system.warnings.push(CompileError::new_warning(
                String::from("Compile warning"),
                format!(
                    "Constant {}{}{} is never used",
                    error_system.warn_color,
                    constant,
                    CompileError::RESET,
                ),
                vec![loc],
            ));
        }
    }

    Ok(parsed)
}

///Represents any error encountered during compilation.
#[derive(Debug, Clone)]
pub struct CompileError {
    ///The error title
    pub title: String,
    ///What the error is.
    pub description: String,
    ///Where the error happened.
    pub locations: Vec<Location>,
    ///Whether the error should not stop compilation
    pub is_warning: bool,
}

impl Display for CompileError {
    fn fmt(&self, f: &mut Formatter<'_>) -> Result<(), std::fmt::Error> {
        write!(f, "{}", self.description)
    }
}

impl CompileError {
    pub fn new(title: String, description: String, locations: Vec<Location>) -> Self {
        CompileError {
            title,
            description,
            locations,
            is_warning: false,
        }
    }

    pub fn new_warning(title: String, description: String, locations: Vec<Location>) -> Self {
        CompileError {
            title,
            description,
            locations,
            is_warning: true,
        }
    }

    pub fn new_type_error(description: String, locations: Vec<Location>) -> Self {
        CompileError {
            title: String::from("Typecheck Error"),
            description,
            locations,
            is_warning: false,
        }
    }

    const RED: &'static str = "\x1b[31;1m";
    const BLUE: &'static str = "\x1b[34;1m";
    const YELLOW: &'static str = "\x1b[33;1m";
    const PINK: &'static str = "\x1b[38;5;161;1m";
    const RESET: &'static str = "\x1b[0;0m";

    pub fn pretty_fmt(
        &self,
        file_info_chart: &BTreeMap<u64, FileInfo>,
        warnings_are_errors: bool,
    ) -> String {
        let blue = CompileError::BLUE;
        let reset = CompileError::RESET;

        let err_color = match self.is_warning {
            true => match warnings_are_errors {
                true => CompileError::PINK,
                false => CompileError::YELLOW,
            },
            false => CompileError::RED,
        };

        let last_line = &self.locations.last();

        let mut pretty = format!(
            "{}{}{}: {}\n{}    --> {}{}\n",
            err_color,
            &self.title,
            reset,
            self.description,
            blue,
            match last_line {
                None => String::from("Could not determine location of error"),
                Some(location) => match file_info_chart.get(&location.file_id) {
                    None => String::from("file with id ") + &location.file_id.to_string(),
                    Some(info) => format!(
                        "{}{} line {}{}{} column {}{}",
                        info.path, reset, blue, location.line, reset, blue, location.column,
                    ),
                },
            },
            reset
        );

        pretty += &self
            .locations
            .iter()
            .map(|location| match file_info_chart.get(&location.file_id) {
                None => String::new(),
                Some(info) => format!(
                    "     {}|\n{: <4} | {}{}\n",
                    blue,
                    location.line,
                    reset,
                    match info.contents.get(location.line.to_usize()) {
                        None => "could not recover line",
                        Some(line) => line,
                    }
                ),
            })
            .collect::<String>();

        pretty += &self
            .locations
            .last()
            .into_iter()
            .map(|x| {
                format!(
                    "     {}|{}{:0space$}{}^{}\n",
                    blue,
                    reset,
                    " ",
                    err_color,
                    reset,
                    space = x.column.to_usize() + 1
                )
            })
            .collect::<String>();

        pretty
    }

    pub fn print(&self, file_info_chart: &BTreeMap<u64, FileInfo>, warnings_are_errors: bool) {
        eprintln!("{}", self.pretty_fmt(file_info_chart, warnings_are_errors));
    }
}

#[derive(Clone)]
///A collection of all compiler warnings encountered and the mechanism to handle them.
pub struct ErrorSystem {
    ///All compilation errors
    pub errors: Vec<CompileError>,
    ///All compilation warnings
    pub warnings: Vec<CompileError>,
    ///Whether these should halt compilation
    pub warnings_are_errors: bool,
    ///The color to use when highlighting parts of the body text
    pub warn_color: &'static str,
    ///File information that helps the error system pretty-print errors and warnings
    pub file_info_chart: BTreeMap<u64, FileInfo>,
}

impl ErrorSystem {
    pub fn print(&self) {
        for warning in &self.warnings {
            warning.print(&self.file_info_chart, self.warnings_are_errors);
        }
        for error in &self.errors {
            error.print(&self.file_info_chart, self.warnings_are_errors);
        }
    }
}

///Lists the offset of each source file contained by a CompiledProgram in offsets, and the
/// instruction directly following the last in the CompiledProgram.
#[derive(Clone, Serialize, Deserialize)]
pub struct SourceFileMap {
    offsets: Vec<(usize, String)>,
    end: usize,
}

impl SourceFileMap {
    pub fn new(size: usize, first_filepath: String) -> Self {
        SourceFileMap {
            offsets: vec![(0, first_filepath)],
            end: size,
        }
    }

    pub fn new_empty() -> Self {
        SourceFileMap {
            offsets: Vec::new(),
            end: 0,
        }
    }

    ///Adds a new source file to self with offset at current end
    pub fn push(&mut self, size: usize, filepath: String) {
        self.offsets.push((self.end, filepath));
        self.end += size;
    }

    ///Panics if offset is past the end of the SourceFileMap
    pub fn get(&self, offset: usize) -> String {
        for i in 0..(self.offsets.len() - 1) {
            if offset < self.offsets[i + 1].0 {
                return self.offsets[i].1.clone();
            }
        }
        if offset < self.end {
            return self.offsets[self.offsets.len() - 1].1.clone();
        }
        panic!("SourceFileMap: bounds check error");
    }
}

///Lists the offset of each source file contained by a CompiledProgram in offsets, and the
/// instruction directly following the last in the CompiledProgram.
#[derive(Clone, Serialize, Deserialize)]
#[serde(transparent)]
pub struct FileInfo {
    pub name: String,
    #[serde(skip)]
    pub path: String,
    #[serde(skip)]
    pub contents: Vec<String>,
}

impl Debug for FileInfo {
    fn fmt(&self, f: &mut Formatter<'_>) -> Result<(), std::fmt::Error> {
        write!(
            f,
            "FileInfo {{path: {:?}, name: {:?}, contents:...}}",
            self.path, self.name
        )
    }
}

impl Display for FileInfo {
    fn fmt(&self, f: &mut Formatter<'_>) -> Result<(), std::fmt::Error> {
        write!(f, "{}", self.name)
    }
}<|MERGE_RESOLUTION|>--- conflicted
+++ resolved
@@ -204,9 +204,6 @@
                 self.must_use_global_consts,
                 &mut error_system,
                 self.release_build,
-<<<<<<< HEAD
-            )
-=======
                 !self.no_builtins,
             ) {
                 Ok(idk) => idk,
@@ -221,13 +218,7 @@
                 file_info_chart.extend(prog.file_info_chart.clone());
                 compiled_progs.push(prog)
             });
->>>>>>> f1a77eb9
-        }
-        .map_err(|err| {
-            error_system.errors.push(err);
-            error_system.file_info_chart = file_info_chart.clone();
-            error_system.clone()
-        })?;
+        }
         let linked_prog = match link(&compiled_progs, self.test_mode, &mut error_system) {
             Ok(idk) => idk,
             Err(err) => {
@@ -614,28 +605,8 @@
     }
 }
 
-<<<<<<< HEAD
 fn normalize_libraries(path: &Path) -> Option<&str> {
     path.parent()
-=======
-///Returns either a CompiledProgram generated from source code at path, otherwise returns a
-/// CompileError.
-///
-/// The file_id specified will be used as the file_id in locations originating from this source
-/// file, and if debug is set to true, then compiler internal debug information will be printed.
-pub fn compile_from_file(
-    path: &Path,
-    file_info_chart: &mut BTreeMap<u64, FileInfo>,
-    inline: &Option<InliningHeuristic>,
-    constants_path: Option<&Path>,
-    must_use_global_consts: bool,
-    error_system: &mut ErrorSystem,
-    release_build: bool,
-    builtins: bool,
-) -> Result<Vec<CompiledProgram>, CompileError> {
-    let library = path
-        .parent()
->>>>>>> f1a77eb9
         .map(|par| {
             par.file_name()
                 .map(|lib| {
@@ -655,26 +626,10 @@
 
 pub fn preprocess_path(path: &Path) -> Result<(&Path, String), CompileError> {
     if path.is_dir() {
-<<<<<<< HEAD
         Ok((path, "main".to_string()))
-=======
-        compile_from_folder(
-            path,
-            library,
-            "main",
-            file_info_chart,
-            inline,
-            constants_path,
-            must_use_global_consts,
-            error_system,
-            release_build,
-            builtins,
-        )
->>>>>>> f1a77eb9
     } else if let (Some(parent), Some(file_name)) = (path.parent(), path.file_stem()) {
         Ok((
             parent,
-<<<<<<< HEAD
             file_name
                 .to_str()
                 .ok_or_else(|| {
@@ -686,24 +641,6 @@
                 })?
                 .to_string(),
         ))
-=======
-            library,
-            file_name.to_str().ok_or_else(|| {
-                CompileError::new(
-                    String::from("Compile error"),
-                    format!("File name {:?} must be UTF-8", file_name),
-                    vec![],
-                )
-            })?,
-            file_info_chart,
-            inline,
-            constants_path,
-            must_use_global_consts,
-            error_system,
-            release_build,
-            builtins,
-        )
->>>>>>> f1a77eb9
     } else {
         Err(CompileError::new(
             String::from("Compile error"),
@@ -737,13 +674,7 @@
     file_info_chart: &mut BTreeMap<u64, FileInfo>,
     constants_path: Option<&Path>,
     error_system: &mut ErrorSystem,
-<<<<<<< HEAD
 ) -> Result<(Vec<TypeCheckedModule>, TypeTree), CompileError> {
-=======
-    release_build: bool,
-    builtins: bool,
-) -> Result<Vec<CompiledProgram>, CompileError> {
->>>>>>> f1a77eb9
     let (mut programs, import_map) = create_program_tree(
         folder,
         library,
@@ -793,6 +724,7 @@
     must_use_global_consts: bool,
     error_system: &mut ErrorSystem,
     release_build: bool,
+    builtins: bool,
 ) -> Result<Vec<CompiledProgram>, CompileError> {
     let (mut typechecked_modules, type_tree) = compile_to_typecheck(
         folder,
