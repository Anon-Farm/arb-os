--- conflicted
+++ resolved
@@ -659,20 +659,9 @@
                 format!("extra token: {}", &source[offset..end],),
                 Some(lines.location(BytePos::from(offset), file_id).unwrap()),
             ),
-<<<<<<< HEAD
             ParseError::User { error } => {
                 CompileError::new(format!("custom parsing error: {}", error), None)
             }
-=======
-            lalrpop_util::ParseError::UnrecognizedEOF { location, expected } => CompileError::new(
-                format!(
-                    "unexpected end of file: expected one of: {}",
-                    format!("{:?}",&expected)
-                ),
-                lines.location(location.into(), file_id),
-            ),
-            _ => CompileError::new(format!("{:?}", e), None),
->>>>>>> 6d906e8d
         })
 }
 
