--- conflicted
+++ resolved
@@ -560,27 +560,8 @@
     }
 }
 
-<<<<<<< HEAD
 fn normalize_libraries(path: &Path) -> Option<&str> {
     path.parent()
-=======
-///Returns either a CompiledProgram generated from source code at path, otherwise returns a
-/// CompileError.
-///
-/// The file_id specified will be used as the file_id in locations originating from this source
-/// file, and if debug is set to true, then compiler internal debug information will be printed.
-pub fn compile_from_file(
-    path: &Path,
-    file_info_chart: &mut BTreeMap<u64, FileInfo>,
-    inline: &Option<InliningHeuristic>,
-    constants_path: Option<&Path>,
-    must_use_global_consts: bool,
-    error_system: &mut ErrorSystem,
-    release_build: bool,
-) -> Result<Vec<CompiledProgram>, CompileError> {
-    let library = path
-        .parent()
->>>>>>> 313f4b5c
         .map(|par| {
             par.file_name()
                 .map(|lib| {
@@ -608,6 +589,8 @@
     file_info_chart: &mut BTreeMap<u64, FileInfo>,
     inline: &Option<InliningHeuristic>,
     constants_path: Option<&Path>,
+    must_use_global_consts: bool,
+    error_system: &mut ErrorSystem,
     release_build: bool,
 ) -> Result<Vec<CompiledProgram>, CompileError> {
     let library = normalize_libraries(path);
@@ -655,11 +638,6 @@
     }
 }
 
-<<<<<<< HEAD
-///Compiles up to the end of typechecking, produces the list of TypeCheckedModules in this program
-/// as well as the type tree
-fn compile_to_typecheck(
-=======
 ///Prints the AST nodes with indentation representing their depth, currently not used.
 fn _print_node(node: &mut TypeCheckedNode, state: &String, mut_state: &mut usize) -> bool {
     for _ in 0..*mut_state {
@@ -679,18 +657,14 @@
 ///they represent, useful for formatting errors, and `inline` determines whether inlining is used
 ///when compiling this folder.
 pub fn compile_from_folder(
->>>>>>> 313f4b5c
+///Compiles up to the end of typechecking, produces the list of TypeCheckedModules in this program
+/// as well as the type tree
+fn compile_to_typecheck(
     folder: &Path,
     library: Option<&str>,
     main: &str,
     file_info_chart: &mut BTreeMap<u64, FileInfo>,
     constants_path: Option<&Path>,
-<<<<<<< HEAD
-) -> Result<(Vec<TypeCheckedModule>, TypeTree), CompileError> {
-    let (mut programs, import_map) =
-        create_program_tree(folder, library, main, file_info_chart, constants_path)?;
-    resolve_imports(&mut programs, &import_map)?;
-=======
     must_use_global_consts: bool,
     error_system: &mut ErrorSystem,
     release_build: bool,
@@ -706,7 +680,10 @@
 
     resolve_imports(&mut programs, &import_map, error_system)?;
 
->>>>>>> 313f4b5c
+) -> Result<(Vec<TypeCheckedModule>, TypeTree), CompileError> {
+    let (mut programs, import_map) =
+        create_program_tree(folder, library, main, file_info_chart, constants_path)?;
+    resolve_imports(&mut programs, &import_map)?;
     //Conversion of programs from `HashMap` to `Vec` for typechecking
     let type_tree = create_type_tree(&programs);
     let mut modules = vec![programs
@@ -721,7 +698,6 @@
         out.sort_by(|module1, module2| module2.name.cmp(&module1.name));
         out
     });
-<<<<<<< HEAD
     Ok((
         typecheck_programs(&type_tree, modules, file_info_chart)?,
         type_tree,
@@ -750,13 +726,12 @@
 
     for module in &mut typechecked_modules {
         println!("{}", module.show_ast());
-=======
+    }
     let mut typechecked_modules =
         typecheck_programs(&type_tree, modules, file_info_chart, error_system)?;
 
     if must_use_global_consts {
         check_global_constants(&typechecked_modules, constants_path, error_system);
->>>>>>> 313f4b5c
     }
 
     // Control flow analysis stage
