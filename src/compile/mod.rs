/*
 * Copyright 2020, Offchain Labs, Inc. All rights reserved
 */

//! Contains utilities for compiling mini source code.

use crate::console::Color;
use crate::link::xformcode;
use crate::link::{link, postlink_compile, Import, LinkedProgram};
use crate::mavm::{Instruction, Label, LabelId};
use crate::optimize::{BasicGraph, Computer};
use crate::pos::{BytePos, Location};
use crate::stringtable::{StringId, StringTable};
use ast::Func;
use clap::Clap;
use lalrpop_util::lalrpop_mod;
use lalrpop_util::ParseError;
use mini::DeclsParser;
use miniconstants::init_constant_table;
use rayon::prelude::*;
use serde::{Deserialize, Serialize};
use std::collections::hash_map::DefaultHasher;
use std::collections::{BTreeMap, HashMap, HashSet};
use std::fmt::{Debug, Display, Formatter};
use std::fs::File;
use std::hash::{Hash, Hasher};
use std::io::{self, Read};
use std::path::Path;
use typecheck::TypeCheckedFunc;

pub use ast::{DebugInfo, FuncProperties, GlobalVar, StructField, TopLevelDecl, Type, TypeTree};
pub use codegen::{FrameSize, SlotNum};
pub use source::Lines;
pub use typecheck::{AbstractSyntaxTree, TypeCheckedNode};

mod ast;
mod codegen;
pub mod miniconstants;
mod source;
pub mod translate;
mod typecheck;
lalrpop_mod!(mini);

/// Command line options for compile subcommand.
#[derive(Clap, Debug, Default)]
pub struct CompileStruct {
    pub input: Vec<String>,
    #[clap(short, long)]
    pub debug_mode: bool,
    #[clap(short, long)]
    pub test_mode: bool,
    #[clap(short, long)]
    pub warnings_are_errors: bool,
    #[clap(short, long)]
    pub output: Option<String>,
<<<<<<< HEAD
    #[clap(short = 'O', long, default_value = "4")]
=======
    #[clap(short = 'O', long, default_value = "0")]
>>>>>>> e724836c
    pub optimization_level: usize,
    #[clap(short, long)]
    pub format: Option<String>,
    #[clap(short, long)]
    pub consts_file: Option<String>,
    #[clap(short, long)]
    pub must_use_global_consts: bool,
    #[clap(short, long)]
    pub release_build: bool,
    #[clap(short, long)]
    pub no_builtins: bool,
}

/// Represents the contents of a source file after parsing.
#[derive(Clone, Debug, PartialEq, Eq)]
struct Module {
    /// List of functions defined locally within the source file
    funcs: Vec<Func>,
    /// Map from `StringId`s in this file to the `Type`s they represent.
    named_types: HashMap<StringId, Type>,
    /// List of constants used in this file.
    constants: HashSet<String>,
    /// List of global variables defined within this file.
    global_vars: Vec<GlobalVar>,
    /// List of imported constructs within this file.
    imports: Vec<Import>,
    /// Map from `StringId`s to the names they derived from.
    string_table: StringTable,
    /// Map from `StringId`s to the types of the functions they represent.
    func_table: HashMap<StringId, Type>,
    /// The path to the module
    path: Vec<String>,
    /// The name of the module, this may be removed later.
    name: String,
}

/// Represents the contents of a source file after type checking is done.
#[derive(Clone, Debug)]
struct TypeCheckedModule {
    /// Collection of functions defined locally within the source file that have been validated by
    /// typechecking
    checked_funcs: BTreeMap<StringId, TypeCheckedFunc>,
    /// Map from `StringId`s to the names they derived from.
    string_table: StringTable,
    /// Map from `StringId`s in this file to the `Type`s they represent.
    named_types: HashMap<StringId, Type>,
    /// List of constants used in this file.
    constants: HashSet<String>,
    /// List of global variables defined in this module.
    global_vars: Vec<GlobalVar>,
    /// The list of imports declared via `use` statements.
    imports: Vec<Import>,
    /// The path to the module
    path: Vec<String>,
}

impl CompileStruct {
    pub fn invoke(&self) -> Result<(LinkedProgram, ErrorSystem), ErrorSystem> {
        // Initialize rayon to use a large stack size. We do this here rather than
        // main() so that tests are affected.
        drop(
            rayon::ThreadPoolBuilder::new()
                .stack_size(4 * 8192 * 1024)
                .build_global(),
        );

        let mut error_system = ErrorSystem {
            errors: vec![],
            warnings: vec![],
            warnings_are_errors: self.warnings_are_errors,
            warn_color: match self.warnings_are_errors {
                true => Color::PINK,
                false => Color::YELLOW,
            },
            file_info_chart: BTreeMap::new(),
        };

        let mut unlinked_progs = vec![];
        let mut file_info_chart = BTreeMap::new();
        let mut globals = vec![];

        for filename in &self.input {
            let path = Path::new(filename);
            let constants_path = match &self.consts_file {
                Some(path) => Some(Path::new(path)),
                None => None,
            };
            let (progs, all_globals) = match compile_from_file(
                path,
                &mut file_info_chart,
                constants_path,
                self.must_use_global_consts,
                &mut error_system,
                self.optimization_level,
                self.release_build,
                !self.no_builtins,
            ) {
                Ok(idk) => idk,
                Err(err) => {
                    error_system.errors.push(err);
                    error_system.file_info_chart = file_info_chart;
                    return Err(error_system);
                }
            };

            globals = all_globals;

            unlinked_progs.extend(progs);
        }

        // If this condition is true it means that __fixedLocationGlobal will not be at
        // index [0], but rather [0][0] or [0][0][0] etc
        if globals.len() >= 58 {
            panic!("Too many globals defined in program, location of first global is not correct")
        }

        let linked_prog = link(unlinked_progs, globals, &mut error_system, self.test_mode);

        let postlinked_prog =
            match postlink_compile(linked_prog, file_info_chart.clone(), self.test_mode) {
                Ok(idk) => idk,
                Err(err) => {
                    error_system.errors.push(err);
                    error_system.file_info_chart = file_info_chart;
                    return Err(error_system);
                }
            };

        error_system.file_info_chart = file_info_chart;

        if error_system.warnings.len() > 0 && error_system.warnings_are_errors {
            error_system.errors.push(CompileError::new(
                "Compile Error",
                "Found warning with -w on",
                vec![],
            ));
            Err(error_system)
        } else {
            Ok((postlinked_prog, error_system))
        }
    }
}

impl Module {
    fn new(
        funcs: Vec<Func>,
        named_types: HashMap<usize, Type>,
        constants: HashSet<String>,
        global_vars: Vec<GlobalVar>,
        imports: Vec<Import>,
        string_table: StringTable,
        func_table: HashMap<usize, Type>,
        path: Vec<String>,
        name: String,
    ) -> Self {
        Self {
            funcs,
            named_types,
            constants,
            global_vars,
            imports,
            string_table,
            func_table,
            path,
            name,
        }
    }
}

impl TypeCheckedModule {
    fn new(
        checked_funcs: BTreeMap<StringId, TypeCheckedFunc>,
        string_table: StringTable,
        named_types: HashMap<usize, Type>,
        constants: HashSet<String>,
        global_vars: Vec<GlobalVar>,
        imports: Vec<Import>,
        path: Vec<String>,
    ) -> Self {
        Self {
            checked_funcs,
            string_table,
            constants,
            named_types,
            global_vars,
            imports,
            path,
        }
    }

    /// Propagates inherited attributes down top-level decls.
    fn propagate_attributes(&mut self) {
        for (_id, func) in &mut self.checked_funcs {
            let attributes = func.debug_info.attributes.clone();
            TypeCheckedNode::propagate_attributes(func.child_nodes(), &attributes);
        }
    }

    /// Reasons about control flow and construct usage within the typechecked AST
    fn flowcheck(&mut self, error_system: &mut ErrorSystem) {
        let mut flow_warnings = vec![];

        let mut imports: BTreeMap<StringId, Import> = BTreeMap::new();

        for import in self.imports.iter() {
            let id = self.string_table.get_if_exists(&import.name).unwrap();

            if let Some(prior) = imports.get(&id) {
                flow_warnings.push(CompileError::new_warning(
                    "Compile Warning",
                    format!(
                        "use statement {} is a duplicate",
                        Color::color(error_system.warn_color, &import.name)
                    ),
                    prior
                        .location
                        .into_iter()
                        .chain(import.location.into_iter())
                        .collect(),
                ));
            }

            if import.path[0] != "core" {
                imports.insert(id, import.clone());
            }
        }

        for global in &self.global_vars {
            for nominal in &global.tipe.find_nominals() {
                imports.remove(nominal);
            }
        }

        for (_id, tipe) in &self.named_types {
            for nominal in &tipe.find_nominals() {
                imports.remove(nominal);
            }
        }

        for (_id, func) in &mut self.checked_funcs {
            flow_warnings.extend(func.flowcheck(
                &mut imports, // will remove from imports everything used
                &mut self.string_table,
                error_system,
            ));
        }

        for (_id, import) in imports {
            flow_warnings.push(CompileError::new_warning(
                "Compile Warning",
                format!(
                    "use statement {} is unnecessary",
                    Color::color(error_system.warn_color, import.name)
                ),
                import.location.into_iter().collect(),
            ));
        }

        flow_warnings.sort_by(|a, b| {
            a.locations
                .last()
                .unwrap()
                .line
                .to_usize()
                .cmp(&b.locations.last().unwrap().line.to_usize())
        });

        error_system.warnings.extend(flow_warnings);
    }
}

/// Maps the `StringId` of a capture to a slot in a func's frame
pub type ClosureAssignments = HashMap<StringId, SlotNum>;

pub struct CompiledFunc {
    /// Name of the func from which it was derived
    pub name: String,
    /// Path of the program
    pub path: Vec<String>,
    /// Instructions that effect the behavior of this func's mini source code
    pub code: Vec<Instruction>,
    /// The slot assignments for any captures this func (closure) may use
    pub captures: ClosureAssignments,
    /// The size of the function's frame
    pub frame_size: FrameSize,
    /// The funcs this func depends on (includes both calls & pointers)
    pub dependencies: HashSet<LabelId>,
    /// All globals accessible to this func
    pub globals: Vec<GlobalVar>,
    /// Tree of the types
    pub type_tree: TypeTree,
    /// This func's globally-unique identifier
    pub unique_id: LabelId,
    /// This func's debug info
    pub debug_info: DebugInfo,
}

impl CompiledFunc {
    pub fn new(
        name: String,
        path: Vec<String>,
        code: Vec<Instruction>,
        captures: ClosureAssignments,
        frame_size: FrameSize,
        dependencies: HashSet<LabelId>,
        globals: Vec<GlobalVar>,
        type_tree: TypeTree,
        debug_info: DebugInfo,
    ) -> Self {
        let unique_id = Import::unique_id(&path, &name);
        CompiledFunc {
            name,
            path,
            code,
            captures,
            frame_size,
            dependencies,
            globals,
            type_tree,
            unique_id,
            debug_info,
        }
    }
}

/// Represents a mini program or module that has been compiled and possibly linked, but has not had
/// post-link compilation steps applied. Is directly serialized to and from .mao files.
#[derive(Clone, Serialize, Deserialize)]
pub struct CompiledProgram {
    /// Name of the program, usually the func from which it was derived
    pub name: String,
    /// Path of the program
    pub path: Vec<String>,
    /// Instructions to be run to execute the program/module
    pub code: Vec<Instruction>,
    /// All globals used in this program
    pub globals: Vec<GlobalVar>,
    /// Tree of the types
    pub type_tree: TypeTree,
    /// A global id unique to the source (usually a func) from which this program was compiled
    pub unique_id: LabelId,
    /// This program's debug info
    pub debug_info: DebugInfo,
}

impl CompiledProgram {
    pub fn new(
        name: String,
        path: Vec<String>,
        code: Vec<Instruction>,
        globals: Vec<GlobalVar>,
        type_tree: TypeTree,
        debug_info: DebugInfo,
    ) -> Self {
        let unique_id = Import::unique_id(&path, &name);
        CompiledProgram {
            name,
            path,
            code,
            globals,
            type_tree,
            unique_id,
            debug_info,
        }
    }

    /// Writes self to output in format "format".  Supported values are: "pretty", "json", or
    /// "bincode" if None is specified, json is used, and if an invalid format is specified this
    /// value appended by "invalid format: " will be written instead
    pub fn _to_output(&self, output: &mut dyn io::Write, format: Option<&str>) {
        match format {
            Some("pretty") => {
                for (idx, insn) in self.code.iter().enumerate() {
                    writeln!(output, "{:04}:  {}", idx, insn).unwrap();
                }
            }
            None | Some("json") => match serde_json::to_string(self) {
                Ok(prog_str) => {
                    writeln!(output, "{}", prog_str).unwrap();
                }
                Err(e) => {
                    writeln!(output, "json serialization error: {:?}", e).unwrap();
                }
            },
            Some("bincode") => match bincode::serialize(self) {
                Ok(encoded) => {
                    if let Err(e) = output.write_all(&encoded) {
                        writeln!(output, "bincode write error: {:?}", e).unwrap();
                    }
                }
                Err(e) => {
                    writeln!(output, "bincode serialization error: {:?}", e).unwrap();
                }
            },
            Some(weird_value) => {
                writeln!(output, "invalid format: {}", weird_value).unwrap();
            }
        }
    }
}

/// Returns either a CompiledProgram generated from source code at path, otherwise returns a
/// CompileError.
///
/// The file_id specified will be used as the file_id in locations originating from this source
/// file, and if debug is set to true, then compiler internal debug information will be printed.
pub fn compile_from_file(
    path: &Path,
    file_info_chart: &mut BTreeMap<u64, FileInfo>,
    constants_path: Option<&Path>,
    must_use_global_consts: bool,
    error_system: &mut ErrorSystem,
    optimization_level: usize,
    release_build: bool,
    builtins: bool,
) -> Result<(Vec<CompiledFunc>, Vec<GlobalVar>), CompileError> {
    let library = path
        .parent()
        .map(|par| {
            par.file_name()
                .map(|lib| {
                    let res = lib.to_str();
                    if res == Some("builtin") {
                        Some("core")
                    } else if res == Some("stdlib") {
                        Some("std")
                    } else if res == Some("stdlib2") {
                        Some("std2")
                    } else {
                        None
                    }
                })
                .unwrap_or(None)
        })
        .unwrap_or(None);
    if path.is_dir() {
        compile_from_folder(
            path,
            library,
            "main",
            file_info_chart,
            constants_path,
            must_use_global_consts,
            error_system,
            optimization_level,
            release_build,
            builtins,
        )
    } else if let (Some(parent), Some(file_name)) = (path.parent(), path.file_stem()) {
        compile_from_folder(
            parent,
            library,
            file_name.to_str().ok_or_else(|| {
                CompileError::new(
                    "Compile error",
                    format!("File name {:?} must be UTF-8", file_name),
                    vec![],
                )
            })?,
            file_info_chart,
            constants_path,
            must_use_global_consts,
            error_system,
            optimization_level,
            release_build,
            builtins,
        )
    } else {
        Err(CompileError::new(
            "Compile error",
            format!(
                "Could not parse {} as valid path",
                Color::red(path.display())
            ),
            vec![],
        ))
    }
}

/// Prints the AST nodes with indentation representing their depth, currently not used.
fn _print_node(node: &mut TypeCheckedNode, state: &String, mut_state: &mut usize) -> bool {
    for _ in 0..*mut_state {
        print!("{}", state);
    }
    println!("{:?}", node);
    *mut_state += 1;
    true
}

/// Compiles a `Vec<CompiledProgram>` from a folder along with it's `Vec<GlobalVar>`
/// or generates a `CompileError` if a problem is encountered during compilation.
///
/// The `folder` argument gives the path to the folder, `library` optionally contains a library
/// prefix attached to the front of all paths, `main` contains the name of the main file in the
/// folder, `file_info_chart` contains a map from the `u64` hashes of file names to the `FileInfo`
/// they represent, useful for formatting errors
pub fn compile_from_folder(
    folder: &Path,
    library: Option<&str>,
    main: &str,
    file_info_chart: &mut BTreeMap<u64, FileInfo>,
    constants_path: Option<&Path>,
    must_use_global_consts: bool,
    error_system: &mut ErrorSystem,
    optimization_level: usize,
    release_build: bool,
    builtins: bool,
) -> Result<(Vec<CompiledFunc>, Vec<GlobalVar>), CompileError> {
    let constants_default = folder.join("constants.json");
    let constants_path = match constants_path {
        Some(path) => Some(path),
        None => match constants_default.exists() {
            true => Some(constants_default.as_path()),
            false => None,
        },
    };

    let (mut programs, mut import_map) = create_program_tree(
        folder,
        library,
        main,
        file_info_chart,
        constants_path,
        error_system,
        builtins,
    )?;

    resolve_imports(&mut programs, &mut import_map, error_system)?;

    // Conversion of programs from `HashMap` to `Vec` for typechecking
    let type_tree = create_type_tree(&programs);
    let mut modules = vec![programs
        .remove(&if let Some(lib) = library {
            vec![lib.to_string(), main.to_string()]
        } else {
            vec![main.to_string()]
        })
        .expect("no main")];
    modules.append(&mut {
        let mut out: Vec<_> = programs.values().cloned().collect();
        out.sort_by(|module1, module2| module2.name.cmp(&module1.name));
        out
    });
    let mut typechecked_modules =
        typecheck_programs(&type_tree, modules, file_info_chart, error_system)?;

    if must_use_global_consts {
        check_global_constants(&typechecked_modules, constants_path, error_system);
    }

    // Control flow analysis stage
    for module in &mut typechecked_modules {
        module.flowcheck(error_system);
    }

    for module in &mut typechecked_modules {
        module.propagate_attributes();
    }

    let (progs, globals) = codegen_modules(
        typechecked_modules,
        type_tree,
        optimization_level,
        release_build,
    )?;
    Ok((progs, globals))
}

/// Converts the `Vec<String>` used to identify a path into a single formatted string
fn path_display(path: &Vec<String>) -> String {
    let mut s = "".to_string();
    if let Some(first) = path.get(0) {
        s.push_str(first);
    }
    for item in path.iter().skip(1) {
        s.push_str("::");
        s.push_str(item);
    }
    s
}

/// Parsing stage of the compiler, creates a `HashMap` containing a list of modules and imports
/// generated by interpreting the contents of `folder` as source code. Returns a `CompileError` if
/// the contents of `folder` fail to parse.
fn create_program_tree(
    folder: &Path,
    library: Option<&str>,
    main: &str,
    file_info_chart: &mut BTreeMap<u64, FileInfo>,
    constants_path: Option<&Path>,
    error_system: &mut ErrorSystem,
    builtins: bool,
) -> Result<
    (
        HashMap<Vec<String>, Module>,
        HashMap<Vec<String>, Vec<Import>>,
    ),
    CompileError,
> {
    let mut paths = if let Some(lib) = library {
        vec![vec![lib.to_owned(), main.to_owned()]]
    } else {
        vec![vec![main.to_owned()]]
    };

    let mut programs = HashMap::new();
    let mut import_map = HashMap::new();
    let mut seen_paths = HashSet::new();
    while let Some(path) = paths.pop() {
        if seen_paths.contains(&path) {
            continue;
        } else {
            seen_paths.insert(path.clone());
        }
        let name = if path.len() == 1 {
            path[0].clone()
        } else if path[0] == "std" {
            format!("../stdlib/{}", path[1])
        } else if path[0] == "std2" {
            format!("../stdlib2/{}", path[1])
        } else if path[0] == "core" {
            format!("../builtin/{}", path[1])
        } else {
            path[0].clone()
        } + ".mini";
        let mut file = File::open(folder.join(name.clone())).map_err(|why| {
            CompileError::new(
                "Compile error",
                format!("Can not open {}/{}: {:?}", folder.display(), name, why),
                vec![],
            )
        })?;

        let mut source = String::new();
        file.read_to_string(&mut source).map_err(|why| {
            CompileError::new(
                "Compile error",
                format!("Can not read {}/{}: {:?}", folder.display(), name, why),
                vec![],
            )
        })?;
        let mut file_hasher = DefaultHasher::new();
        path.hash(&mut file_hasher);
        let file_id = file_hasher.finish();

        file_info_chart.insert(
            file_id,
            FileInfo {
                name: path_display(&path),
                path: folder.join(name.clone()).display().to_string(),
                contents: source.split("\n").map(|x| x.to_string()).collect(),
            },
        );

        let mut string_table = StringTable::new();
        let mut used_constants = HashSet::new();
        let (imports, funcs, named_types, global_vars, func_table) =
            typecheck::sort_top_level_decls(
                parse_from_source(
                    source,
                    file_id,
                    &path,
                    &mut string_table,
                    constants_path,
                    &mut used_constants,
                    error_system,
                )?,
                path.clone(),
                &mut string_table,
                builtins,
            );
        paths.append(&mut imports.iter().map(|imp| imp.path.clone()).collect());
        import_map.insert(path.clone(), imports.clone());
        programs.insert(
            path.clone(),
            Module::new(
                funcs,
                named_types,
                used_constants,
                global_vars,
                imports,
                string_table,
                func_table,
                path,
                name,
            ),
        );
    }
    Ok((programs, import_map))
}

fn resolve_imports(
    modules: &mut HashMap<Vec<String>, Module>,
    import_map: &mut HashMap<Vec<String>, Vec<Import>>,
    error_system: &mut ErrorSystem,
) -> Result<(), CompileError> {
    for (name, imports) in import_map {
        for import in imports {
            let import_path = import.path.clone();
            let (named_type, imp_func) = if let Some(module) = modules.get_mut(&import_path) {
                // Looks up info from target module
                let string_id = module
                    .string_table
                    .get_if_exists(&import.name.clone())
                    .ok_or(CompileError::new(
                        "Import Error",
                        format!(
                            "Symbol {} does not exist in {}",
                            Color::red(&import.name),
                            Color::red(&import.path.join("/"))
                        ),
                        import.location.into_iter().collect(),
                    ))?;
                let named_type = module.named_types.get(&string_id).cloned();
                let imp_func = module.func_table.get(&string_id).cloned();
                (named_type, imp_func)
            } else {
                return Err(CompileError::new(
                    "Internal error",
                    format!(
                        "Can not find target file for import \"{}::{}\"",
                        import.path.get(0).cloned().unwrap_or_else(String::new),
                        import.name
                    ),
                    import.location.into_iter().collect(),
                ));
            };

            // Modifies origin module to include import
            let origin_module = modules.get_mut(name).ok_or_else(|| {
                CompileError::new(
                    "Internal error",
                    format!(
                        "Can not find originating file for import {}::{}",
                        Color::red(import.path.get(0).map(String::as_str).unwrap_or_default()),
                        Color::red(&import.name)
                    ),
                    import.location.into_iter().collect(),
                )
            })?;

            let string_id = match origin_module.string_table.get_if_exists(&import.name) {
                Some(string_id) => string_id,
                None => {
                    return Err(CompileError::new(
                        "Internal error",
                        format!("Import {} has no string id", import.name),
                        import.loc(),
                    ))
                }
            };

            if let Some(named_type) = named_type {
                origin_module
                    .named_types
                    .insert(string_id, named_type.clone());
            } else if let Some(imp_func) = imp_func {
                let public = match imp_func {
                    Type::Func(prop, _, _) => prop.public,
                    x => panic!(
                        "Func {} somehow has non-func type {}",
                        import.name,
                        x.display()
                    ),
                };

                match public {
                    true => {
                        origin_module.func_table.insert(string_id, imp_func.clone());
                    }
                    false => {
                        return Err(CompileError::new(
                            format!("Import error"),
                            format!("Func {} is private", Color::red(&import.name)),
                            import.loc(),
                        ))
                    }
                }
            } else {
                error_system.warnings.push(CompileError::new_warning(
                    "Compile Warning",
                    format!(
                        "import \"{}::{}\" does not correspond to a type or function",
                        import.path.get(0).cloned().unwrap_or_else(String::new),
                        import.name
                    ),
                    import.location.into_iter().collect(),
                ));
            }
        }
    }
    Ok(())
}

/// Constructor for `TypeTree`
fn create_type_tree(program_tree: &HashMap<Vec<String>, Module>) -> TypeTree {
    program_tree
        .iter()
        .map(|(path, program)| {
            program
                .named_types
                .iter()
                .map(|(id, tipe)| {
                    (
                        (path.clone(), *id),
                        (
                            tipe.clone(),
                            program_tree
                                .get(path)
                                .map(|module| module.string_table.name_from_id(*id).clone())
                                .unwrap(),
                        ),
                    )
                })
                .collect::<Vec<_>>()
        })
        .flatten()
        .collect()
}

fn typecheck_programs(
    type_tree: &TypeTree,
    modules: Vec<Module>,
    _file_info_chart: &mut BTreeMap<u64, FileInfo>,
    error_system: &mut ErrorSystem,
) -> Result<Vec<TypeCheckedModule>, CompileError> {
    let (typechecked_modules, module_issues) = modules
        .into_par_iter()
        .map(
            |Module {
                 funcs,
                 named_types,
                 constants,
                 global_vars,
                 imports,
                 string_table,
                 func_table,
                 path,
                 name: _,
             }| {
                let mut typecheck_issues = vec![];
                let (mut checked_funcs, global_vars, string_table) =
                    typecheck::typecheck_top_level_decls(
                        funcs,
                        &named_types,
                        global_vars,
                        &imports,
                        string_table,
                        func_table,
                        type_tree,
                        &path,
                    )?;

                for (id, func) in &mut checked_funcs {
                    let detected_view = func.is_view(type_tree);
                    let detected_write = func.is_write(type_tree);
                    let detected_throw = func.is_throw(type_tree);

                    let name = string_table.name_from_id(*id);

                    if detected_view && !func.properties.view {
                        typecheck_issues.push(CompileError::new_type_error(
                            format!(
                                "Func {} is {} but was not declared so",
                                Color::red(name),
                                Color::red("view")
                            ),
                            func.debug_info.locs(),
                        ));
                    }

                    if detected_write && !func.properties.write {
                        typecheck_issues.push(CompileError::new_type_error(
                            format!(
                                "Func {} is {} but was not declared so",
                                Color::red(name),
                                Color::red("write")
                            ),
                            func.debug_info.locs(),
                        ));
                    }

                    if detected_throw && !func.properties.throw && !func.properties.safe {
                        typecheck_issues.push(CompileError::new_type_error(
                            format!(
                                "Func {} is {} but was not declared so",
                                Color::red(name),
                                Color::red("throw")
                            ),
                            func.debug_info.locs(),
                        ));
                    }

                    if !detected_view && func.properties.view {
                        typecheck_issues.push(CompileError::new_warning(
                            "Typecheck warning",
                            format!(
                                "Func {} is marked {} but isn't",
                                Color::color(error_system.warn_color, name),
                                Color::color(error_system.warn_color, "view")
                            ),
                            func.debug_info.locs(),
                        ));
                    }

                    if !detected_write && func.properties.write {
                        typecheck_issues.push(CompileError::new_warning(
                            "Typecheck warning",
                            format!(
                                "Func {} is marked {} but isn't",
                                Color::color(error_system.warn_color, name),
                                Color::color(error_system.warn_color, "write")
                            ),
                            func.debug_info.locs(),
                        ));
                    }

                    if !detected_throw && func.properties.throw {
                        typecheck_issues.push(CompileError::new_warning(
                            "Typecheck warning",
                            format!(
                                "Func {} is marked {} but isn't",
                                Color::color(error_system.warn_color, name),
                                Color::color(error_system.warn_color, "throw")
                            ),
                            func.debug_info.locs(),
                        ));
                    }

                    if !detected_view
                        && !detected_write
                        && func.properties.nouts == 0
                        && !func.properties.sensitive
                    {
                        typecheck_issues.push(CompileError::new_warning(
                            "Optimizer warning",
                            format!(
                                "Func {} is prunable since it's {} and {}. Should it be marked {}?",
                                Color::color(error_system.warn_color, name),
                                Color::color(error_system.warn_color, "pure"),
                                Color::color(error_system.warn_color, "void"),
                                Color::color(error_system.warn_color, "sensitive"),
                            ),
                            func.debug_info.locs(),
                        ));
                    }

                    // don't allow an incorrect purity to trip up future stages
                    func.properties.view |= detected_view;
                    func.properties.write |= detected_write;
                    func.properties.throw |= detected_throw;
                }

                Ok((
                    TypeCheckedModule::new(
                        checked_funcs,
                        string_table,
                        named_types,
                        constants,
                        global_vars,
                        imports,
                        path,
                    ),
                    typecheck_issues,
                ))
            },
        )
        .collect::<Result<(Vec<TypeCheckedModule>, Vec<Vec<CompileError>>), CompileError>>()?;

    for issue in module_issues.into_iter().flatten() {
        match issue.is_warning {
            true => error_system.warnings.push(issue),
            false => error_system.errors.push(issue),
        }
    }

    Ok(typechecked_modules)
}

fn check_global_constants(
    modules: &Vec<TypeCheckedModule>,
    constants_path: Option<&Path>,
    error_system: &mut ErrorSystem,
) {
    let mut global_constants = init_constant_table(constants_path).unwrap();
    for module in modules {
        for constant in &module.constants {
            global_constants.remove(constant);
        }
    }

    for (constant, _) in global_constants {
        if !constant.starts_with('_') {
            error_system.warnings.push(CompileError::new_warning(
                "Compile Warning",
                format!(
                    "global constant {} is never used",
                    Color::color(error_system.warn_color, constant),
                ),
                vec![],
            ));
        }
    }
}

fn codegen_modules(
    typechecked_modules: Vec<TypeCheckedModule>,
    type_tree: TypeTree,
    optimization_level: usize,
    release_build: bool,
) -> Result<(Vec<CompiledFunc>, Vec<GlobalVar>), CompileError> {
    let mut work_list = vec![];
    let mut globals_so_far = 0;

    for mut module in typechecked_modules {
        // assign globals to the right of all prior
        let mut global_vars = HashMap::new();
        for mut global in module.global_vars {
            global.offset = Some(globals_so_far);
            global_vars.insert(global.id, global);
            globals_so_far += 1;
        }

        // add universal labels to functions
        for (_, func) in &mut module.checked_funcs {
            let unique_id = Import::unique_id(&module.path, &func.name);
            func.unique_id = Some(unique_id);
        }

        let mut func_labels = HashMap::new(); // local StringId to global Labels
        for (id, func) in &module.checked_funcs {
            match func.properties.closure {
                true => func_labels.insert(*id, Label::Closure(func.unique_id.unwrap())),
                false => func_labels.insert(*id, Label::Func(func.unique_id.unwrap())),
            };
        }
        for import in &module.imports {
            match import.id {
                Some(id) => drop(func_labels.insert(id, Label::Func(import.unique_id))),
                None => panic!("Import without id {:#?}", &import),
            }
        }

        for (_, func) in module.checked_funcs {
            work_list.push((
                func,
                func_labels.clone(),
                module.string_table.clone(),
                global_vars.clone(),
                module.path.clone(),
            ));
        }
    }

    let pure_funcs = work_list
        .par_iter()
        .map(|(func, func_labels, string_table, _, module_path)| {
            let func_name = func.name.clone();
            let debug_info = func.debug_info;

            if !func.properties.is_pure() {
                return Ok(None);
            }

            let (code, mut label_gen, frame_size) = codegen::mavm_codegen_func(
                func.clone(),
                string_table,
                &HashMap::new(),
                func_labels,
                release_build,
            )?;

            let code = translate::expand_calls(code, &mut label_gen);
            let code = translate::untag_jumps(code);
            let code = translate::replace_phi_nodes(code);
            let code = xformcode::fold_tuples(code, 0)?;

            // a pure program has no globals, not even a jump table since
            // the emulator can handle backward jumps
            let globals = vec![];

            // we won't handle closures
            let captures = HashMap::new();

            // we won't do reachability analysis for this program
            let dependencies = HashSet::new();

            Ok(Some(CompiledFunc::new(
                func_name,
                module_path.to_vec(),
                code,
                captures,
                frame_size,
                dependencies,
                globals,
                type_tree.clone(),
                debug_info,
            )))
        })
        .collect::<Result<Vec<Option<CompiledFunc>>, CompileError>>()?;

    let pure_funcs: Vec<CompiledFunc> = pure_funcs.into_iter().filter_map(|x| x).collect();
    let computer = Computer::new(pure_funcs)?;

    let mut funcs = work_list
        .into_par_iter()
        .map(|(func, func_labels, string_table, globals, module_path)| {
            let func_name = func.name.clone();
            let debug_info = func.debug_info;

            let (code, mut label_gen, frame_size) = codegen::mavm_codegen_func(
                func,
                &string_table,
                &globals,
                &func_labels,
                release_build,
            )?;

            let mut graph = BasicGraph::new(code);

            graph.pop_useless_locals();
            graph.graph_reduce(&computer, optimization_level);
            graph.color(frame_size, optimization_level);
            let frame_size = graph.shrink_frame();

            let (code, dependencies) = graph.flatten();
            let code = translate::expand_pops(code);
            let code = translate::expand_calls(code, &mut label_gen);
            let code = translate::untag_jumps(code);
            let code = translate::replace_phi_nodes(code);
            let (code, captures) = translate::read_capture_data(code);

            let globals: Vec<_> = globals.into_iter().map(|g| g.1).collect();

            Ok(CompiledFunc::new(
                func_name,
                module_path,
                code,
                captures,
                frame_size,
                dependencies,
                globals,
                type_tree.clone(),
                debug_info,
            ))
        })
        .collect::<Result<Vec<CompiledFunc>, CompileError>>()?;

    let mut capture_map = HashMap::new();
    let mut frame_sizes = HashMap::new();
    for func in &funcs {
        let func_id = func.unique_id;
        capture_map.insert(func_id, func.captures.clone());
        frame_sizes.insert(func_id, func.frame_size);
    }
    for func in &mut funcs {
        func.code = translate::pack_closures(&func.code, &capture_map, &frame_sizes);
    }

    let mut globals = BTreeMap::new();
    for func in &funcs {
        for global in func.globals.iter() {
            globals.insert(global.offset, global.clone()); // ensure duplicates aren't present
        }
    }

    let mut globals: Vec<_> = globals.into_iter().map(|x| x.1).collect();
    globals.push(GlobalVar::new(
        usize::MAX,
        "_jump_table".to_string(),
        Type::Any,
        DebugInfo::default(),
    ));

    Ok((funcs, globals))
}

pub fn comma_list(input: &[String]) -> String {
    let mut base = String::new();
    if input.len() > 0 {
        for object in input.iter().take(input.len() - 1) {
            base.push_str(object);
            base.push(',');
            base.push(' ');
        }
        base.push_str(&input[input.len() - 1]);
    }
    base
}

/// Converts source string `source` into a series of `TopLevelDecl`s, uses identifiers from
/// `string_table` and records new ones in it as well. The `file_id` argument is used to construct
/// file information for the location fields.
pub fn parse_from_source(
    source: String,
    file_id: u64,
    file_path: &[String],
    string_table: &mut StringTable,
    constants_path: Option<&Path>,
    used_constants: &mut HashSet<String>,
    error_system: &mut ErrorSystem,
) -> Result<(Vec<TopLevelDecl>, BTreeMap<StringId, Func>), CompileError> {
    let lines = Lines::new(source.bytes());
    let mut constants = init_constant_table(constants_path)?;
    let mut local_constants = HashMap::<String, Location>::new();
    let mut closures = BTreeMap::new();

    let parsed = DeclsParser::new()
        .parse(
            string_table,
            &lines,
            file_id,
            file_path,
            &mut constants,
            &mut local_constants,
            used_constants,
            &mut closures,
            error_system,
            &source,
        )
        .map_err(|e| match e {
            ParseError::UnrecognizedToken {
                token: (offset, _tok, end),
                expected,
            } => CompileError::new(
                String::from("Compile error: unexpected token"),
                format!(
                    "{}, expected one of: {}",
                    &source[offset..end],
                    comma_list(&expected),
                ),
                vec![lines.location(BytePos::from(offset), file_id).unwrap()],
            ),
            ParseError::InvalidToken { location } => CompileError::new(
                "Compile error",
                format!("found invalid token"),
                lines
                    .location(location.into(), file_id)
                    .into_iter()
                    .collect(),
            ),
            ParseError::UnrecognizedEOF { location, expected } => CompileError::new(
                String::from("Compile error: unexpected end of file"),
                format!("expected one of: {}", comma_list(&expected)),
                lines
                    .location(location.into(), file_id)
                    .into_iter()
                    .collect(),
            ),
            ParseError::ExtraToken {
                token: (offset, _tok, end),
            } => CompileError::new(
                String::from("Compile error: extra token"),
                format!("{}", &source[offset..end],),
                vec![lines.location(BytePos::from(offset), file_id).unwrap()],
            ),
            ParseError::User { error } => error,
        })?;

    for (constant, loc) in local_constants {
        if !used_constants.contains(&constant) {
            error_system.warnings.push(CompileError::new_warning(
                "Compile Warning",
                format!(
                    "Constant {} is never used",
                    Color::color(error_system.warn_color, constant),
                ),
                vec![loc],
            ));
        }
    }

    Ok((parsed, closures))
}

/// Represents any error encountered during compilation.
#[derive(Debug, Clone)]
pub struct CompileError {
    /// The error title
    pub title: String,
    /// What the error is.
    pub description: String,
    /// Where the error happened.
    pub locations: Vec<Location>,
    /// Whether the error should not stop compilation
    pub is_warning: bool,
}

impl Display for CompileError {
    fn fmt(&self, f: &mut Formatter<'_>) -> Result<(), std::fmt::Error> {
        write!(f, "{}", self.description)
    }
}

impl<L, T> From<CompileError> for ParseError<L, T, CompileError> {
    fn from(error: CompileError) -> ParseError<L, T, CompileError> {
        ParseError::User { error }
    }
}

impl CompileError {
    pub fn new<S, U>(title: S, description: U, locations: Vec<Location>) -> Self
    where
        S: std::string::ToString,
        U: std::string::ToString,
    {
        CompileError {
            title: title.to_string(),
            description: description.to_string(),
            locations,
            is_warning: false,
        }
    }

    pub fn new_warning<S, U>(title: S, description: U, locations: Vec<Location>) -> Self
    where
        S: std::string::ToString,
        U: std::string::ToString,
    {
        CompileError {
            title: title.to_string(),
            description: description.to_string(),
            locations,
            is_warning: true,
        }
    }

    pub fn new_type_error<S>(description: S, locations: Vec<Location>) -> Self
    where
        S: std::string::ToString,
    {
        CompileError {
            title: String::from("Typecheck Error"),
            description: description.to_string(),
            locations,
            is_warning: false,
        }
    }

    pub fn new_codegen_error<S>(description: S, location: Option<Location>) -> Self
    where
        S: std::string::ToString,
    {
        CompileError {
            title: String::from("Codegen Error"),
            description: description.to_string(),
            locations: location.into_iter().collect(),
            is_warning: false,
        }
    }

    pub fn internal<S>(description: S, locations: Vec<Location>) -> Self
    where
        S: std::string::ToString,
    {
        CompileError {
            title: String::from("Internal Error"),
            description: description.to_string(),
            locations,
            is_warning: false,
        }
    }

    pub fn pretty_fmt(
        &self,
        file_info_chart: &BTreeMap<u64, FileInfo>,
        warnings_are_errors: bool,
    ) -> String {
        let blue = Color::BLUE;
        let reset = Color::RESET;

        let err_color = match self.is_warning {
            true => match warnings_are_errors {
                true => Color::PINK,
                false => Color::YELLOW,
            },
            false => Color::RED,
        };

        let last_line = &self.locations.last();

        let mut pretty = format!(
            "{}: {}\n{}    --> {}{}\n",
            Color::color(err_color, &self.title),
            self.description,
            blue,
            match last_line {
                None => String::from("Could not determine location of error"),
                Some(location) => match file_info_chart.get(&location.file_id) {
                    None => String::from("file with id ") + &location.file_id.to_string(),
                    Some(info) => format!(
                        "{}{} line {} column {}{}",
                        info.path,
                        reset,
                        Color::blue(location.line),
                        blue,
                        location.column,
                    ),
                },
            },
            reset
        );

        pretty += &self
            .locations
            .iter()
            .map(|location| match file_info_chart.get(&location.file_id) {
                None => String::new(),
                Some(info) => format!(
                    "     {}|\n{: <4} | {}{}\n",
                    blue,
                    location.line,
                    reset,
                    match info.contents.get(location.line.to_usize()) {
                        None => "could not recover line",
                        Some(line) => line,
                    }
                ),
            })
            .collect::<String>();

        pretty += &self
            .locations
            .last()
            .into_iter()
            .map(|x| {
                format!(
                    "     {}{:0space$}{}\n",
                    Color::blue("|"),
                    " ",
                    Color::color(err_color, "^"),
                    space = x.column.to_usize() + 1
                )
            })
            .collect::<String>();

        pretty
    }

    pub fn print(&self, file_info_chart: &BTreeMap<u64, FileInfo>, warnings_are_errors: bool) {
        eprintln!("{}", self.pretty_fmt(file_info_chart, warnings_are_errors));
    }
}

/// A collection of all compiler warnings encountered and the mechanism to handle them.
pub struct ErrorSystem {
    /// All compilation errors
    pub errors: Vec<CompileError>,
    /// All compilation warnings
    pub warnings: Vec<CompileError>,
    /// Whether these should halt compilation
    pub warnings_are_errors: bool,
    /// The color to use when highlighting parts of the body text
    pub warn_color: &'static str,
    /// File information that helps the error system pretty-print errors and warnings
    pub file_info_chart: BTreeMap<u64, FileInfo>,
}

impl ErrorSystem {
    pub fn print(&self) {
        for warning in &self.warnings {
            warning.print(&self.file_info_chart, self.warnings_are_errors);
        }
        for error in &self.errors {
            error.print(&self.file_info_chart, self.warnings_are_errors);
        }
    }
}

/// Lists the offset of each source file contained by a CompiledProgram in offsets, and the
/// instruction directly following the last in the CompiledProgram.
#[derive(Clone, Serialize, Deserialize)]
#[serde(transparent)]
pub struct FileInfo {
    pub name: String,
    #[serde(skip)]
    pub path: String,
    #[serde(skip)]
    pub contents: Vec<String>,
}

impl Debug for FileInfo {
    fn fmt(&self, f: &mut Formatter<'_>) -> Result<(), std::fmt::Error> {
        write!(
            f,
            "FileInfo {{path: {:?}, name: {:?}, contents:...}}",
            self.path, self.name
        )
    }
}

impl Display for FileInfo {
    fn fmt(&self, f: &mut Formatter<'_>) -> Result<(), std::fmt::Error> {
        write!(f, "{}", self.name)
    }
}<|MERGE_RESOLUTION|>--- conflicted
+++ resolved
@@ -53,11 +53,7 @@
     pub warnings_are_errors: bool,
     #[clap(short, long)]
     pub output: Option<String>,
-<<<<<<< HEAD
-    #[clap(short = 'O', long, default_value = "4")]
-=======
-    #[clap(short = 'O', long, default_value = "0")]
->>>>>>> e724836c
+    #[clap(short = 'O', long, default_value = "2")]
     pub optimization_level: usize,
     #[clap(short, long)]
     pub format: Option<String>,
