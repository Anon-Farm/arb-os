/*
 * Copyright 2020, Offchain Labs, Inc. All rights reserved
 */

//!Creates a fixed list of globally accessible constants.

use crate::evm::abi::{builtin_contract_path, AbiForContract};
use crate::uint256::Uint256;
use std::collections::HashMap;

///Creates a fixed list of globally accessible constants.
pub fn init_constant_table() -> HashMap<String, Uint256> {
    let mut ret = HashMap::new();
    for (s, i) in &[
        // addresses of precompiled contracts
        ("Address_ArbSys", 100),
        ("Address_ArbAddressTable", 102),
        ("Address_ArbBLS", 103),
        ("Address_ArbFunctionTable", 104),
        ("Address_ArbosTest", 105),
        ("Address_ArbOwner", 107),
        ("Address_ArbGasInfo", 108),
        ("Address_ArbAggregator", 109),
        ("Address_ArbRetryableTx", 110),
        // addresses of dummy builtin contracts
        ("Address_ReservedForEthBridge", 200), // reserved for special EthBridge functionality
        // indices of EVM operations
        ("EvmOp_stop", 0),
        ("EvmOp_sha3", 1),
        ("EvmOp_address", 2),
        ("EvmOp_balance", 3),
        ("EvmOp_selfbalance", 4),
        ("EvmOp_origin", 5),
        ("EvmOp_caller", 6),
        ("EvmOp_callvalue", 7),
        ("EvmOp_calldataload", 8),
        ("EvmOp_calldatasize", 9),
        ("EvmOp_calldatacopy", 10),
        ("EvmOp_codesize", 11),
        ("EvmOp_codecopy", 12),
        ("EvmOp_extcodesize", 13),
        ("EvmOp_extcodecopy", 14),
        ("EvmOp_extcodehash", 15),
        ("EvmOp_returndatasize", 16),
        ("EvmOp_returndatacopy", 17),
        ("EvmOp_timestamp", 18),
        ("EvmOp_number", 19),
        ("EvmOp_msize", 20),
        ("EvmOp_mload", 21),
        ("EvmOp_mstore", 22),
        ("EvmOp_mstore8", 23),
        ("EvmOp_sload", 24),
        ("EvmOp_sstore", 25),
        ("EvmOp_getjumpaddr", 26),
        ("EvmOp_msize", 27),
        ("EvmOp_log0", 28),
        ("EvmOp_log1", 29),
        ("EvmOp_log2", 30),
        ("EvmOp_log3", 31),
        ("EvmOp_log4", 32),
        ("EvmOp_call", 33),
        ("EvmOp_callcode", 34),
        ("EvmOp_delegatecall", 35),
        ("EvmOp_staticcall", 36),
        ("EvmOp_revert", 37),
        ("EvmOp_revert_knownPc", 38),
        ("EvmOp_return", 39),
        ("EvmOp_selfdestruct", 40),
        ("EvmOp_create", 41),
        ("EvmOp_create2", 42),
        ("EvmOp_chainId", 43),
        ("EvmOp_gasprice", 44),
        ("EvmOp_gaslimit", 45),
        ("EvmOp_blockhash", 46),
        ("NumEvmOps", 47),
        // AVM instructions
        ("AVM_add", 0x01),
        ("AVM_mul", 0x02),
        ("AVM_sub", 0x03),
        ("AVM_div", 0x04),
        ("AVM_sdiv", 0x05),
        ("AVM_mod", 0x06),
        ("AVM_smod", 0x07),
        ("AVM_addmod", 0x08),
        ("AVM_mulmod", 0x09),
        ("AVM_exp", 0x0a),
        ("AVM_signextend", 0x0b),
        ("AVM_lt", 0x10),
        ("AVM_gt", 0x11),
        ("AVM_slt", 0x12),
        ("AVM_sgt", 0x13),
        ("AVM_eq", 0x14),
        ("AVM_iszero", 0x15),
        ("AVM_and", 0x16),
        ("AVM_or", 0x17),
        ("AVM_xor", 0x18),
        ("AVM_not", 0x19),
        ("AVM_byte", 0x1a),
        ("AVM_shl", 0x1b),
        ("AVM_shr", 0x1c),
        ("AVM_sar", 0x1d),
        ("AVM_hash", 0x20),
        ("AVM_type", 0x21),
        ("AVM_ethhash2", 0x22),
        ("AVM_keccakf", 0x23),
        ("AVM_sha256f", 0x24),
        ("AVM_pop", 0x30),
        ("AVM_spush", 0x31),
        ("AVM_rpush", 0x32),
        ("AVM_rset", 0x33),
        ("AVM_jump", 0x34),
        ("AVM_cjump", 0x35),
        ("AVM_stackempty", 0x36),
        ("AVM_pcpush", 0x37),
        ("AVM_auxpush", 0x38),
        ("AVM_auxpop", 0x39),
        ("AVM_auxstackempty", 0x3a),
        ("AVM_nop", 0x3b),
        ("AVM_errpush", 0x3c),
        ("AVM_errset", 0x3d),
        ("AVM_dup0", 0x40),
        ("AVM_dup1", 0x41),
        ("AVM_dup2", 0x42),
        ("AVM_swap1", 0x43),
        ("AVM_swap2", 0x44),
        ("AVM_tget", 0x50),
        ("AVM_tset", 0x51),
        ("AVM_tlen", 0x52),
        ("AVM_xget", 0x53),
        ("AVM_xset", 0x54),
        ("AVM_breakpoint", 0x60),
        ("AVM_log", 0x61),
        ("AVM_send", 0x70),
        ("AVM_inboxpeek", 0x71),
        ("AVM_inbox", 0x72),
        ("AVM_error", 0x73),
        ("AVM_halt", 0x74),
        ("AVM_setgas", 0x75),
        ("AVM_pushgas", 0x76),
        ("AVM_errcodepoint", 0x77),
        ("AVM_pushinsn", 0x78),
        ("AVM_pushinsnimm", 0x79),
        ("AVM_sideload", 0x7b),
        ("AVM_ecrecover", 0x80),
        ("AVM_ecadd", 0x81),
        ("AVM_ecmul", 0x82),
        ("AVM_ecpairing", 0x83),
        ("AVM_debugprint", 0x90),
        // L1 message types
        ("L1MessageType_ethDeposit", 0),
        ("L1MessageType_L2", 3),
        ("L1MessageType_chainInit", 4),
        // type 5 not used -- previously was for buddy contract deploy
        ("L1MessageType_endOfBlock", 6),
        ("L1MessageType_rollupProtocolEvent", 8),
        ("L1MessageType_submitRetryableTx", 9),
        ("L1MessageType_predepositContractTx", 10),
        // L2 message types
        ("L2MessageType_unsignedEOATx", 0),
        ("L2MessageType_unsignedContractTx", 1),
        ("L2MessageType_nonmutatingCall", 2),
        ("L2MessageType_batch", 3),
        // types 4 and 5 no longer used
        ("L2MessageType_heartbeat", 6),
        ("L2MessageType_signedCompressedTx", 7),
        ("L2MessageType_blsBatch", 8),
        // rollup protocol event types
        ("ProtoEvent_createNode", 0),
        ("ProtoEvent_confirmNode", 1),
        ("ProtoEvent_rejectNode", 2),
        ("ProtoEvent_newStake", 3),
        ("ProtoEvent_claimNode", 4),
        ("ProtoEvent_debug", 255),
        // tx result codes
        ("TxResultCode_success", 0),
        ("TxResultCode_revert", 1),
        ("TxResultCode_congestion", 2),
        ("TxResultCode_noGasFunds", 3),
        ("TxResultCode_insufficientBalance", 4),
        ("TxResultCode_badSequenceNum", 5),
        ("TxResultCode_formatError", 6),
        ("TxResultCode_cannotDeployAtAddress", 7),
        ("TxResultCode_exceededTxGasLimit", 8),
        ("TxResultCode_unknownFailure", 255),
        // EVM call types
        ("EVMCallType_call", 0),
        ("EVMCallType_callcode", 1),
        ("EVMCallType_delegatecall", 2),
        ("EVMCallType_staticcall", 3),
        ("EVMCallType_constructor", 4),
        // Arbitrum log item types
        ("LogType_txReceipt", 0),
        ("LogType_blockSummary", 1),
        ("LogType_send", 2),
        ("LogType_sendMerkleTree", 3),
        // outgoing message types
        ("SendType_sendTxToL1", 3),
        // type 5 not used -- was previously buddy contract result
        // AVM send types
        ("AVMSendType_batch", 0),
        // chain initialization options
        ("InitOption_setChargingParams", 2),
        ("InitOption_setDefaultAggregator", 3),
        // charging mechanism
        ("Charging_DefaultL1GasPerL2Tx", 3700),
        ("Charging_DefaultL1GasPerCalldataByte", 16),
        ("Charging_DefaultL1GasPerStorage", 2000),
        ("Charging_DefaultArbGasDivisor", 10000),
        ("Charging_AssumedBatchCostL1Gas", 50000),
        ("Charging_GasPoolDepthSeconds", 60),
        ("Charging_RetryableTxRepriceIntervalSeconds", 15 * 60), // 15 minutes
        // fee customizability
        ("NetFee_defaultRateNumerator", 15),
        ("NetFee_defaultRateDenominator", 100),
        // sequencer constants
        ("Sequencer_maxDelaySeconds", 983040), // 30*128*256
        ("Sequencer_deltaSeconds", 0),
        // pluggable modules
        ("PluggableModuleID_rollupTracker", 0),
        ("PluggableModuleID_precompile_0x05", 1),
        // retry buffer
        ("RetryBuffer_DefaultLifetimeSeconds", 60 * 60 * 24 * 7),
        // misc
        ("SecondsPerBlockNumerator", 2),
        ("SecondsPerBlockDenominator", 1),
        ("DefaultSpeedLimitPerSecond", 100_000_000),
        ("DefaultSecondsPerSend", 900), // 15 minutes
        ("Estimate_L1GasCostPerNode", 220000),
        ("Estimate_L1GasPrice", 100 * 1_000_000_000), // 100 gwei
    ] {
        ret.insert(s.to_string(), Uint256::from_u64(*i));
    }

    for (s, u) in &[
        ("Charging_DefaultNetworkFeeRecipient", "0"),
        ("Charging_DefaultCongestionFeeRecipient", "0"),
        (
            "SpecialAccount_gasAccountingReserve",
            // Keccak256 of "Arbitrum gas accounting reserve account"
            "af6cbc19f66dec07f790912226744d744f04b37b666b9343317df33a5114fb96",
        ),
        (
            "BLSSignatureDomainBase",
            // Keccak256 of "Arbitrum BLS signature domain"
            "73a92f91d473214defd5ffa91d036007eb2e6487fffaa551835e988fb24aaa2b",
        ),
        (
            "EVMLogTopicForL2ToL1Send",
<<<<<<< HEAD
            "99ecd3620b54462a4f03f96ee9a3618830bb7ed6baab03d81adad709b22d1322",
        ),
=======
            "a05a782e96a47ab7213ad8aaa38a9f9eb8e5e3186309a4434d76542de2ee6671"
            ),
>>>>>>> d3b6208b
    ] {
        ret.insert(s.to_string(), Uint256::from_string_hex(u).unwrap());
    }

    for builtin in &["ArbRetryableTx"] {
        let fcodes = match func_codes_for_builtin_contract(builtin) {
            Ok(v) => v,
            Err(e) => panic!("Error accessing builtin function {}: {}", builtin, e),
        };
        for (name, code) in fcodes {
            ret.insert(name, code);
        }

        let etopics = match event_topics_for_builtin_contract(builtin) {
            Ok(v) => v,
            Err(e) => panic!("Error accessing builtin event {}: {}", builtin, e),
        };
        for (name, topic) in etopics {
            ret.insert(name, topic);
        }
    }

    ret
}

fn func_codes_for_builtin_contract(
    contract_name: &str,
) -> Result<Vec<(String, Uint256)>, ethabi::Error> {
    let cabi = AbiForContract::new_from_file(&builtin_contract_path(contract_name))?;
    let mut ret = vec![];
    for (_, funcs) in &cabi.contract.functions {
        for func in funcs {
            let func_name = &func.name;
            ret.push((
                "funcCode_".to_owned() + contract_name + "_" + func_name,
                Uint256::from_bytes(&cabi.short_signature_for_function(func_name)?[..]),
            ))
        }
    }
    Ok(ret)
}

fn event_topics_for_builtin_contract(
    contract_name: &str,
) -> Result<Vec<(String, Uint256)>, ethabi::Error> {
    let cabi = AbiForContract::new_from_file(&builtin_contract_path(contract_name))?;
    let mut ret = vec![];
    for (_, events) in &cabi.contract.events {
        for event in events {
            let event_name = &event.name;
            ret.push((
                "eventTopic_".to_owned() + contract_name + "_" + event_name,
                Uint256::from_bytes(&event.signature()[..]),
            ))
        }
    }
    Ok(ret)
}<|MERGE_RESOLUTION|>--- conflicted
+++ resolved
@@ -246,13 +246,8 @@
         ),
         (
             "EVMLogTopicForL2ToL1Send",
-<<<<<<< HEAD
-            "99ecd3620b54462a4f03f96ee9a3618830bb7ed6baab03d81adad709b22d1322",
-        ),
-=======
             "a05a782e96a47ab7213ad8aaa38a9f9eb8e5e3186309a4434d76542de2ee6671"
             ),
->>>>>>> d3b6208b
     ] {
         ret.insert(s.to_string(), Uint256::from_string_hex(u).unwrap());
     }
