--- conflicted
+++ resolved
@@ -13,9 +13,6 @@
 use std::io::Read;
 use std::path::Path;
 
-<<<<<<< HEAD
-pub static ARBOS_VERSION: u64 = 7;
-=======
 #[derive(Clone, Default, Debug, Serialize, Deserialize, Eq, PartialEq)]
 pub struct ConstantsFile {
     pub arbos_version: u64,
@@ -24,242 +21,12 @@
     contract_folder: String,
     contract: BTreeSet<String>,
 }
->>>>>>> 61fbfee3
 
 ///Creates a fixed list of globally accessible constants.
 pub fn init_constant_table(
     constants_path: Option<&Path>,
 ) -> Result<HashMap<String, Uint256>, CompileError> {
     let mut ret = HashMap::new();
-<<<<<<< HEAD
-    for (s, i) in &[
-        ("ArbosVersionNumber", ARBOS_VERSION),
-        // addresses of precompiled contracts
-        ("Address_ArbSys", 100),
-        ("Address_ArbAddressTable", 102),
-        ("Address_ArbBLS", 103),
-        ("Address_ArbFunctionTable", 104),
-        ("Address_ArbosTest", 105),
-        ("Address_ArbOwner", 107),
-        ("Address_ArbGasInfo", 108),
-        ("Address_ArbAggregator", 109),
-        ("Address_ArbRetryableTx", 110),
-        ("Address_ArbStatistics", 111),
-        // addresses of dummy builtin contracts
-        ("Address_ReservedForEthBridge", 200), // reserved for special EthBridge functionality
-        // indices of EVM operations
-        ("EvmOp_stop", 0),
-        ("EvmOp_sha3", 1),
-        ("EvmOp_address", 2),
-        ("EvmOp_balance", 3),
-        ("EvmOp_selfbalance", 4),
-        ("EvmOp_origin", 5),
-        ("EvmOp_caller", 6),
-        ("EvmOp_callvalue", 7),
-        ("EvmOp_calldataload", 8),
-        ("EvmOp_calldatasize", 9),
-        ("EvmOp_calldatacopy", 10),
-        ("EvmOp_codesize", 11),
-        ("EvmOp_codecopy", 12),
-        ("EvmOp_extcodesize", 13),
-        ("EvmOp_extcodecopy", 14),
-        ("EvmOp_extcodehash", 15),
-        ("EvmOp_returndatasize", 16),
-        ("EvmOp_returndatacopy", 17),
-        ("EvmOp_timestamp", 18),
-        ("EvmOp_number", 19),
-        ("EvmOp_msize", 20),
-        ("EvmOp_mload", 21),
-        ("EvmOp_mstore", 22),
-        ("EvmOp_mstore8", 23),
-        ("EvmOp_sload", 24),
-        ("EvmOp_sstore", 25),
-        ("EvmOp_getjumpaddr", 26),
-        ("EvmOp_msize", 27),
-        ("EvmOp_log0", 28),
-        ("EvmOp_log1", 29),
-        ("EvmOp_log2", 30),
-        ("EvmOp_log3", 31),
-        ("EvmOp_log4", 32),
-        ("EvmOp_call", 33),
-        ("EvmOp_callcode", 34),
-        ("EvmOp_delegatecall", 35),
-        ("EvmOp_staticcall", 36),
-        ("EvmOp_revert", 37),
-        ("EvmOp_revert_knownPc", 38),
-        ("EvmOp_return", 39),
-        ("EvmOp_selfdestruct", 40),
-        ("EvmOp_create", 41),
-        ("EvmOp_create2", 42),
-        ("EvmOp_chainId", 43),
-        ("EvmOp_gasprice", 44),
-        ("EvmOp_gaslimit", 45),
-        ("EvmOp_blockhash", 46),
-        ("NumEvmOps", 47),
-        // AVM instructions
-        ("AVM_add", 0x01),
-        ("AVM_mul", 0x02),
-        ("AVM_sub", 0x03),
-        ("AVM_div", 0x04),
-        ("AVM_sdiv", 0x05),
-        ("AVM_mod", 0x06),
-        ("AVM_smod", 0x07),
-        ("AVM_addmod", 0x08),
-        ("AVM_mulmod", 0x09),
-        ("AVM_exp", 0x0a),
-        ("AVM_signextend", 0x0b),
-        ("AVM_lt", 0x10),
-        ("AVM_gt", 0x11),
-        ("AVM_slt", 0x12),
-        ("AVM_sgt", 0x13),
-        ("AVM_eq", 0x14),
-        ("AVM_iszero", 0x15),
-        ("AVM_and", 0x16),
-        ("AVM_or", 0x17),
-        ("AVM_xor", 0x18),
-        ("AVM_not", 0x19),
-        ("AVM_byte", 0x1a),
-        ("AVM_shl", 0x1b),
-        ("AVM_shr", 0x1c),
-        ("AVM_sar", 0x1d),
-        ("AVM_hash", 0x20),
-        ("AVM_type", 0x21),
-        ("AVM_ethhash2", 0x22),
-        ("AVM_keccakf", 0x23),
-        ("AVM_sha256f", 0x24),
-        ("AVM_pop", 0x30),
-        ("AVM_spush", 0x31),
-        ("AVM_rpush", 0x32),
-        ("AVM_rset", 0x33),
-        ("AVM_jump", 0x34),
-        ("AVM_cjump", 0x35),
-        ("AVM_stackempty", 0x36),
-        ("AVM_pcpush", 0x37),
-        ("AVM_auxpush", 0x38),
-        ("AVM_auxpop", 0x39),
-        ("AVM_auxstackempty", 0x3a),
-        ("AVM_nop", 0x3b),
-        ("AVM_errpush", 0x3c),
-        ("AVM_errset", 0x3d),
-        ("AVM_dup0", 0x40),
-        ("AVM_dup1", 0x41),
-        ("AVM_dup2", 0x42),
-        ("AVM_swap1", 0x43),
-        ("AVM_swap2", 0x44),
-        ("AVM_tget", 0x50),
-        ("AVM_tset", 0x51),
-        ("AVM_tlen", 0x52),
-        ("AVM_xget", 0x53),
-        ("AVM_xset", 0x54),
-        ("AVM_breakpoint", 0x60),
-        ("AVM_log", 0x61),
-        ("AVM_send", 0x70),
-        ("AVM_inboxpeek", 0x71),
-        ("AVM_inbox", 0x72),
-        ("AVM_error", 0x73),
-        ("AVM_halt", 0x74),
-        ("AVM_setgas", 0x75),
-        ("AVM_pushgas", 0x76),
-        ("AVM_errcodepoint", 0x77),
-        ("AVM_pushinsn", 0x78),
-        ("AVM_pushinsnimm", 0x79),
-        ("AVM_sideload", 0x7b),
-        ("AVM_ecrecover", 0x80),
-        ("AVM_ecadd", 0x81),
-        ("AVM_ecmul", 0x82),
-        ("AVM_ecpairing", 0x83),
-        ("AVM_debugprint", 0x90),
-        // L1 message types
-        ("L1MessageType_ethDeposit", 0),
-        ("L1MessageType_L2", 3),
-        ("L1MessageType_chainInit", 4),
-        // type 5 not used -- previously was for buddy contract deploy
-        ("L1MessageType_endOfBlock", 6),
-        ("L1MessageType_L2FundedByL1", 7),
-        ("L1MessageType_rollupProtocolEvent", 8),
-        ("L1MessageType_submitRetryableTx", 9),
-        ("L1MessageType_L2ForGasEstimation", 10),
-        // L2 message types
-        ("L2MessageType_unsignedEOATx", 0),
-        ("L2MessageType_unsignedContractTx", 1),
-        ("L2MessageType_nonmutatingCall", 2),
-        ("L2MessageType_batch", 3),
-        // types 4 and 5 no longer used
-        ("L2MessageType_heartbeat", 6),
-        ("L2MessageType_signedCompressedTx", 7),
-        ("L2MessageType_blsBatch", 8),
-        // rollup protocol event types
-        ("ProtoEvent_createNode", 0),
-        ("ProtoEvent_confirmNode", 1),
-        ("ProtoEvent_rejectNode", 2),
-        ("ProtoEvent_newStake", 3),
-        ("ProtoEvent_claimNode", 4),
-        ("ProtoEvent_debug", 255),
-        // tx result codes
-        ("TxResultCode_success", 0),
-        ("TxResultCode_revert", 1),
-        ("TxResultCode_congestion", 2),
-        ("TxResultCode_noGasFunds", 3),
-        ("TxResultCode_insufficientBalance", 4),
-        ("TxResultCode_badSequenceNum", 5),
-        ("TxResultCode_formatError", 6),
-        ("TxResultCode_cannotDeployAtAddress", 7),
-        ("TxResultCode_exceededTxGasLimit", 8),
-        ("TxResultCode_insufficientGasForBaseFee", 9),
-        ("TxResultCode_unknownFailure", 255),
-        // EVM call types
-        ("EVMCallType_call", 0),
-        ("EVMCallType_callcode", 1),
-        ("EVMCallType_delegatecall", 2),
-        ("EVMCallType_staticcall", 3),
-        ("EVMCallType_constructor", 4),
-        // Arbitrum log item types
-        ("LogType_txReceipt", 0),
-        ("LogType_blockSummary", 1),
-        ("LogType_send", 2),
-        ("LogType_sendMerkleTree", 3),
-        // outgoing message types
-        ("SendType_sendTxToL1", 3),
-        // type 5 not used -- was previously buddy contract result
-        // AVM send types
-        ("AVMSendType_batch", 0),
-        // chain initialization options
-        ("InitOption_setChargingParams", 2),
-        ("InitOption_setDefaultAggregator", 3),
-        // charging mechanism
-        ("Charging_DefaultL1GasPerL2Tx", 3700),
-        ("Charging_DefaultL1GasPerCalldataUnit", 1),
-        ("Charging_DefaultL1GasPerStorage", 2000),
-        ("Charging_DefaultArbGasDivisor", 10000),
-        ("Charging_AssumedBatchCostL1Gas", 50000),
-        ("Charging_GasPoolDepthSeconds", 60),
-        ("Charging_RetryableTxRepriceIntervalSeconds", 15 * 60), // 15 minutes
-        // fee customizability
-        ("NetFee_defaultRateNumerator", 15),
-        ("NetFee_defaultRateDenominator", 100),
-        // sequencer constants
-        ("Sequencer_maxDelaySeconds", 983040), // 30*128*256
-        ("Sequencer_deltaSeconds", 0),
-        // pluggable modules
-        ("PluggableModuleID_rollupTracker", 0),
-        ("PluggableModuleID_precompile_0x05", 1),
-        // retry buffer
-        ("RetryBuffer_DefaultLifetimeSeconds", 60 * 60 * 24 * 7),
-        // gas cost values for re-entrancy protection
-        ("EVMWriteL1GasCost", 5000),
-        ("EVMNonZeroBalanceCallStipend", 2300),
-        ("ArbitrumNonZeroBalanceCallStipend", 20000),
-        // misc
-        ("TwoToThe32", 1 << 32),
-        ("SecondsPerBlockNumerator", 2),
-        ("SecondsPerBlockDenominator", 1),
-        ("DefaultSpeedLimitPerSecond", 100_000_000),
-        ("DefaultSecondsPerSend", 900), // 15 minutes
-        ("Estimate_L1GasCostPerNode", 220000),
-        ("Estimate_L1GasPrice", 100 * 1_000_000_000), // 100 gwei
-    ] {
-        ret.insert(s.to_string(), Uint256::from_u64(*i));
-=======
 
     let consts = if let Some(consts_file) = constants_path {
         let mut file = File::open(consts_file).map_err(|_| {
@@ -287,7 +54,6 @@
 
     for (s, i) in consts.integer {
         ret.insert(s, Uint256::from_u64(i));
->>>>>>> 61fbfee3
     }
 
     for (s, u) in consts.hex {
