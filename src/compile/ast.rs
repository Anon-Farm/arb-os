/*
 * Copyright 2020, Offchain Labs, Inc. All rights reserved.
 */

//! Contains types and utilities for constructing the mini AST

<<<<<<< HEAD
use crate::compile::typecheck::{AbstractSyntaxTree, InliningMode, TypeCheckedNode};
use crate::compile::{path_display, CompileError, Lines};
use crate::console::Color;
use crate::link::{value_from_field_list, Import, TUPLE_SIZE};
use crate::mavm::{Instruction, Label, LabelId, Value};
=======
use crate::compile::ast::TypeMismatch::FuncArgLength;
use crate::compile::typecheck::{
    AbstractSyntaxTree, InliningMode, PropertiesList, TypeCheckedNode,
};
use crate::compile::{path_display, CompileError, Lines};
use crate::link::{value_from_field_list, Import, TUPLE_SIZE};
use crate::mavm::{Instruction, Value};
>>>>>>> 72ea5d7a
use crate::pos::{BytePos, Location};
use crate::stringtable::StringId;
use crate::uint256::Uint256;
use serde::{Deserialize, Serialize};
use std::collections::{BTreeSet, HashMap, HashSet};
use std::fmt;
use std::fmt::Formatter;
use std::sync::Arc;

/// This is a map of the types at a given location, with the Vec<String> representing the module path
/// and the usize representing the `StringId` of the type at that location.
pub type TypeTree = HashMap<(Vec<String>, usize), (Type, String)>;

/// Debugging info serialized into mini executables, currently only contains a location.
#[derive(Debug, Clone, Copy, Default, Serialize, Deserialize, PartialEq, Eq)]
pub struct DebugInfo {
    pub location: Option<Location>,
    pub attributes: Attributes,
}

/// A list of properties that an AST node has.
#[derive(Debug, Clone, Copy, Default, Serialize, Deserialize, PartialEq, Eq)]
pub struct Attributes {
    /// Is true if the current node is a breakpoint, false otherwise.
    pub breakpoint: bool,
    pub inline: InliningMode,
    #[serde(skip)]
    /// Whether generated instructions should be printed to the console.
    pub codegen_print: bool,
}

impl DebugInfo {
    pub fn new(location: Option<Location>, attributes: Attributes) -> Self {
        DebugInfo {
            location,
            attributes,
        }
    }

    /// builds a `DebugInfo` in-place at the parsing site
    pub fn here(lines: &Lines, lno: usize, file: u64) -> Self {
        DebugInfo {
            location: lines.location(BytePos::from(lno), file),
            attributes: Attributes::default(),
        }
    }
<<<<<<< HEAD

    pub fn locs(&self) -> Vec<Location> {
        self.location.into_iter().collect()
    }
=======
>>>>>>> 72ea5d7a
}

impl From<Option<Location>> for DebugInfo {
    fn from(location: Option<Location>) -> Self {
        DebugInfo {
            location,
            attributes: Attributes::default(),
        }
    }
}

/// A top level language declaration.  Represents any language construct that can be directly
/// embedded in a source file, and do not need to be contained in a function or other context.
#[derive(Debug, Clone)]
pub enum TopLevelDecl {
    TypeDecl(TypeDecl),
    FuncDecl(Func),
    VarDecl(GlobalVarDecl),
    UseDecl(Import),
    ConstDecl,
}

/// Type Declaration, contains the StringId corresponding to the type name, and the underlying Type.
#[derive(Debug, Clone)]
pub struct TypeDecl {
    pub name: StringId,
    pub tipe: Type,
}

pub fn new_type_decl(name: StringId, tipe: Type) -> TypeDecl {
    TypeDecl { name, tipe }
}

/// A type in the mini language.
#[derive(Debug, Clone, Eq, Serialize, Deserialize, Hash)]
pub enum Type {
    Void,
    Uint,
    Int,
    Bool,
    Bytes32,
    EthAddress,
    Buffer,
    Tuple(Vec<Type>),
    Array(Box<Type>),
    FixedArray(Box<Type>, usize),
    Struct(Vec<StructField>),
    Nominal(Vec<String>, StringId),
    Func(FuncProperties, Vec<Type>, Box<Type>),
    Map(Box<Type>, Box<Type>),
    Any,
    Every,
    Option(Box<Type>),
    Union(Vec<Type>),
}

impl AbstractSyntaxTree for Type {
    fn child_nodes(&mut self) -> Vec<TypeCheckedNode> {
        match self {
            Type::Void
            | Type::Uint
            | Type::Int
            | Type::Bool
            | Type::Bytes32
            | Type::EthAddress
            | Type::Buffer
            | Type::Any
            | Type::Every
            | Type::Nominal(_, _) => vec![],
            Type::Tuple(types) | Type::Union(types) => {
                types.iter_mut().map(|t| TypeCheckedNode::Type(t)).collect()
            }
            Type::Array(tipe) | Type::FixedArray(tipe, _) | Type::Option(tipe) => {
                vec![TypeCheckedNode::Type(tipe)]
            }
            Type::Struct(fields) => fields
                .iter_mut()
                .map(|field| TypeCheckedNode::Type(&mut field.tipe))
                .collect(),
            Type::Func(_, args, ret) => {
                let mut nodes = vec![TypeCheckedNode::Type(ret)];
                nodes.extend(args.iter_mut().map(|t| TypeCheckedNode::Type(t)));
                nodes
            }
            Type::Map(key, value) => vec![TypeCheckedNode::Type(key), TypeCheckedNode::Type(value)],
        }
    }

    /// for iteration purposes we say types themselves are not view
    fn is_view(&mut self, _: &TypeTree) -> bool {
        false
    }

    /// for iteration purposes we say types themselves are not write
    fn is_write(&mut self, _: &TypeTree) -> bool {
        false
    }
}

impl Type {
    /// Gets the representation of a `Nominal` type, based on the types in `type_tree`, returns self
    /// if the type is not `Nominal`, or a `CompileError` if the type of `self` cannot be resolved in
    /// `type_tree`.
    pub fn get_representation(&self, type_tree: &TypeTree) -> Result<Self, CompileError> {
        let mut base_type = self.clone();
        while let Type::Nominal(path, id) = base_type.clone() {
            base_type = type_tree
                .get(&(path.clone(), id))
                .cloned()
                .ok_or(CompileError::new_type_error(
                    format!("No type at {:?}, {}", path, id),
                    vec![],
                ))?
                .0;
        }
        Ok(base_type)
    }

    /// Finds all nominal sub-types present under a type
    pub fn find_nominals(&self) -> Vec<usize> {
        match self {
            Type::Nominal(_, id) => {
                vec![*id]
            }
            Type::Array(tipe) | Type::FixedArray(tipe, ..) | Type::Option(tipe) => {
                tipe.find_nominals()
            }
            Type::Tuple(entries) => {
                let mut tipes = vec![];
                for entry in entries {
                    tipes.extend(entry.find_nominals());
                }
                tipes
            }
            Type::Func(_, args, ret) => {
                let mut tipes = ret.find_nominals();
                for arg in args {
                    tipes.extend(arg.find_nominals());
                }
                tipes
            }
            Type::Struct(fields) => {
                let mut tipes = vec![];
                for field in fields {
                    tipes.extend(field.tipe.find_nominals());
                }
                tipes
            }

            Type::Map(domain_tipe, codomain_tipe) => {
                let mut tipes = domain_tipe.find_nominals();
                tipes.extend(codomain_tipe.find_nominals());
                tipes
            }
            _ => vec![],
        }
    }

    /// If self is a Struct, and name is the StringID of a field of self, then returns Some(n), where
    /// n is the index of the field of self whose ID matches name.  Otherwise returns None.
    pub fn get_struct_slot_by_name(&self, name: String) -> Option<usize> {
        match self {
            Type::Struct(fields) => {
                for (i, field) in fields.iter().enumerate() {
                    if field.name == name {
                        return Some(i);
                    }
                }
                None
            }
            _ => None,
        }
    }

    pub fn covariant_castable(
        &self,
        rhs: &Self,
        type_tree: &TypeTree,
        mut seen: HashSet<(Type, Type)>,
    ) -> bool {
        if *rhs == Type::Every {
            return true;
        }
        match self {
            Type::Any => *rhs != Type::Void,
            Type::Uint | Type::Int | Type::Bool | Type::Bytes32 | Type::EthAddress => match &rhs {
                Type::Uint | Type::Int | Type::Bool | Type::Bytes32 | Type::EthAddress => true,
                _ => false,
            },
            Type::Buffer | Type::Void | Type::Every => rhs == self,
            Type::Tuple(tvec) => {
                if let Ok(Type::Tuple(tvec2)) = rhs.get_representation(type_tree) {
                    type_vectors_covariant_castable(tvec, &tvec2, type_tree, seen)
                } else {
                    false
                }
            }
            Type::Array(t) => {
                if let Ok(Type::Array(t2)) = rhs.get_representation(type_tree) {
                    t.covariant_castable(&t2, type_tree, seen)
                } else {
                    false
                }
            }
            Type::FixedArray(t, s) => {
                if let Ok(Type::FixedArray(t2, s2)) = rhs.get_representation(type_tree) {
                    (*s == s2) && t.covariant_castable(&t2, type_tree, seen)
                } else {
                    false
                }
            }
            Type::Struct(fields) => {
                if let Ok(Type::Struct(fields2)) = rhs.get_representation(type_tree) {
                    field_vectors_covariant_castable(fields, &fields2, type_tree, seen)
                } else {
                    false
                }
            }
            Type::Nominal(_, _) => {
                if let (Ok(left), Ok(right)) = (
                    self.get_representation(type_tree),
                    rhs.get_representation(type_tree),
                ) {
                    if seen.insert((left.clone(), right.clone())) {
                        left.covariant_castable(&right, type_tree, seen)
                    } else {
                        true
                    }
                } else {
                    false
                }
            }
            Type::Func(_, args, ret) => {
                if let Type::Func(_, args2, ret2) = rhs {
                    //note: The order of arg2 and args, and ret and ret2 are in this order to ensure contravariance in function arg types
                    type_vectors_covariant_castable(args2, args, type_tree, seen.clone())
                        && (ret.covariant_castable(ret2, type_tree, seen))
                } else {
                    false
                }
            }
            Type::Map(key1, val1) => {
                if let Type::Map(key2, val2) = rhs {
                    if let Ok(val2) = val2.get_representation(type_tree) {
                        key1.covariant_castable(key2, type_tree, seen.clone())
                            && (val1.covariant_castable(&val2, type_tree, seen))
                    } else {
                        false
                    }
                } else {
                    false
                }
            }
            Type::Option(_) => {
                if let Ok(Type::Option(_)) = rhs.get_representation(type_tree) {
                    true
                } else {
                    false
                }
            }
            Type::Union(inner) => {
                if let Ok(Type::Union(inner2)) = rhs.get_representation(type_tree) {
                    type_vectors_covariant_castable(&*inner2, inner, type_tree, seen.clone())
                } else {
                    false
                }
            }
        }
    }

    pub fn castable(
        &self,
        rhs: &Self,
        type_tree: &TypeTree,
        mut seen: HashSet<(Type, Type)>,
    ) -> bool {
        if *rhs == Type::Every {
            return true;
        }
        match self {
            Type::Any => *rhs != Type::Void,
            Type::Uint | Type::Int | Type::Bytes32 => match &rhs {
                Type::Uint | Type::Int | Type::Bytes32 => true,
                _ => false,
            },
            Type::EthAddress => match &rhs {
                Type::Uint | Type::Int | Type::Bytes32 | Type::EthAddress => true,
                _ => false,
            },
            Type::Bool => match &rhs {
                Type::Uint | Type::Int | Type::Bool | Type::Bytes32 | Type::EthAddress => true,
                _ => false,
            },
            Type::Buffer | Type::Void | Type::Every => rhs == self,
            Type::Tuple(tvec) => {
                if let Ok(Type::Tuple(tvec2)) = rhs.get_representation(type_tree) {
                    type_vectors_castable(tvec, &tvec2, type_tree, seen)
                } else {
                    false
                }
            }
            Type::Array(t) => {
                if let Ok(Type::Array(t2)) = rhs.get_representation(type_tree) {
                    t.castable(&t2, type_tree, seen)
                } else {
                    false
                }
            }
            Type::FixedArray(t, s) => {
                if let Ok(Type::FixedArray(t2, s2)) = rhs.get_representation(type_tree) {
                    (*s == s2) && t.castable(&t2, type_tree, seen)
                } else {
                    false
                }
            }
            Type::Struct(fields) => {
                if let Ok(Type::Struct(fields2)) = rhs.get_representation(type_tree) {
                    field_vectors_castable(fields, &fields2, type_tree, seen)
                } else {
                    false
                }
            }
            Type::Nominal(_, _) => {
                if let (Ok(left), Ok(right)) = (
                    self.get_representation(type_tree),
                    rhs.get_representation(type_tree),
                ) {
                    if seen.insert((left.clone(), right.clone())) {
                        left.castable(&right, type_tree, seen)
                    } else {
                        true
                    }
                } else {
                    false
                }
            }
            Type::Func(prop, args, ret) => {
                if let Type::Func(prop2, args2, ret2) = rhs {
                    //note: The order of arg2 and args, and ret and ret2 are in this order to ensure contravariance in function arg types
                    let (view1, write1) = prop.purity();
                    let (view2, write2) = prop2.purity();

                    (view1 || !view2)
                        && (write1 || !write2)
                        && type_vectors_castable(args2, args, type_tree, seen.clone())
                        && (ret.castable(ret2, type_tree, seen))
                } else {
                    false
                }
            }
            Type::Map(key1, val1) => {
                if let Type::Map(key2, val2) = rhs {
                    if let Ok(val2) = val2.get_representation(type_tree) {
                        key1.castable(key2, type_tree, seen.clone())
                            && (val1.castable(&val2, type_tree, seen))
                    } else {
                        false
                    }
                } else {
                    false
                }
            }
            Type::Option(inner) => {
                if let Ok(Type::Option(inner2)) = rhs.get_representation(type_tree) {
                    inner.castable(&inner2, type_tree, seen)
                } else {
                    false
                }
            }
            Type::Union(inner) => {
                if let Ok(Type::Union(inner2)) = rhs.get_representation(type_tree) {
                    type_vectors_castable(&*inner2, inner, type_tree, seen.clone())
                } else {
                    false
                }
            }
        }
    }

    /// Returns true if rhs is a subtype of self, and false otherwise
    pub fn assignable(
        &self,
        rhs: &Self,
        type_tree: &TypeTree,
        mut seen: HashSet<(Type, Type)>,
    ) -> bool {
        if *rhs == Type::Every {
            return true;
        }
        match self {
            Type::Any => *rhs != Type::Void,
            Type::Void
            | Type::Uint
            | Type::Int
            | Type::Bool
            | Type::Bytes32
            | Type::EthAddress
            | Type::Buffer
            | Type::Every => (self == rhs),
            Type::Tuple(tvec) => {
                if let Ok(Type::Tuple(tvec2)) = rhs.get_representation(type_tree) {
                    type_vectors_assignable(tvec, &tvec2, type_tree, seen)
                } else {
                    false
                }
            }
            Type::Array(t) => {
                if let Ok(Type::Array(t2)) = rhs.get_representation(type_tree) {
                    t.assignable(&t2, type_tree, seen)
                } else {
                    false
                }
            }
            Type::FixedArray(t, s) => {
                if let Ok(Type::FixedArray(t2, s2)) = rhs.get_representation(type_tree) {
                    (*s == s2) && t.assignable(&t2, type_tree, seen)
                } else {
                    false
                }
            }
            Type::Struct(fields) => {
                if let Ok(Type::Struct(fields2)) = rhs.get_representation(type_tree) {
                    field_vectors_assignable(fields, &fields2, type_tree, seen)
                } else {
                    false
                }
            }
            Type::Nominal(_, _) => {
                if let (Ok(left), Ok(right)) = (
                    self.get_representation(type_tree),
                    rhs.get_representation(type_tree),
                ) {
                    if seen.insert((left.clone(), right.clone())) {
                        left.assignable(&right, type_tree, seen)
                    } else {
                        true
                    }
                } else {
                    false
                }
            }
            Type::Func(prop, args, ret) => {
                if let Type::Func(prop2, args2, ret2) = rhs {
                    //note: The order of arg2 and args, and ret and ret2 are in this order to ensure contravariance in function arg types
                    let (view1, write1) = prop.purity();
                    let (view2, write2) = prop2.purity();

                    (view1 || !view2)
                        && (write1 || !write2)
                        && arg_vectors_assignable(args2, args, type_tree, seen.clone())
                        && (ret.assignable(ret2, type_tree, seen))
                } else {
                    false
                }
            }
            Type::Map(key1, val1) => {
                if let Type::Map(key2, val2) = rhs {
                    if let Ok(val2) = val2.get_representation(type_tree) {
                        key1.assignable(key2, type_tree, seen.clone())
                            && (val1.assignable(&val2, type_tree, seen))
                    } else {
                        false
                    }
                } else {
                    false
                }
            }
            Type::Option(inner) => {
                if let Ok(Type::Option(inner2)) = rhs.get_representation(type_tree) {
                    inner.assignable(&inner2, type_tree, seen)
                } else {
                    false
                }
            }
            Type::Union(types) => {
                if let Ok(Type::Union(types2)) = rhs.get_representation(type_tree) {
                    type_vectors_assignable(types, &types2, type_tree, seen)
                } else {
                    false
                }
            }
        }
    }

    pub fn first_mismatch(
        &self,
        rhs: &Self,
        type_tree: &TypeTree,
        mut seen: HashSet<(Type, Type)>,
    ) -> Option<TypeMismatch> {
        if *rhs == Type::Every {
            return None;
        }
        match self {
            Type::Any => {
                if *rhs != Type::Void {
                    None
                } else {
                    Some(TypeMismatch::Type(Type::Any, Type::Void))
                }
            }
            Type::Void
            | Type::Uint
            | Type::Int
            | Type::Bool
            | Type::Bytes32
            | Type::EthAddress
            | Type::Buffer
            | Type::Every => {
                if self == rhs {
                    None
                } else {
                    Some(TypeMismatch::Type(self.clone(), rhs.clone()))
                }
            }
            Type::Tuple(tvec) => {
                if let Ok(Type::Tuple(tvec2)) = rhs.get_representation(type_tree) {
                    for (index, (left, right)) in tvec.iter().zip(tvec2.iter()).enumerate() {
                        if let Some(inner) = left.first_mismatch(right, type_tree, seen.clone()) {
                            return Some(TypeMismatch::Tuple(index, Box::new(inner)));
                        }
                    }
                    if tvec.len() != tvec2.len() {
                        return Some(TypeMismatch::TupleLength(tvec.len(), tvec2.len()));
                    }
                    None
                } else {
                    Some(TypeMismatch::Type(self.clone(), rhs.clone()))
                }
            }
            Type::Array(t) => {
                if let Ok(Type::Array(t2)) = rhs.get_representation(type_tree) {
                    t.first_mismatch(&t2, type_tree, seen)
                        .map(|mismatch| TypeMismatch::ArrayMismatch(Box::new(mismatch)))
                } else {
                    Some(TypeMismatch::Type(self.clone(), rhs.clone()))
                }
            }
            Type::FixedArray(t, s) => {
                if let Ok(Type::FixedArray(t2, s2)) = rhs.get_representation(type_tree) {
                    if let Some(inner) = t.first_mismatch(&t2, type_tree, seen) {
                        Some(TypeMismatch::ArrayMismatch(Box::new(inner)))
                    } else if *s != s2 {
                        Some(TypeMismatch::ArrayLength(*s, s2))
                    } else {
                        None
                    }
                } else {
                    Some(TypeMismatch::Type(self.clone(), rhs.clone()))
                }
            }
            Type::Struct(fields) => {
                if let Ok(Type::Struct(fields2)) = rhs.get_representation(type_tree) {
                    field_vectors_mismatch(fields, &fields2, type_tree, seen)
                } else {
                    Some(TypeMismatch::Type(self.clone(), rhs.clone()))
                }
            }
            Type::Nominal(_, _) => {
                match (
                    self.get_representation(type_tree),
                    rhs.get_representation(type_tree),
                ) {
                    (Ok(left), Ok(right)) => {
                        if seen.insert((self.clone(), rhs.clone())) {
                            left.first_mismatch(&right, type_tree, seen)
                        } else {
                            None
                        }
                    }
                    (Ok(_), Err(_)) => Some(TypeMismatch::UnresolvedRight(self.clone())),
                    (Err(_), Ok(_)) => Some(TypeMismatch::UnresolvedLeft(rhs.clone())),
                    (Err(_), Err(_)) => {
                        Some(TypeMismatch::UnresolvedBoth(self.clone(), rhs.clone()))
                    }
                }
            }
            Type::Func(prop, args, ret) => {
                if let Type::Func(prop2, args2, ret2) = rhs {
                    let (view1, write1) = prop.purity();
                    let (view2, write2) = prop2.purity();

                    for (index, (left, right)) in args.iter().zip(args2.iter()).enumerate() {
                        if let Some(inner) = left.first_mismatch(right, type_tree, seen.clone()) {
                            return Some(TypeMismatch::FuncArg(index, Box::new(inner)));
                        }
                    }
                    if args.len() != args2.len() {
                        return Some(TypeMismatch::FuncArgLength(args.len(), args2.len()));
                    }
                    if let Some(inner) = ret.first_mismatch(ret2, type_tree, seen) {
                        return Some(TypeMismatch::FuncReturn(Box::new(inner)));
                    }
                    if !view1 && view2 {
                        return Some(TypeMismatch::View);
                    }
                    if !write1 && write2 {
                        return Some(TypeMismatch::Write);
                    }
                    None
                } else {
                    Some(TypeMismatch::Type(self.clone(), rhs.clone()))
                }
            }
            Type::Map(key1, val1) => {
                if let Type::Map(key2, val2) = rhs {
                    if let Ok(val2) = val2.get_representation(type_tree) {
                        key1.first_mismatch(key2, type_tree, seen.clone())
                            .map(|mismatch| (true, mismatch))
                            .or_else(|| {
                                val1.first_mismatch(&val2, type_tree, seen)
                                    .map(|mismatch| (false, mismatch))
                            })
                            .map(|(is_key, mismatch)| TypeMismatch::Map {
                                is_key,
                                inner: Box::new(mismatch),
                            })
                    } else {
                        Some(TypeMismatch::Type(self.clone(), rhs.clone()))
                    }
                } else {
                    Some(TypeMismatch::Type(self.clone(), rhs.clone()))
                }
            }
            Type::Option(inner) => {
                if let Ok(Type::Option(inner2)) = rhs.get_representation(type_tree) {
                    inner
                        .first_mismatch(&inner2, type_tree, seen)
                        .map(|mismatch| TypeMismatch::Option(Box::new(mismatch)))
                } else {
                    Some(TypeMismatch::Type(self.clone(), rhs.clone()))
                }
            }
            Type::Union(types) => {
                if let Ok(Type::Union(types2)) = rhs.get_representation(type_tree) {
                    for (index, (left, right)) in types.iter().zip(types2.iter()).enumerate() {
                        if let Some(inner) = left.first_mismatch(right, type_tree, seen.clone()) {
                            return Some(TypeMismatch::Union(index, Box::new(inner)));
                        }
                    }
                    if types.len() != types2.len() {
                        return Some(TypeMismatch::UnionLength(types.len(), types2.len()));
                    }
                    None
                } else {
                    Some(TypeMismatch::Type(self.clone(), rhs.clone()))
                }
            }
        }
    }

    pub fn mismatch_string(&self, rhs: &Type, type_tree: &TypeTree) -> Option<String> {
        let (left, right) = (
            &self.get_representation(type_tree).ok()?,
            &rhs.get_representation(type_tree).ok()?,
        );
        self.first_mismatch(rhs, type_tree, HashSet::new())
            .map(|mismatch| {
                format!(
                    "{}{}",
                    {
                        //This will be a lot simpler to write in 1.53 when or-patterns syntax stabilizes
                        match left {
                            Type::Any
                            | Type::Void
                            | Type::Uint
                            | Type::Int
                            | Type::Bool
                            | Type::Bytes32
                            | Type::EthAddress
                            | Type::Buffer
                            | Type::Every => String::new(),
                            _ => match right {
                                Type::Any
                                | Type::Void
                                | Type::Uint
                                | Type::Int
                                | Type::Bool
                                | Type::Bytes32
                                | Type::EthAddress
                                | Type::Buffer
                                | Type::Every => String::new(),
                                _ => format!(
                                    "\nleft: {}\nright: {}\nFirst mismatch: ",
                                    Color::red(left.print(type_tree)),
                                    Color::red(right.print(type_tree)),
                                ),
                            },
                        }
                    },
                    mismatch
                )
            })
    }

    /// Returns a tuple containing `Type`s default value and a `bool` representing whether use of
    /// that default is type-safe.
    // TODO: have this resolve nominal types
    pub fn default_value(&self) -> (Value, bool) {
        match self {
            Type::Void => (Value::none(), false),
            Type::Buffer => (Value::new_buffer(vec![]), true),
            Type::Uint | Type::Int | Type::Bytes32 | Type::EthAddress | Type::Bool => {
                (Value::Int(Uint256::zero()), true)
            }
            Type::Tuple(tvec) => {
                let mut default_tup = Vec::new();
                let mut is_safe = true;
                for t in tvec {
                    let (def, safe) = t.default_value();
                    default_tup.push(def);
                    is_safe = is_safe && safe;
                }
                (Value::new_tuple(default_tup), is_safe)
            }
            Type::Array(t) => {
                let (def, safe) = t.default_value();
                (
                    Value::new_tuple(vec![
                        Value::Int(Uint256::one()),
                        Value::Int(Uint256::one()),
                        Value::new_tuple(vec![def]),
                    ]),
                    safe,
                )
            }
            Type::FixedArray(t, sz) => {
                let (default_val, safe) = t.default_value();
                let mut val = Value::new_tuple(vec![default_val; 8]);
                let mut chunk_size = 1;
                while chunk_size * TUPLE_SIZE < *sz {
                    val = Value::new_tuple(vec![val; 8]);
                    chunk_size *= 8;
                }
                (val, safe)
            }
            Type::Struct(fields) => {
                let mut vals = Vec::new();
                let mut is_safe = true;
                for field in fields {
                    let (val, safe) = field.tipe.default_value();
                    vals.push(val);
                    is_safe = is_safe && safe;
                }
                (value_from_field_list(vals), is_safe)
            }
            Type::Map(_, _) | Type::Func(_, _, _) | Type::Nominal(_, _) => (Value::none(), false),
            Type::Any => (Value::none(), true),
            Type::Every => (Value::none(), false),
            Type::Option(_) => (Value::new_tuple(vec![Value::Int(Uint256::zero())]), true),
            Type::Union(_) => (Value::none(), false),
        }
    }

    pub fn display(&self) -> String {
        self.display_indented(0, "::", None, false, &TypeTree::new())
            .0
    }

    pub fn print(&self, type_tree: &TypeTree) -> String {
        self.display_indented(0, "::", None, false, type_tree).0
    }

    pub fn display_separator(
        &self,
        separator: &str,
        prefix: Option<&str>,
        include_pathname: bool,
        type_tree: &TypeTree,
    ) -> (String, HashSet<(Type, String)>) {
        self.display_indented(0, separator, prefix, include_pathname, type_tree)
    }

    fn display_indented(
        &self,
        indent_level: usize,
        separator: &str,
        prefix: Option<&str>,
        include_pathname: bool,
        type_tree: &TypeTree,
    ) -> (String, HashSet<(Type, String)>) {
        let mut type_set = HashSet::new();
        match self {
            Type::Void => ("void".to_string(), type_set),
            Type::Uint => ("uint".to_string(), type_set),
            Type::Int => ("int".to_string(), type_set),
            Type::Bool => ("bool".to_string(), type_set),
            Type::Bytes32 => ("bytes32".to_string(), type_set),
            Type::EthAddress => ("address".to_string(), type_set),
            Type::Buffer => ("buffer".to_string(), type_set),
            Type::Tuple(subtypes) => {
                let mut out = "(".to_string();
                for s in subtypes {
                    //This should be improved by removing the final trailing comma.
                    let (displayed, subtypes) = s.display_indented(
                        indent_level,
                        separator,
                        prefix,
                        include_pathname,
                        type_tree,
                    );
                    out.push_str(&(displayed + ", "));
                    type_set.extend(subtypes);
                }
                out.push(')');
                (out, type_set)
            }
            Type::Array(t) => {
                let (displayed, subtypes) = t.display_indented(
                    indent_level,
                    separator,
                    prefix,
                    include_pathname,
                    type_tree,
                );
                (format!("[]{}", displayed), subtypes)
            }
            Type::FixedArray(t, size) => {
                let (displayed, subtypes) = t.display_indented(
                    indent_level,
                    separator,
                    prefix,
                    include_pathname,
                    type_tree,
                );
                (format!("[{}]{}", size, displayed), subtypes)
            }
            Type::Struct(fields) => {
                let mut out = "struct {\n".to_string();
                for _ in 0..indent_level {
                    out.push_str("    ");
                }
                for field in fields {
                    //This should indent further when dealing with sub-structs
                    let (displayed, subtypes) = field.tipe.display_indented(
                        indent_level + 1,
                        separator,
                        prefix,
                        include_pathname,
                        type_tree,
                    );
                    out.push_str(&format!("    {}: {},\n", field.name, displayed));
                    for _ in 0..indent_level {
                        out.push_str("    ");
                    }
                    type_set.extend(subtypes);
                }
                out.push('}');
                (out, type_set)
            }
            Type::Nominal(path, id) => {
                let out = format!(
                    "{}{}{}",
                    prefix.unwrap_or(""),
                    if include_pathname {
                        path.iter()
                            .map(|name| name.clone() + "_")
                            .collect::<String>()
                    } else {
                        format!("")
                    },
                    type_tree
                        .get(&(path.clone(), *id))
                        .map(|(_, name)| name.clone())
                        .unwrap_or(format!(
                            "Failed to resolve type name: {}",
                            path_display(path)
                        ))
                );
                type_set.insert((
                    self.clone(),
                    type_tree
                        .get(&(path.clone(), *id))
                        .map(|d| d.1.clone())
                        .unwrap_or_else(|| "bad".to_string()),
                ));
                (out, type_set)
            }
            Type::Func(prop, args, ret) => {
                let mut out = String::new();
                if prop.view {
                    out.push_str("view ");
                }
                if prop.write {
                    out.push_str("write ");
                }
                out.push_str("func(");
                for arg in args {
                    let (displayed, subtypes) = arg.display_indented(
                        indent_level,
                        separator,
                        prefix,
                        include_pathname,
                        type_tree,
                    );
                    out.push_str(&(displayed + ", "));
                    type_set.extend(subtypes)
                }
                out.push(')');
                if **ret != Type::Void {
                    let (displayed, subtypes) = ret.display_indented(
                        indent_level,
                        separator,
                        prefix,
                        include_pathname,
                        type_tree,
                    );
                    out.push_str(" -> ");
                    out.push_str(&displayed);
                    type_set.extend(subtypes);
                }
                (out, type_set)
            }
            Type::Map(key, val) => {
                let (key_display, key_subtypes) = key.display_indented(
                    indent_level,
                    separator,
                    prefix,
                    include_pathname,
                    type_tree,
                );
                type_set.extend(key_subtypes);
                let (val_display, val_subtypes) = val.display_indented(
                    indent_level,
                    separator,
                    prefix,
                    include_pathname,
                    type_tree,
                );
                type_set.extend(val_subtypes);
                (format!("map<{},{}>", key_display, val_display), type_set)
            }
            Type::Any => ("any".to_string(), type_set),
            Type::Every => ("every".to_string(), type_set),
            Type::Option(t) => {
                let (display, subtypes) = t.display_indented(
                    indent_level,
                    separator,
                    prefix,
                    include_pathname,
                    type_tree,
                );
                (format!("option<{}> ", display), subtypes)
            }
            Type::Union(types) => {
                let mut s = String::from("union<");
                let mut subtypes = HashSet::new();
                for tipe in types {
                    let (name, new_subtypes) = tipe.display_indented(
                        indent_level + 1,
                        separator,
                        prefix,
                        include_pathname,
                        type_tree,
                    );
                    s.push_str(&name);
                    s.push_str(", ");
                    subtypes.extend(new_subtypes);
                }
                s.push('>');
                (s, subtypes)
            }
        }
    }
}

pub fn type_vectors_covariant_castable(
    tvec1: &[Type],
    tvec2: &[Type],
    type_tree: &TypeTree,
    seen: HashSet<(Type, Type)>,
) -> bool {
    tvec1.len() == tvec2.len()
        && tvec1
            .iter()
            .zip(tvec2)
            .all(|(t1, t2)| t1.covariant_castable(t2, type_tree, seen.clone()))
}

pub fn type_vectors_castable(
    tvec1: &[Type],
    tvec2: &[Type],
    type_tree: &TypeTree,
    seen: HashSet<(Type, Type)>,
) -> bool {
    tvec1.len() == tvec2.len()
        && tvec1
            .iter()
            .zip(tvec2)
            .all(|(t1, t2)| t1.castable(t2, type_tree, seen.clone()))
}

/// Returns true if each type in tvec2 is a subtype of the type in tvec1 at the same index, and tvec1
/// and tvec2 have the same length.
pub fn type_vectors_assignable(
    tvec1: &[Type],
    tvec2: &[Type],
    type_tree: &TypeTree,
    seen: HashSet<(Type, Type)>,
) -> bool {
    tvec1.len() == tvec2.len()
        && tvec1
            .iter()
            .zip(tvec2)
            .all(|(t1, t2)| t1.assignable(t2, type_tree, seen.clone()))
}

fn field_vectors_covariant_castable(
    tvec1: &[StructField],
    tvec2: &[StructField],
    type_tree: &TypeTree,
    seen: HashSet<(Type, Type)>,
) -> bool {
    tvec1.len() == tvec2.len()
        && tvec1.iter().zip(tvec2).all(|(t1, t2)| {
            t1.tipe
                .covariant_castable(&t2.tipe, type_tree, seen.clone())
        })
}

fn field_vectors_castable(
    tvec1: &[StructField],
    tvec2: &[StructField],
    type_tree: &TypeTree,
    seen: HashSet<(Type, Type)>,
) -> bool {
    tvec1.len() == tvec2.len()
        && tvec1
            .iter()
            .zip(tvec2)
            .all(|(t1, t2)| t1.tipe.castable(&t2.tipe, type_tree, seen.clone()))
}

/// Identical to `type_vectors_assignable`
pub fn arg_vectors_assignable(
    tvec1: &[Type],
    tvec2: &[Type],
    type_tree: &TypeTree,
    seen: HashSet<(Type, Type)>,
) -> bool {
    tvec1.len() == tvec2.len()
        && tvec1
            .iter()
            .zip(tvec2)
            .all(|(t1, t2)| t1.assignable(t2, type_tree, seen.clone()))
}

pub fn field_vectors_mismatch(
    tvec1: &[StructField],
    tvec2: &[StructField],
    type_tree: &TypeTree,
    seen: HashSet<(Type, Type)>,
) -> Option<TypeMismatch> {
    for (t1, t2) in tvec1.iter().zip(tvec2.iter()) {
        if let Some(mismatch) = t1.tipe.first_mismatch(&t2.tipe, type_tree, seen.clone()) {
            return Some(TypeMismatch::FieldType(t1.name.clone(), Box::new(mismatch)));
        }
        if t1.name != t2.name {
            return Some(TypeMismatch::FieldName(t1.name.clone(), t2.name.clone()));
        }
    }
    if tvec1.len() != tvec2.len() {
        return Some(TypeMismatch::Length(tvec1.len(), tvec2.len()));
    }
    None
}

/// Identical to `type_vectors_assignable` but using StructField slices as inputs and comparing their
/// inner types.
fn field_vectors_assignable(
    tvec1: &[StructField],
    tvec2: &[StructField],
    type_tree: &TypeTree,
    seen: HashSet<(Type, Type)>,
) -> bool {
    tvec1.len() == tvec2.len()
        && tvec1.iter().zip(tvec2).all(|(t1, t2)| {
            t1.tipe.assignable(&t2.tipe, type_tree, seen.clone()) && t1.name == t2.name
        })
}

impl PartialEq for Type {
    fn eq(&self, other: &Self) -> bool {
        match (self, other) {
            (Type::Void, Type::Void)
            | (Type::Uint, Type::Uint)
            | (Type::Int, Type::Int)
            | (Type::Bool, Type::Bool)
            | (Type::Bytes32, Type::Bytes32)
            | (Type::EthAddress, Type::EthAddress)
            | (Type::Any, Type::Any)
            | (Type::Buffer, Type::Buffer)
            | (Type::Every, Type::Every) => true,
            (Type::Tuple(v1), Type::Tuple(v2)) => type_vectors_equal(&v1, &v2),
            (Type::Array(a1), Type::Array(a2)) => *a1 == *a2,
            (Type::FixedArray(a1, s1), Type::FixedArray(a2, s2)) => (s1 == s2) && (*a1 == *a2),
            (Type::Struct(f1), Type::Struct(f2)) => struct_field_vectors_equal(&f1, &f2),
            (Type::Map(k1, v1), Type::Map(k2, v2)) => (*k1 == *k2) && (*v1 == *v2),
            (Type::Func(p1, a1, r1), Type::Func(p2, a2, r2)) => {
                (p1 == p2) && type_vectors_equal(&a1, &a2) && (*r1 == *r2)
            }
            (Type::Nominal(p1, id1), Type::Nominal(p2, id2)) => (p1, id1) == (p2, id2),
            (Type::Option(x), Type::Option(y)) => *x == *y,
            (Type::Union(x), Type::Union(y)) => type_vectors_equal(x, y),
            (_, _) => false,
        }
    }
}

/// Returns true if the contents of the slices are equal
fn type_vectors_equal(v1: &[Type], v2: &[Type]) -> bool {
    v1 == v2
}

/// Returns true if the contents of the slices are equal
fn struct_field_vectors_equal(f1: &[StructField], f2: &[StructField]) -> bool {
    f1 == f2
}

#[derive(Debug)]
pub enum TypeMismatch {
    Type(Type, Type),
    FieldName(String, String),
    FieldType(String, Box<TypeMismatch>),
    UnresolvedRight(Type),
    UnresolvedLeft(Type),
    UnresolvedBoth(Type, Type),
    Length(usize, usize),
    ArrayMismatch(Box<TypeMismatch>),
    ArrayLength(usize, usize),
    Tuple(usize, Box<TypeMismatch>),
    TupleLength(usize, usize),
    FuncArg(usize, Box<TypeMismatch>),
    FuncArgLength(usize, usize),
    FuncReturn(Box<TypeMismatch>),
    Map {
        is_key: bool,
        inner: Box<TypeMismatch>,
    },
    Option(Box<TypeMismatch>),
    Union(usize, Box<TypeMismatch>),
    UnionLength(usize, usize),
    View,
    Write,
}

impl fmt::Display for TypeMismatch {
    fn fmt(&self, f: &mut Formatter<'_>) -> fmt::Result {
        write!(
            f,
            "{}",
            match self {
                TypeMismatch::Type(left, right) =>
                    format!("expected {} got {}", left.display(), right.display()),
                TypeMismatch::FieldType(name, problem) =>
                    format!("in field \"{}\": {}", name, problem),
                TypeMismatch::FieldName(left, right) =>
                    format!("expected field name \"{}\", got \"{}\"", left, right),
                TypeMismatch::UnresolvedRight(tipe) =>
                    format!("could not resolve right-hand type \"{}\"", tipe.display()),
                TypeMismatch::UnresolvedLeft(tipe) =>
                    format!("could not resolve left-hand type \"{}\"", tipe.display()),
                TypeMismatch::UnresolvedBoth(left, right) => format!(
                    "could not resolve both right hand type \"{}\" and left hand type\"{}\"",
                    left.display(),
                    right.display()
                ),
                TypeMismatch::Length(left, right) => format!(
                    "structs of different lengths: expected length {} got length {}",
                    left, right
                ),
                TypeMismatch::ArrayLength(left, right) => format!(
                    "arrays of different lengths: expected length {} got length {}",
                    left, right
                ),
                TypeMismatch::ArrayMismatch(mismatch) =>
                    format!("inner array type mismatch {}", mismatch),
                TypeMismatch::Tuple(index, mismatch) =>
                    format!("in tuple field {}: {}", index + 1, mismatch),
                TypeMismatch::TupleLength(left, right) => format!(
                    "tuples of different lengths: expected length {} got length {}",
                    left, right
                ),
                TypeMismatch::FuncArg(index, mismatch) =>
                    format!("in function argument {}: {}", index + 1, mismatch),
                TypeMismatch::FuncArgLength(left, right) => format!(
                    "left func has {} args but right func has {} args",
                    left, right
                ),
                TypeMismatch::FuncReturn(mismatch) =>
                    format!("in function return type: {}", mismatch),
                TypeMismatch::Map { is_key, inner } => format!(
                    "in map {}: {}",
                    if *is_key { "key" } else { "value" },
                    inner
                ),
                TypeMismatch::Option(mismatch) => format!("in inner option type: {}", mismatch),
                TypeMismatch::Union(index, mismatch) =>
                    format!("In type {} of union: {}", index + 1, mismatch),
                TypeMismatch::UnionLength(left, right) => format!(
                    "left func has {} args but right func has {} args",
                    left, right
                ),
                TypeMismatch::View => format!(
                    "assigning {} function to non-view function",
                    Color::red("view")
                ),
                TypeMismatch::Write => format!(
                    "assigning {} function to non-view function",
                    Color::red("write")
                ),
            }
        )
    }
}

/// Field of a struct, contains field name and underlying type.
#[derive(Debug, Clone, PartialEq, Eq, Serialize, Deserialize, Hash)]
pub struct StructField {
    pub name: String,
    pub tipe: Type,
}

impl StructField {
    pub fn new(name: String, tipe: Type) -> StructField {
        StructField { name, tipe }
    }
}

/// Argument to a function, contains field name and underlying type.
#[derive(Debug, Clone, Serialize, Deserialize, PartialEq, Eq)]
pub struct FuncArg {
    pub name: StringId,
    pub tipe: Type,
    pub debug_info: DebugInfo,
}

pub fn new_func_arg(name: StringId, tipe: Type, debug_info: DebugInfo) -> FuncArg {
    FuncArg {
        name,
        tipe,
        debug_info,
    }
}

/// Represents a declaration of a global mini variable.
#[derive(Debug, Clone, Serialize, Deserialize, PartialEq, Eq)]
pub struct GlobalVarDecl {
    pub name_id: StringId,
    pub name: String,
    pub tipe: Type,
    pub location: Option<Location>,
}

impl GlobalVarDecl {
    pub fn new(name_id: StringId, name: String, tipe: Type, location: Option<Location>) -> Self {
        GlobalVarDecl {
            name_id,
            name,
            tipe,
            location,
        }
    }
}

/// Represents whether the FuncDecl that contains it is public or private.
#[derive(Debug, Clone, Copy, Serialize, Deserialize, PartialEq, Eq)]
pub enum FuncDeclKind {
    Public,
    Private,
}

/// Represents a top level function declaration.  The view, write, args, and ret_type fields are
/// assumed to be derived from tipe, and this must be upheld by the user of this type.
#[derive(Debug, Clone, PartialEq, Eq)]
pub struct Func<T = Statement> {
    pub name: String,
    pub id: StringId,
    pub args: Vec<FuncArg>,
    pub ret_type: Type,
    pub code: Vec<T>,
    pub tipe: Type,
    pub public: bool,
    pub captures: BTreeSet<StringId>,
    /// The minimum tuple-tree size needed to generate this func
    pub frame_size: usize,
    /// A global id unique to this function used for building jump labels
    pub unique_id: Option<LabelId>,
    /// Associates `StringId`s in this func's context with the global label scheme
    pub func_labels: Arc<HashMap<StringId, Label>>,
    /// Additional properties like viewness that this func has
    pub properties: FuncProperties,
    pub debug_info: DebugInfo,
}

impl Func {
    pub fn new(
        name: String,
        id: StringId,
        public: bool,
        view: bool,
        write: bool,
        closure: bool,
        args: Vec<FuncArg>,
        ret_type: Option<Type>,
        code: Vec<Statement>,
        captures: BTreeSet<StringId>,
        frame_size: usize,
        debug_info: DebugInfo,
    ) -> Self {
        let mut arg_types = Vec::new();
        let args_vec = args.to_vec();
        for arg in args.iter() {
            arg_types.push(arg.tipe.clone());
        }
        let prop = FuncProperties::new(view, write, closure);
        let ret_type = ret_type.unwrap_or(Type::Void);
        Func {
            name,
            id,
            args: args_vec,
            ret_type: ret_type.clone(),
            code,
            tipe: Type::Func(prop, arg_types, Box::new(ret_type)),
            public,
            captures,
            frame_size,
            unique_id: None,
            func_labels: Arc::new(HashMap::new()),
            properties: prop,
            debug_info,
        }
    }
}

/// Keeps track of compiler enforced properties, currently only tracks purity, may be extended to
/// keep track of potential to throw or other properties.
#[derive(Debug, Clone, Copy, Eq, PartialEq, Serialize, Deserialize, Hash)]
pub struct FuncProperties {
    pub view: bool,
    pub write: bool,
    pub closure: bool,
}

impl FuncProperties {
    pub fn new(view: bool, write: bool, closure: bool) -> Self {
        FuncProperties {
            view,
            write,
            closure,
        }
    }

    pub fn pure() -> Self {
        Self::new(false, false, false)
    }

    pub fn purity(&self) -> (bool, bool) {
        (self.view, self.write)
    }
}

/// A statement in the mini language with associated `DebugInfo` that has not yet been type checked.
#[derive(Debug, Clone, PartialEq, Eq)]
pub struct Statement {
    pub kind: StatementKind,
    pub debug_info: DebugInfo,
}

/// A raw statement containing no debug information that has not yet been type checked.
#[derive(Debug, Clone, PartialEq, Eq)]
pub enum StatementKind {
    ReturnVoid(),
    Return(Expr),
    Break(Option<Expr>, Option<String>),
    Expression(Expr),
    Let(MatchPattern, Expr),
    Assign(StringId, Expr),
    While(Expr, Vec<Statement>),
    Asm(Vec<Instruction>, Vec<Expr>),
    DebugPrint(Expr),
    Assert(Expr),
}

#[derive(Debug, Clone, Serialize, Deserialize, PartialEq, Eq)]
pub struct MatchPattern<T = ()> {
    pub(crate) kind: MatchPatternKind<MatchPattern<T>>,
    pub(crate) debug_info: DebugInfo,
    pub(crate) cached: T,
}

/// Either a single identifier or a tuple of identifiers, used in mini let bindings.
#[derive(Debug, Clone, Serialize, Deserialize, PartialEq, Eq)]
pub enum MatchPatternKind<T> {
    Bind(StringId),
    Assign(StringId),
    Tuple(Vec<T>),
}

impl<T> MatchPattern<T> {
    pub fn new_bind(id: StringId, debug_info: DebugInfo, cached: T) -> Self {
        Self {
            kind: MatchPatternKind::Bind(id),
            debug_info,
            cached,
        }
    }
    pub fn new_assign(id: StringId, debug_info: DebugInfo, cached: T) -> Self {
        Self {
            kind: MatchPatternKind::Assign(id),
            debug_info,
            cached,
        }
    }
    pub fn new_tuple(id: Vec<MatchPattern<T>>, debug_info: DebugInfo, cached: T) -> Self {
        Self {
            kind: MatchPatternKind::Tuple(id),
            debug_info,
            cached,
        }
    }
    pub fn collect_identifiers(&self) -> Vec<(StringId, bool, DebugInfo)> {
        match &self.kind {
            MatchPatternKind::Bind(id) => vec![(*id, false, self.debug_info)],
            MatchPatternKind::Assign(id) => vec![(*id, true, self.debug_info)],
            MatchPatternKind::Tuple(pats) => pats
                .iter()
                .flat_map(|pat| pat.collect_identifiers())
                .collect(),
        }
    }
}

/// An identifier or array index for left-hand-side substructure assignments
#[derive(Debug, Clone, PartialEq, Eq)]
pub enum SubData {
    Dot(StringId),
    ArrayOrMap(Expr),
}

/// Represents a constant mini value of type Option<T> for some type T.
#[derive(Debug, Clone, Serialize, Deserialize, PartialEq, Eq)]
pub enum OptionConst {
    _Some(Box<Constant>),
    None(Type),
}

/// Represents a mini constant value. This is different than `Value` as it encodes Options as distinct
/// from tuples.
#[derive(Debug, Clone, Serialize, Deserialize, PartialEq, Eq)]
pub enum Constant {
    Uint(Uint256),
    Int(Uint256),
    Bool(bool),
    Option(OptionConst),
    Null,
}

impl OptionConst {
    /// Gets the type of the value
    pub(crate) fn type_of(&self) -> Type {
        Type::Option(Box::new(match self {
            OptionConst::_Some(c) => (*c).type_of(),
            OptionConst::None(t) => t.clone(),
        }))
    }

    /// Exracts the value from the Constant
    pub(crate) fn value(&self) -> Value {
        match self {
            OptionConst::_Some(c) => {
                Value::new_tuple(vec![Value::Int(Uint256::one()), c.clone().value()])
            }
            OptionConst::None(_) => Value::new_tuple(vec![Value::Int(Uint256::zero())]),
        }
    }
}

impl Constant {
    /// Gets the type of the value
    pub(crate) fn type_of(&self) -> Type {
        match self {
            Constant::Uint(_) => Type::Uint,
            Constant::Int(_) => Type::Int,
            Constant::Bool(_) => Type::Bool,
            Constant::Option(inner) => inner.type_of(),
            Constant::Null => Type::Void,
        }
    }

    /// Exracts the value from the Constant
    pub(crate) fn value(&self) -> Value {
        match self {
            Constant::Uint(ui) => Value::Int(ui.clone()),
            Constant::Int(i) => Value::Int(i.clone()),
            Constant::Bool(b) => Value::Int(Uint256::from_bool(*b)),
            Constant::Option(c) => c.value(),
            Constant::Null => Value::none(),
        }
    }
}

/// A mini expression that has not yet been type checked with an associated `DebugInfo`.
#[derive(Debug, Clone, PartialEq, Eq)]
pub struct Expr {
    pub kind: ExprKind,
    pub debug_info: DebugInfo,
}

/// A mini expression that has not yet been type checked, contains no debug information.
#[derive(Debug, Clone, PartialEq, Eq)]
pub enum ExprKind {
    UnaryOp(UnaryOp, Box<Expr>),
    Binary(BinaryOp, Box<Expr>, Box<Expr>),
    Trinary(TrinaryOp, Box<Expr>, Box<Expr>, Box<Expr>),
    ShortcutOr(Box<Expr>, Box<Expr>),
    ShortcutAnd(Box<Expr>, Box<Expr>),
    VariableRef(StringId),
    TupleRef(Box<Expr>, Uint256),
    DotRef(Box<Expr>, String),
    Constant(Constant),
    OptionInitializer(Box<Expr>),
    FunctionCall(Box<Expr>, Vec<Expr>),
    CodeBlock(CodeBlock),
    ArrayOrMapRef(Box<Expr>, Box<Expr>),
    StructInitializer(Vec<FieldInitializer>),
    Tuple(Vec<Expr>),
    NewArray(Box<Expr>, Type),
    NewFixedArray(usize, Option<Box<Expr>>),
    NewMap(Type, Type),
    NewUnion(Vec<Type>, Box<Expr>),
    ArrayOrMapMod(Box<Expr>, Box<Expr>, Box<Expr>),
    StructMod(Box<Expr>, String, Box<Expr>),
    WeakCast(Box<Expr>, Type),
    Cast(Box<Expr>, Type),
    CovariantCast(Box<Expr>, Type),
    UnsafeCast(Box<Expr>, Type),
    Asm(Type, Vec<Instruction>, Vec<Expr>),
    Error,
    GetGas,
    SetGas(Box<Expr>),
    Try(Box<Expr>),
    If(Box<Expr>, CodeBlock, Option<CodeBlock>),
    IfLet(StringId, Box<Expr>, CodeBlock, Option<CodeBlock>),
    Loop(Vec<Statement>),
    UnionCast(Box<Expr>, Type),
    NewBuffer,
    Quote(Vec<u8>),
<<<<<<< HEAD
    Closure(Func),
=======
>>>>>>> 72ea5d7a
}

impl Expr {
    /// Returns an expression that applies unary operator op to e.
    pub fn new_unary(op: UnaryOp, e: Expr, loc: Option<Location>) -> Self {
        Self {
            kind: ExprKind::UnaryOp(op, Box::new(e)),
            debug_info: DebugInfo::from(loc),
        }
    }

    /// Returns an expression that applies binary operator op to e1 and e2.
    pub fn new_binary(op: BinaryOp, e1: Expr, e2: Expr, loc: Option<Location>) -> Self {
        Self {
            kind: ExprKind::Binary(op, Box::new(e1), Box::new(e2)),
            debug_info: DebugInfo::from(loc),
        }
    }

    /// Returns an expression that applies trinary operator op to e1, e2, and e3.
    pub fn new_trinary(op: TrinaryOp, e1: Expr, e2: Expr, e3: Expr, loc: Option<Location>) -> Self {
        Self {
            kind: ExprKind::Trinary(op, Box::new(e1), Box::new(e2), Box::new(e3)),
            debug_info: DebugInfo::from(loc),
        }
    }

    /// Creates an expression whose DebugInfo is populated in-place at the parsing site
    pub fn lno(kind: ExprKind, lines: &Lines, lno: usize, file: u64) -> Self {
        Self::new(kind, DebugInfo::here(lines, lno, file))
    }

    pub fn new(kind: ExprKind, debug_info: DebugInfo) -> Self {
        Self { kind, debug_info }
    }
}

/// A mini unary operator.
#[derive(Debug, Clone, Copy, Serialize, Deserialize, PartialEq, Eq)]
pub enum UnaryOp {
    Minus,
    BitwiseNeg,
    Not,
    Hash,
    Len,
    ToUint,
    ToInt,
    ToBytes32,
    ToAddress,
}

/// A mini binary operator.
#[derive(Debug, Clone, Copy, Serialize, Deserialize, PartialEq, Eq)]
pub enum BinaryOp {
    Plus,
    Minus,
    Times,
    Div,
    Mod,
    Sdiv,
    Smod,
    LessThan,
    GreaterThan,
    LessEq,
    GreaterEq,
    SLessThan,
    SGreaterThan,
    SLessEq,
    SGreaterEq,
    Equal,
    NotEqual,
    BitwiseAnd,
    BitwiseOr,
    BitwiseXor,
    ShiftLeft,
    ShiftRight,
    _LogicalAnd,
    LogicalOr,
    Hash,
    GetBuffer8,
    GetBuffer64,
    GetBuffer256,
}

#[derive(Debug, Clone, Copy, Serialize, Deserialize, PartialEq, Eq)]
pub enum TrinaryOp {
    SetBuffer8,
    SetBuffer64,
    SetBuffer256,
}

/// Used in StructInitializer expressions to map expressions to fields of the struct.
#[derive(Debug, Clone, Serialize, Deserialize, PartialEq, Eq)]
pub struct FieldInitializer<T = Expr> {
    pub name: String,
    pub value: T,
}

impl<T> FieldInitializer<T> {
    pub fn new(name: String, value: T) -> Self {
        FieldInitializer { name, value }
    }
}

#[derive(Debug, Clone, PartialEq, Eq)]
pub struct CodeBlock {
    pub body: Vec<Statement>,
    pub ret_expr: Option<Box<Expr>>,
}

impl CodeBlock {
    pub fn new(body: Vec<Statement>, ret_expr: Option<Box<Expr>>) -> Self {
        Self { body, ret_expr }
    }
}<|MERGE_RESOLUTION|>--- conflicted
+++ resolved
@@ -4,13 +4,11 @@
 
 //! Contains types and utilities for constructing the mini AST
 
-<<<<<<< HEAD
 use crate::compile::typecheck::{AbstractSyntaxTree, InliningMode, TypeCheckedNode};
 use crate::compile::{path_display, CompileError, Lines};
 use crate::console::Color;
 use crate::link::{value_from_field_list, Import, TUPLE_SIZE};
 use crate::mavm::{Instruction, Label, LabelId, Value};
-=======
 use crate::compile::ast::TypeMismatch::FuncArgLength;
 use crate::compile::typecheck::{
     AbstractSyntaxTree, InliningMode, PropertiesList, TypeCheckedNode,
@@ -18,7 +16,6 @@
 use crate::compile::{path_display, CompileError, Lines};
 use crate::link::{value_from_field_list, Import, TUPLE_SIZE};
 use crate::mavm::{Instruction, Value};
->>>>>>> 72ea5d7a
 use crate::pos::{BytePos, Location};
 use crate::stringtable::StringId;
 use crate::uint256::Uint256;
@@ -65,13 +62,10 @@
             attributes: Attributes::default(),
         }
     }
-<<<<<<< HEAD
 
     pub fn locs(&self) -> Vec<Location> {
         self.location.into_iter().collect()
     }
-=======
->>>>>>> 72ea5d7a
 }
 
 impl From<Option<Location>> for DebugInfo {
@@ -1620,10 +1614,7 @@
     UnionCast(Box<Expr>, Type),
     NewBuffer,
     Quote(Vec<u8>),
-<<<<<<< HEAD
     Closure(Func),
-=======
->>>>>>> 72ea5d7a
 }
 
 impl Expr {
