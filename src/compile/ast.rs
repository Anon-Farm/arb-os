--- conflicted
+++ resolved
@@ -382,33 +382,12 @@
     pub debug_info: DebugInfo,
 }
 
-<<<<<<< HEAD
-pub fn new_func_arg(name: StringId, tipe: Type) -> FuncArg {
-    FuncArg { name, tipe }
-=======
-impl FuncArg {
-    ///Returns either a fully specified version of self specified by matching Named types to the
-    /// contents of type_table, or a TypeError if a Named type does not have an associated entry.
-    pub fn resolve_types(
-        &self,
-        type_table: &SymTable<Type>,
-        location: Option<Location>,
-    ) -> Result<Self, TypeError> {
-        Ok(FuncArg {
-            name: self.name,
-            tipe: self.tipe.resolve_types(type_table, location)?,
-            debug_info: self.debug_info,
-        })
-    }
-}
-
 pub fn new_func_arg(name: StringId, tipe: Type, debug_info: DebugInfo) -> FuncArg {
     FuncArg {
         name,
         tipe,
         debug_info,
     }
->>>>>>> e825fc0b
 }
 
 ///Represents a declaration of a global mini variable.
