--- conflicted
+++ resolved
@@ -36,13 +36,8 @@
     ///Is true if the current node is a breakpoint, false otherwise.
     pub breakpoint: bool,
     pub inline: InliningMode,
-<<<<<<< HEAD
     #[serde(skip)]
     ///Whether generated instructions should be printed to the console.
-=======
-    ///Whether node should be pruned in a release build.
-    #[serde(skip)]
->>>>>>> 0ebd4ce0
     pub codegen_print: bool,
 }
 
