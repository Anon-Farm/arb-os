--- conflicted
+++ resolved
@@ -518,11 +518,7 @@
                 .into_iter()
                 .map(|(cpt, (gas, loc))| (gas, (cpt, loc)))
                 .collect();
-<<<<<<< HEAD
-            let total_callers = callers.iter().map(|x|*x.0).sum::<u64>();
-=======
             let total_callers = callers.iter().map(|x| *x.0).sum::<u64>();
->>>>>>> 811278cd
             for (gas, (caller, location)) in callers.into_iter().rev() {
                 if let Some(loc) = location {
                     println!(
@@ -562,15 +558,11 @@
                 }
             }
             if total_callers != total_called + *in_func_gas {
-<<<<<<< HEAD
-                println!("Invariant fails: {} {}", total_callers, total_called + *in_func_gas)
-=======
                 println!(
                     "Invariant fails: {} {}",
                     total_callers,
                     total_called + *in_func_gas
                 )
->>>>>>> 811278cd
             }
         }
         let file_gas_costs: Vec<(String, u64)> = self
@@ -1021,85 +1013,6 @@
         let mut current_codepoint = CodePt::new_internal(0);
         let mut total_gas = 0;
         let mut stack = vec![];
-<<<<<<< HEAD
-        while let Some(insn) = self.next_opcode() {
-            let loc = insn.location;
-            let next_op_gas = self.next_op_gas().unwrap_or(0);
-            if let Some(gas_cost) = loc_map.get_mut(&loc, &self.file_name_chart) {
-                *gas_cost += next_op_gas;
-            } else {
-                loc_map.insert(&loc, next_op_gas, &self.file_name_chart);
-            }
-            total_gas += next_op_gas;
-            let alt_stack = if let StackTrace::Known(trace) = self.get_stack_trace() {
-                trace
-            } else {
-                panic!("Internal error: Unknown stack trace");
-            };
-            match stack_len.cmp(&stack.len()) {
-                Ordering::Less => {
-                    stack.pop();
-                    let mut next_len = loc_map
-                        .stack_tree
-                        .get(stack.last().unwrap_or(&CodePt::new_internal(0)))
-                        .map(|something| something.0.len())
-                        .unwrap_or(0);
-                    if *stack.last().unwrap_or(&CodePt::new_internal(0)) == current_codepoint {
-                        next_len += 1;
-                    }
-                    if let Some((func_info, _)) = loc_map.stack_tree.get_mut(&current_codepoint) {
-                        func_info.push(ProfilerEvent::Return(
-                            *stack.last().unwrap_or(&CodePt::new_internal(0)),
-                            next_len,
-                        ));
-                        current_codepoint = *stack.last().unwrap_or(&CodePt::new_internal(0));
-                    } else {
-                        panic!("Internal error: returned from untracked function");
-                    }
-                    if let Some((func_info, _)) = loc_map.stack_tree.get_mut(&current_codepoint) {
-                        func_info.push(ProfilerEvent::EnterFunc(total_gas));
-                    } else {
-                        panic!("Internal error: returned to untracked function");
-                    }
-                }
-                Ordering::Equal => {}
-                Ordering::Greater => {
-                    stack.push(self.get_pc().unwrap_or(CodePt::new_internal(0)));
-                    let zero_codept = CodePt::new_internal(0);
-                    let next_codepoint = stack.last().unwrap_or(&zero_codept);
-                    let next_len =
-                        if let Some((next_info, _)) = loc_map.stack_tree.get_mut(next_codepoint) {
-                            if *next_codepoint == current_codepoint {
-                                next_info.len() + 1
-                            } else {
-                                next_info.len()
-                            }
-                        } else {
-                            loc_map.stack_tree.insert(
-                                *next_codepoint,
-                                (
-                                    vec![],
-                                    self.code
-                                        .get_insn(*next_codepoint)
-                                        .map(|insn| insn.location)
-                                        .unwrap_or(None),
-                                ),
-                            );
-                            0
-                        };
-                    if let Some((func_info, _)) = loc_map.stack_tree.get_mut(&current_codepoint) {
-                        func_info.push(ProfilerEvent::CallFunc(*next_codepoint, next_len))
-                    } else {
-                        panic!("Internal error: calling from an untracked function");
-                    }
-                    current_codepoint = *next_codepoint;
-                    if let Some((func_info, _)) = loc_map.stack_tree.get_mut(&current_codepoint) {
-                        func_info.push(ProfilerEvent::EnterFunc(total_gas));
-                    } else {
-                        panic!("Internal error: called function not properly initialized");
-                    }
-                }
-=======
         let mut profile_enabled = if mode == ProfilerMode::Always { true } else { false };
         while let Some(insn) = self.next_opcode() {
             if insn.opcode == Opcode::AVMOpcode(AVMOpcode::Inbox) {
@@ -1184,9 +1097,7 @@
                     }
                 }
                 stack_len = alt_stack.len();
->>>>>>> 811278cd
-            }
-            stack_len = alt_stack.len();
+            }
             match self.run_one(false) {
                 Ok(false) => {
                     return loc_map;
