--- conflicted
+++ resolved
@@ -2,11 +2,7 @@
  * Copyright 2020, Offchain Labs, Inc. All rights reserved.
  */
 
-<<<<<<< HEAD
 use crate::mavm::{Value, Buffer};
-=======
-use crate::mavm::{Buffer, Value};
->>>>>>> c6a4a20d
 use crate::run::{load_from_file, ProfilerMode};
 use crate::uint256::Uint256;
 use ethers_core::rand::rngs::StdRng;
@@ -596,21 +592,12 @@
     }
 
     pub fn push_send(&mut self, size: Uint256, buf: Buffer) {
-<<<<<<< HEAD
         let contents = buf.as_bytes(size.to_usize().unwrap());
         self.sends.push(contents.clone());
         self.recorder.add_send(contents);
     }
 
     pub fn get_all_sends(&self) -> Vec<Vec<u8>> {
-=======
-        let send_bytes = buf.as_bytes(size.to_usize().unwrap());
-        self.sends.push(send_bytes.clone());
-        self.recorder.add_send(send_bytes);
-    }
-
-    pub fn get_all_sends(&self) -> Vec<ArbosSend> {
->>>>>>> c6a4a20d
         self.logs
             .clone()
             .into_iter()
@@ -621,7 +608,6 @@
     }
 }
 
-<<<<<<< HEAD
 fn get_send_contents(log: Value) -> Option<Vec<u8>> {
     if let Value::Tuple(tup) = log {
         if let Value::Int(kind) = &tup[0] {
@@ -629,36 +615,6 @@
                 let sz = if let Value::Int(usz) = &tup[3] { usz.to_usize().unwrap() } else { panic!() };
                 let buf = if let Value::Buffer(buf) = &tup[4] { buf } else { panic!() };
                 Some(buf.as_bytes(sz))
-=======
-#[derive(Clone)]
-pub struct ArbosSend {
-    pub kind: Uint256,
-    pub sender: Uint256,
-    pub data: Vec<u8>,
-}
-
-fn get_send_contents(log: Value) -> Option<ArbosSend> {
-    if let Value::Tuple(tup) = log {
-        if let Value::Int(kind) = &tup[0] {
-            if kind == &Uint256::from_u64(2) {
-                if let Value::Tuple(stup) = &tup[1] {
-                    Some(ArbosSend {
-                        kind: if let Value::Int(ui) = &stup[0] {
-                            ui.clone()
-                        } else {
-                            panic!()
-                        },
-                        sender: if let Value::Int(ui) = &stup[1] {
-                            ui.clone()
-                        } else {
-                            panic!()
-                        },
-                        data: size_buffer_tuple_to_bytes(&stup[2]).unwrap(),
-                    })
-                } else {
-                    None
-                }
->>>>>>> c6a4a20d
             } else {
                 None
             }
@@ -1307,11 +1263,7 @@
             return false;
         }
         if !(self.sends == machine.runtime_env.recorder.sends) {
-<<<<<<< HEAD
             print_output_differences_bytevec(
-=======
-            print_output_differences_bytes(
->>>>>>> c6a4a20d
                 "send",
                 machine.runtime_env.recorder.sends,
                 self.sends.clone(),
@@ -1398,11 +1350,7 @@
     }
 }
 
-<<<<<<< HEAD
 fn print_output_differences_bytevec(kind: &str, seen: Vec<Vec<u8>>, expected: Vec<Vec<u8>>) {
-=======
-fn print_output_differences_bytes(kind: &str, seen: Vec<Vec<u8>>, expected: Vec<Vec<u8>>) {
->>>>>>> c6a4a20d
     if seen.len() != expected.len() {
         println!(
             "{} mismatch: expected {}, got {}",
