/*
 * Copyright 2020, Offchain Labs, Inc. All rights reserved.
 */

use crate::mavm::{Buffer, Value};
use crate::run::{load_from_file_and_env, ProfilerMode};
use crate::uint256::Uint256;
use ethers_core::rand::rngs::StdRng;
use ethers_core::rand::SeedableRng;
use ethers_core::types::TransactionRequest;
use ethers_core::utils::keccak256;
use ethers_signers::{Signer, Wallet};
use serde::{Deserialize, Serialize};
use std::convert::TryInto;
use std::io::Read;
use std::rc::Rc;
use std::{collections::HashMap, fs::File, io, path::Path};

#[derive(Debug, Clone)]
pub struct RuntimeEnvironment {
    pub chain_id: u64,
    pub chain_address: Uint256,
    pub l1_inbox: Vec<Value>,
    pub current_block_num: Uint256,
    pub current_timestamp: Uint256,
    pub logs: Vec<Value>,
    pub sends: Vec<Vec<u8>>,
    pub next_inbox_seq_num: Uint256,
    pub caller_seq_nums: HashMap<Uint256, Uint256>,
    next_id: Uint256, // used to assign unique (but artificial) txids to messages
    pub recorder: RtEnvRecorder,
    compressor: TxCompressor,
    charging_policy: Option<(Uint256, Uint256, Uint256)>,
    num_wallets: u64,
    chain_init_message: Vec<u8>,
}

impl RuntimeEnvironment {
    pub fn new(
        chain_address: Uint256,
        charging_policy: Option<(Uint256, Uint256, Uint256)>,
    ) -> Self {
        RuntimeEnvironment::new_with_blocknum_timestamp(
            chain_address,
            Uint256::from_u64(100_000),
            Uint256::from_u64(10_000_000),
            charging_policy,
            None,
            None,
        )
    }

    pub fn _new_options(
        chain_address: Uint256,
        sequencer_info: Option<(Uint256, Uint256, Uint256)>,
    ) -> Self {
        RuntimeEnvironment::new_with_blocknum_timestamp(
            chain_address,
            Uint256::from_u64(100_000),
            Uint256::from_u64(10_000_000),
            None,
            sequencer_info,
            None,
        )
    }

    pub fn _new_with_owner(chain_address: Uint256, owner: Option<Uint256>) -> Self {
        RuntimeEnvironment::new_with_blocknum_timestamp(
            chain_address,
            Uint256::from_u64(100_000),
            Uint256::from_u64(10_000_000),
            None,
            None,
            owner,
        )
    }

    pub fn new_with_blocknum_timestamp(
        chain_address: Uint256,
        blocknum: Uint256,
        timestamp: Uint256,
        charging_policy: Option<(Uint256, Uint256, Uint256)>,
        sequencer_info: Option<(Uint256, Uint256, Uint256)>,
        owner: Option<Uint256>,
    ) -> Self {
        let mut ret = RuntimeEnvironment {
            chain_id: chain_address.trim_to_u64() & 0xffffffffffff, // truncate to 48 bits
            chain_address,
            l1_inbox: vec![],
            current_block_num: blocknum,
            current_timestamp: timestamp,
            logs: Vec::new(),
            sends: Vec::new(),
            next_inbox_seq_num: Uint256::zero(),
            caller_seq_nums: HashMap::new(),
            next_id: Uint256::zero(),
            recorder: RtEnvRecorder::new(),
            compressor: TxCompressor::new(),
            charging_policy: charging_policy.clone(),
            num_wallets: 0,
            chain_init_message: RuntimeEnvironment::get_params_bytes(
                charging_policy,
                sequencer_info,
                owner,
            ),
        };

        ret.send_chain_init_message();
        ret
    }

    pub fn send_chain_init_message(&mut self) {
        self.insert_l1_message(
            4,
            self.chain_address.clone(),
            &self.chain_init_message.clone(),
        );
    }

    fn get_params_bytes(
        charging_policy: Option<(Uint256, Uint256, Uint256)>,
        sequencer_info: Option<(Uint256, Uint256, Uint256)>,
        owner: Option<Uint256>,
    ) -> Vec<u8> {
        let mut buf = Vec::new();
        buf.extend(Uint256::from_u64(3 * 60 * 60).to_bytes_be()); // grace period in blocks
        buf.extend(Uint256::from_u64(100_000_000 / 1000).to_bytes_be()); // arbgas speed limit per tick
        buf.extend(Uint256::from_u64(10_000_000_000).to_bytes_be()); // max execution steps
        buf.extend(Uint256::from_u64(1000).to_bytes_be()); // base stake amount in wei
        buf.extend(Uint256::zero().to_bytes_be()); // staking token address (zero means ETH)
        buf.extend(owner.clone().unwrap_or(Uint256::zero()).to_bytes_be()); // owner address

        if let Some((base_gas_price, storage_charge, pay_fees_to)) = charging_policy.clone() {
            buf.extend(&[0u8, 0u8, 0u8, 0u8, 0u8, 0u8, 0u8, 2u8]); // option ID = 2
            buf.extend(&[0u8, 0u8, 0u8, 0u8, 0u8, 0u8, 0u8, 96u8]); // option payload size = 96 bytes
            buf.extend(base_gas_price.to_bytes_be());
            buf.extend(storage_charge.to_bytes_be());
            buf.extend(pay_fees_to.to_bytes_be());
        }

        buf.extend(owner.unwrap_or(Uint256::zero()).to_bytes_be()); // owner address

        if let Some((seq_addr, delay_blocks, delay_time)) = sequencer_info {
            buf.extend(&[0u8; 8]);
            buf.extend(&96u64.to_be_bytes());
            buf.extend(seq_addr.to_bytes_be());
            buf.extend(delay_blocks.to_bytes_be());
            buf.extend(delay_time.to_bytes_be());
        }

        buf
    }

    pub fn _advance_time(
        &mut self,
        delta_blocks: Uint256,
        delta_timestamp: Option<Uint256>,
        send_heartbeat_message: bool,
    ) {
        self.current_block_num = self.current_block_num.add(&delta_blocks);
        self.current_timestamp = self
            .current_timestamp
            .add(&delta_timestamp.unwrap_or(Uint256::from_u64(13).mul(&delta_blocks)));
        if send_heartbeat_message {
            self.insert_l2_message(Uint256::zero(), &[6u8], false);
        }
    }

    pub fn new_wallet(&mut self) -> Wallet {
        let mut r = StdRng::seed_from_u64(42 + self.num_wallets);
        self.num_wallets = self.num_wallets + 1;
        Wallet::new(&mut r).set_chain_id(self.get_chain_id())
    }

    pub fn get_chain_id(&self) -> u64 {
        self.chain_id
    }

    pub fn insert_full_inbox_contents(&mut self, contents: Vec<Value>) {
        self.l1_inbox = contents;
    }

    pub fn insert_l1_message(&mut self, msg_type: u8, sender_addr: Uint256, msg: &[u8]) -> Uint256 {
        let l1_msg = Value::new_tuple(vec![
            Value::Int(Uint256::from_usize(msg_type as usize)),
            Value::Int(self.current_block_num.clone()),
            Value::Int(self.current_timestamp.clone()),
            Value::Int(sender_addr),
            Value::Int(self.next_inbox_seq_num.clone()),
            Value::Int(self.get_gas_price()),
            Value::Int(Uint256::from_usize(msg.len())),
            Value::new_buffer(msg.to_vec()),
        ]);
        let msg_id =
            Uint256::avm_hash2(&Uint256::from_u64(self.chain_id), &self.next_inbox_seq_num);
        self.next_inbox_seq_num = self.next_inbox_seq_num.add(&Uint256::one());
        self.l1_inbox.push(l1_msg.clone());
        self.recorder.add_msg(l1_msg);

        msg_id
    }

    pub fn _insert_retryable_tx_message(
        &mut self,
        sender: Uint256,
        destination: Uint256,
        callvalue: Uint256,
        deposit: Uint256,
        max_submission_cost: Uint256,
        credit_back_address: Uint256,
        beneficiary: Uint256,
        max_gas_immed: Uint256,
        gas_price_immed: Uint256,
        calldata: &[u8],
    ) -> (Uint256, Option<Uint256>) {
        let mut msg = vec![];
        msg.extend(destination.to_bytes_be());
        msg.extend(callvalue.to_bytes_be());
        msg.extend(deposit.to_bytes_be());
        msg.extend(max_submission_cost.to_bytes_be());
        msg.extend(credit_back_address.to_bytes_be());
        msg.extend(beneficiary.to_bytes_be());
        msg.extend(max_gas_immed.to_bytes_be());
        msg.extend(gas_price_immed.to_bytes_be());
        msg.extend(Uint256::from_usize(calldata.len()).to_bytes_be());
        msg.extend(calldata);

        let mut buf = self.insert_l1_message(9u8, sender, &msg).to_bytes_be();
<<<<<<< HEAD
=======
        let mut buf2 = buf.clone();
>>>>>>> 9beb275d
        buf.extend(&[0u8; 32]);
        buf2.extend(Uint256::one().to_bytes_be());
        (
            Uint256::from_bytes(&keccak256(&buf)),
            if max_gas_immed != Uint256::zero() {
                Some(Uint256::from_bytes(&keccak256(&buf2)))
            } else {
                None
            },
        )
    }

    pub fn get_gas_price(&self) -> Uint256 {
        Uint256::_from_gwei(200)
    }

    pub fn insert_l2_message(
        &mut self,
        sender_addr: Uint256,
        msg: &[u8],
        is_buddy_deploy: bool,
    ) -> Uint256 {
        let default_id = self.insert_l1_message(
            if is_buddy_deploy { 5 } else { 3 },
            sender_addr.clone(),
            msg,
        );
        if !is_buddy_deploy && (msg[0] == 0) {
            Uint256::avm_hash2(
                &sender_addr,
                &Uint256::avm_hash2(
                    &Uint256::from_u64(self.chain_id),
                    &Uint256::from_bytes(&keccak256(msg)),
                ),
            )
        } else {
            default_id
        }
    }

    pub fn insert_l2_message_with_deposit(&mut self, sender_addr: Uint256, msg: &[u8]) -> Uint256 {
        if (msg[0] != 0u8) && (msg[0] != 1u8) {
            panic!();
        }
        let default_id = self.insert_l1_message(7, sender_addr.clone(), msg);
        if msg[0] == 0 {
            Uint256::avm_hash2(
                &sender_addr,
                &Uint256::avm_hash2(
                    &Uint256::from_u64(self.chain_id),
                    &hash_bytestack(_bytestack_from_bytes(msg)).unwrap(),
                ),
            )
        } else {
            default_id
        }
    }

    pub fn insert_tx_message(
        &mut self,
        sender_addr: Uint256,
        max_gas: Uint256,
        gas_price_bid: Uint256,
        to_addr: Uint256,
        value: Uint256,
        data: &[u8],
        with_deposit: bool,
    ) -> Uint256 {
        let mut buf = vec![0u8];
        let seq_num = self.get_and_incr_seq_num(&sender_addr.clone());
        buf.extend(max_gas.to_bytes_be());
        buf.extend(gas_price_bid.to_bytes_be());
        buf.extend(seq_num.to_bytes_be());
        buf.extend(to_addr.to_bytes_be());
        buf.extend(value.to_bytes_be());
        buf.extend_from_slice(data);

        if with_deposit {
            self.insert_l2_message_with_deposit(sender_addr.clone(), &buf)
        } else {
            self.insert_l2_message(sender_addr.clone(), &buf, false)
        }
    }

    pub fn _insert_tx_message_from_contract(
        &mut self,
        sender_addr: Uint256,
        max_gas: Uint256,
        gas_price_bid: Uint256,
        to_addr: Uint256,
        value: Uint256,
        data: &[u8],
        with_deposit: bool,
    ) -> Uint256 {
        let mut buf = vec![1u8];
        buf.extend(max_gas.to_bytes_be());
        buf.extend(gas_price_bid.to_bytes_be());
        buf.extend(to_addr.to_bytes_be());
        buf.extend(value.to_bytes_be());
        buf.extend_from_slice(data);

        if with_deposit {
            self.insert_l2_message_with_deposit(sender_addr.clone(), &buf)
        } else {
            self.insert_l2_message(sender_addr.clone(), &buf, false)
        }
    }

    pub fn new_batch(&self) -> Vec<u8> {
        vec![3u8]
    }

    pub fn _new_sequencer_batch(&self, delay: Option<(Uint256, Uint256)>) -> Vec<u8> {
        let (delay_blocks, delay_seconds) = delay.unwrap_or((Uint256::one(), Uint256::one()));
        let (release_block_num, release_timestamp) = if (self.current_block_num <= delay_blocks)
            || (self.current_timestamp <= delay_seconds)
        {
            (Uint256::zero(), Uint256::zero())
        } else {
            (
                self.current_block_num.sub(&delay_blocks).unwrap(),
                self.current_timestamp.sub(&delay_seconds).unwrap(),
            )
        };
        let low_order_bnum = release_block_num.trim_to_u64() & 0xffff;
        let low_order_ts = release_timestamp.trim_to_u64() & 0xffffff;
        let ret = vec![
            5u8,
            (low_order_bnum >> 8) as u8,
            (low_order_bnum & 0xff) as u8,
            (low_order_ts >> 16) as u8,
            ((low_order_ts >> 8) & 0xff) as u8,
            (low_order_ts & 0xff) as u8,
        ];
        ret
    }

    pub fn make_compressed_and_signed_l2_message(
        &mut self,
        gas_price: Uint256,
        gas_limit: Uint256,
        to_addr: Uint256,
        value: Uint256,
        calldata: &[u8],
        wallet: &Wallet,
    ) -> (Vec<u8>, Vec<u8>) {
        let sender = Uint256::from_bytes(wallet.address().as_bytes());
        let mut result = vec![7u8, 0xffu8];
        let seq_num = self.get_and_incr_seq_num(&sender);
        result.extend(seq_num.rlp_encode());
        result.extend(gas_price.rlp_encode());
        result.extend(gas_limit.rlp_encode());
        result.extend(self.compressor.compress_address(to_addr.clone()));
        result.extend(self.compressor.compress_token_amount(value.clone()));
        result.extend(calldata);

        let tx_for_signing = TransactionRequest::new()
            .from(sender.to_h160())
            .to(to_addr.to_h160())
            .gas(gas_limit.to_u256())
            .gas_price(gas_price.to_u256())
            .value(value.to_u256())
            .data(calldata.to_vec())
            .nonce(seq_num.to_u256());
        let tx = wallet.sign_transaction(tx_for_signing).unwrap();

        result.extend(Uint256::from_u256(&tx.r).to_bytes_be());
        result.extend(Uint256::from_u256(&tx.s).to_bytes_be());
        result.extend(vec![(tx.v.as_u64() % 2) as u8]);

        (result, keccak256(tx.rlp().as_ref()).to_vec())
    }

    pub fn _make_compressed_tx_for_bls(
        &mut self,
        sender: &Uint256,
        gas_price: Uint256,
        gas_limit: Uint256,
        to_addr: Uint256,
        value: Uint256,
        calldata: &[u8],
    ) -> (Vec<u8>, Vec<u8>) {
        // returns (compressed tx to send, hash to sign)
        let mut result = self.compressor.compress_address(sender.clone());

        let mut buf = vec![0xffu8];
        let seq_num = self.get_and_incr_seq_num(&sender);
        buf.extend(seq_num.rlp_encode());
        buf.extend(gas_price.rlp_encode());
        buf.extend(gas_limit.rlp_encode());
        buf.extend(self.compressor.compress_address(to_addr.clone()));
        buf.extend(self.compressor.compress_token_amount(value.clone()));
        buf.extend(calldata);

        result.extend(Uint256::from_usize(buf.len()).rlp_encode());
        result.extend(buf);

        (
            result,
            TransactionRequest::new()
                .from(sender.to_h160())
                .to(to_addr.to_h160())
                .gas(gas_limit.to_u256())
                .gas_price(gas_price.to_u256())
                .value(value.to_u256())
                .data(calldata.to_vec())
                .nonce(seq_num.to_u256())
                .sighash(Some(self.chain_id))
                .as_bytes()
                .to_vec(),
        )
    }

    pub fn _insert_bls_batch(
        &mut self,
        senders: &[&Uint256],
        msgs: &[Vec<u8>],
        aggregated_sig: &[u8],
        batch_sender: &Uint256,
    ) {
        assert_eq!(senders.len(), msgs.len());
        let mut buf = vec![8u8];
        buf.extend(Uint256::from_usize(senders.len()).rlp_encode());
        assert_eq!(aggregated_sig.len(), 64);
        buf.extend(aggregated_sig);
        for i in 0..senders.len() {
            buf.extend(msgs[i].clone());
        }

        self.insert_l2_message(batch_sender.clone(), &buf, false);
    }

    pub fn _append_compressed_and_signed_tx_message_to_batch(
        &mut self,
        batch: &mut Vec<u8>,
        max_gas: Uint256,
        gas_price_bid: Uint256,
        to_addr: Uint256,
        value: Uint256,
        calldata: Vec<u8>,
        wallet: &Wallet,
    ) -> Vec<u8> {
        let (msg, tx_id_bytes) = self.make_compressed_and_signed_l2_message(
            gas_price_bid,
            max_gas,
            to_addr,
            value,
            &calldata,
            wallet,
        );
        let msg_size: u64 = msg.len().try_into().unwrap();
        let rlp_encoded_len = Uint256::from_u64(msg_size).rlp_encode();
        batch.extend(rlp_encoded_len.clone());
        batch.extend(msg);
        tx_id_bytes
    }

    pub fn insert_batch_message(&mut self, sender_addr: Uint256, batch: &[u8]) {
        self.insert_l2_message(sender_addr, batch, false);
    }

    pub fn _insert_nonmutating_call_message(
        &mut self,
        sender_addr: Uint256,
        to_addr: Uint256,
        max_gas: Uint256,
        data: &[u8],
    ) {
        let mut buf = vec![2u8];
        buf.extend(max_gas.to_bytes_be());
        buf.extend(Uint256::zero().to_bytes_be()); // gas price = 0
        buf.extend(to_addr.to_bytes_be());
        buf.extend_from_slice(data);

        self.insert_l2_message(sender_addr, &buf, false);
    }

    pub fn insert_eth_deposit_message(
        &mut self,
        sender_addr: Uint256,
        payee: Uint256,
        amount: Uint256,
    ) {
        let mut buf = payee.to_bytes_be();
        buf.extend(amount.to_bytes_be());

        self.insert_l1_message(0, sender_addr, &buf);
    }

    pub fn get_and_incr_seq_num(&mut self, addr: &Uint256) -> Uint256 {
        let cur_seq_num = match self.caller_seq_nums.get(&addr) {
            Some(sn) => sn.clone(),
            None => Uint256::zero(),
        };
        self.caller_seq_nums
            .insert(addr.clone(), cur_seq_num.add(&Uint256::one()));
        cur_seq_num
    }

    pub fn get_from_inbox(&mut self) -> Option<Value> {
        if self.l1_inbox.is_empty() {
            None
        } else {
            Some(self.l1_inbox.remove(0))
        }
    }

    pub fn peek_at_inbox_head(&mut self) -> Option<Value> {
        if self.l1_inbox.is_empty() {
            None
        } else {
            Some(self.l1_inbox[0].clone())
        }
    }

    pub fn push_log(&mut self, log_item: Value) {
        self.logs.push(log_item.clone());
        self.recorder.add_log(log_item);
    }

    pub fn get_all_raw_logs(&self) -> Vec<Value> {
        self.logs.clone()
    }

    pub fn get_all_receipt_logs(&self) -> Vec<ArbosReceipt> {
        self.logs
            .clone()
            .into_iter()
            .map(|log| ArbosReceipt::new(log))
            .filter(|r| r.is_some())
            .map(|r| r.unwrap())
            .collect()
    }

    pub fn _get_all_block_summary_logs(&self) -> Vec<_ArbosBlockSummaryLog> {
        self.logs
            .clone()
            .into_iter()
            .map(|log| _ArbosBlockSummaryLog::_new(log))
            .filter(|r| r.is_some())
            .map(|r| r.unwrap())
            .collect()
    }

    pub fn push_send(&mut self, size: Uint256, buf: Buffer) {
        let contents = buf.as_bytes(size.to_usize().unwrap());
        self.sends.push(contents.clone());
        self.recorder.add_send(contents);
    }

    pub fn get_all_sends(&self) -> Vec<Vec<u8>> {
        self.logs
            .clone()
            .into_iter()
            .map(|log| get_send_contents(log))
            .filter(|r| r.is_some())
            .map(|r| r.unwrap())
            .collect()
    }

    pub fn _get_last_send(&self) -> Option<Vec<u8>> {
        let sends = self.get_all_sends();
        if sends.len() == 0 {
            None
        } else {
            Some(sends[0].clone())
        }
    }
}

fn get_send_contents(log: Value) -> Option<Vec<u8>> {
    if let Value::Tuple(tup) = log {
        if let Value::Int(kind) = &tup[0] {
            if kind == &Uint256::from_u64(2) {
                let sz = if let Value::Int(usz) = &tup[3] {
                    usz.to_usize().unwrap()
                } else {
                    panic!()
                };
                let buf = if let Value::Buffer(buf) = &tup[4] {
                    buf
                } else {
                    panic!()
                };
                Some(buf.as_bytes(sz))
            } else {
                None
            }
        } else {
            None
        }
    } else {
        None
    }
}

// TxCompressor assumes that all client traffic uses it.
// For example, it assumes nobody else affects ArbOS's address compression table.
// This is fine for testing but wouldn't work in a less controlled setting.
#[derive(Debug, Clone)]
pub struct TxCompressor {
    address_map: HashMap<Vec<u8>, Vec<u8>>,
    next_index: u64,
}

impl TxCompressor {
    pub fn new() -> Self {
        TxCompressor {
            address_map: HashMap::new(),
            next_index: 1,
        }
    }

    pub fn compress_address(&mut self, addr: Uint256) -> Vec<u8> {
        if let Some(rlp_bytes) = self.address_map.get(&addr.to_bytes_be()) {
            rlp_bytes.clone()
        } else {
            let addr_bytes = addr.to_bytes_be();
            self.address_map.insert(
                addr_bytes.clone(),
                Uint256::from_u64(self.next_index).rlp_encode(),
            );
            self.next_index = 1 + self.next_index;
            let mut ret = vec![148u8];
            ret.extend(addr_bytes[12..32].to_vec());
            ret
        }
    }

    pub fn compress_token_amount(&self, amt: Uint256) -> Vec<u8> {
        generic_compress_token_amount(amt)
    }
}

pub fn generic_compress_token_amount(mut amt: Uint256) -> Vec<u8> {
    if amt.is_zero() {
        amt.rlp_encode()
    } else {
        let mut num_zeroes = 0;
        let ten = Uint256::from_u64(10);
        loop {
            if amt.modulo(&ten).unwrap().is_zero() {
                num_zeroes = 1 + num_zeroes;
                amt = amt.div(&ten).unwrap();
            } else {
                let mut result = amt.rlp_encode();
                result.extend(vec![num_zeroes as u8]);
                return result;
            }
        }
    }
}

#[derive(Clone, Debug)]
pub struct ArbosReceipt {
    request: Value,
    request_id: Uint256,
    return_code: Uint256,
    return_data: Vec<u8>,
    evm_logs: Vec<EvmLog>,
    gas_used: Uint256,
    gas_price_wei: Uint256,
    pub provenance: ArbosRequestProvenance,
    gas_so_far: Uint256,     // gas used so far in L1 block, including this tx
    index_in_block: Uint256, // index of this tx in L1 block
    logs_so_far: Uint256,    // EVM logs emitted so far in L1 block, NOT including this tx
    fee_stats: Vec<Vec<Uint256>>,
}

#[derive(Clone, Debug)]
pub struct ArbosRequestProvenance {
    l1_sequence_num: Uint256,
    parent_request_id: Option<Uint256>,
    index_in_parent: Option<Uint256>,
}

impl ArbosReceipt {
    pub fn new(arbos_log: Value) -> Option<Self> {
        if let Value::Tuple(tup) = arbos_log {
            if !(tup[0] == Value::Int(Uint256::zero())) {
                return None;
            }
            let (return_code, return_data, evm_logs) =
                ArbosReceipt::unpack_return_info(&tup[2]).unwrap();
            let (gas_used, gas_price_wei) = ArbosReceipt::unpack_gas_info(&tup[3]).unwrap();
            let (gas_so_far, index_in_block, logs_so_far) =
                ArbosReceipt::unpack_cumulative_info(&tup[4]).unwrap();
            Some(ArbosReceipt {
                request: tup[1].clone(),
                request_id: if let Value::Tuple(subtup) = &tup[1] {
                    if let Value::Int(ui) = &subtup[5] {
                        ui.clone()
                    } else {
                        panic!()
                    }
                } else {
                    panic!();
                },
                return_code,
                return_data,
                evm_logs: EvmLog::new_vec(evm_logs),
                gas_used,
                gas_price_wei,
                provenance: if let Value::Tuple(stup) = &tup[1] {
                    if let Value::Tuple(subtup1) = &stup[7] {
                        if let Value::Tuple(subtup) = &subtup1[0] {
                            ArbosRequestProvenance {
                                l1_sequence_num: if let Value::Int(ui) = &subtup[0] {
                                    ui.clone()
                                } else {
                                    panic!();
                                },
                                parent_request_id: if let Value::Int(ui) = &subtup[1] {
                                    if ui.is_zero() {
                                        Some(ui.clone())
                                    } else {
                                        None
                                    }
                                } else {
                                    panic!();
                                },
                                index_in_parent: if let Value::Int(ui) = &subtup[2] {
                                    if ui.is_zero() {
                                        Some(ui.clone())
                                    } else {
                                        None
                                    }
                                } else {
                                    panic!();
                                },
                            }
                        } else {
                            panic!();
                        }
                    } else {
                        panic!();
                    }
                } else {
                    panic!();
                },
                gas_so_far,
                index_in_block,
                logs_so_far,
                fee_stats: if let Value::Tuple(t2) = &tup[5] {
                    vec![
                        if let Value::Tuple(t3) = &t2[0] {
                            t3.iter()
                                .map(|v| {
                                    if let Value::Int(ui) = v {
                                        ui.clone()
                                    } else {
                                        panic!()
                                    }
                                })
                                .collect()
                        } else {
                            panic!()
                        },
                        if let Value::Tuple(t3) = &t2[1] {
                            t3.iter()
                                .map(|v| {
                                    if let Value::Int(ui) = v {
                                        ui.clone()
                                    } else {
                                        panic!()
                                    }
                                })
                                .collect()
                        } else {
                            panic!()
                        },
                        if let Value::Tuple(t3) = &t2[2] {
                            t3.iter()
                                .map(|v| {
                                    if let Value::Int(ui) = v {
                                        ui.clone()
                                    } else {
                                        panic!()
                                    }
                                })
                                .collect()
                        } else {
                            panic!()
                        },
                    ]
                } else {
                    panic!()
                },
            })
        } else {
            panic!("ArbOS log item was not a Tuple");
        }
    }

    fn unpack_return_info(val: &Value) -> Option<(Uint256, Vec<u8>, Value)> {
        if let Value::Tuple(tup) = val {
            let return_code = if let Value::Int(ui) = &tup[0] {
                ui
            } else {
                return None;
            };
            let return_data = size_buffer_tuple_to_bytes(&tup[1])?;
            Some((return_code.clone(), return_data, tup[2].clone()))
        } else {
            None
        }
    }

    fn unpack_gas_info(val: &Value) -> Option<(Uint256, Uint256)> {
        if let Value::Tuple(tup) = val {
            Some((
                if let Value::Int(ui) = &tup[0] {
                    ui.clone()
                } else {
                    return None;
                },
                if let Value::Int(ui) = &tup[1] {
                    ui.clone()
                } else {
                    return None;
                },
            ))
        } else {
            None
        }
    }

    fn unpack_cumulative_info(val: &Value) -> Option<(Uint256, Uint256, Uint256)> {
        if let Value::Tuple(tup) = val {
            Some((
                if let Value::Int(ui) = &tup[0] {
                    ui.clone()
                } else {
                    return None;
                },
                if let Value::Int(ui) = &tup[1] {
                    ui.clone()
                } else {
                    return None;
                },
                if let Value::Int(ui) = &tup[2] {
                    ui.clone()
                } else {
                    return None;
                },
            ))
        } else {
            None
        }
    }

    pub fn get_request(&self) -> Value {
        self.request.clone()
    }

    pub fn get_request_id(&self) -> Uint256 {
        self.request_id.clone()
    }

    pub fn _get_block_number(&self) -> Uint256 {
        if let Value::Tuple(tup) = self.get_request() {
            if let Value::Int(bn) = &tup[1] {
                return bn.clone();
            }
        }
        panic!("Malformed request info in tx receipt");
    }

    pub fn get_return_code(&self) -> Uint256 {
        self.return_code.clone()
    }

    pub fn _get_return_code_text(&self) -> String {
        match self.get_return_code().to_u64().unwrap() {
            0 => "success",
            1 => "transaction reverted",
            2 => "dropped due to L2 congestion",
            3 => "insufficient funds for ArbGas",
            4 => "insufficient balance for callvalue",
            5 => "bad sequence number",
            6 => "message format error",
            7 => "cannot deploy at address",
            8 => "exceeded tx gas limit",
            _ => "unknown error",
        }
        .to_string()
    }

    pub fn succeeded(&self) -> bool {
        self.get_return_code() == Uint256::zero()
    }

    pub fn get_return_data(&self) -> Vec<u8> {
        self.return_data.clone()
    }

    pub fn _get_evm_logs(&self) -> Vec<EvmLog> {
        self.evm_logs.clone()
    }

    pub fn get_gas_used(&self) -> Uint256 {
        self.gas_used.clone()
    }

    pub fn get_gas_used_so_far(&self) -> Uint256 {
        self.gas_so_far.clone()
    }

    pub fn _get_fee_stats(&self) -> Vec<Vec<Uint256>> {
        self.fee_stats.clone()
    }
}

fn size_buffer_tuple_to_bytes(val: &Value) -> Option<Vec<u8>> {
    if let Value::Tuple(tup) = val {
        if let (Value::Int(usz), Value::Buffer(buf)) = (&tup[0], &tup[1]) {
            Some(buf.as_bytes(usz.to_usize().unwrap()))
        } else {
            println!("sizebuffertuple got {}", val);
            None
        }
    } else {
        println!("sizebuffertuple got {}", val);
        None
    }
}

pub struct _ArbosBlockSummaryLog {
    pub block_num: Uint256,
    pub timestamp: Uint256,
    pub gas_limit: Uint256,
    stats_this_block: Rc<Vec<Value>>,
    stats_all_time: Rc<Vec<Value>>,
    gas_summary: _BlockGasAccountingSummary,
}

impl _ArbosBlockSummaryLog {
    pub fn _new(arbos_log: Value) -> Option<Self> {
        if let Value::Tuple(tup) = arbos_log {
            if tup[0] != Value::Int(Uint256::one()) {
                return None;
            }
            let block_num = if let Value::Int(bn) = &tup[1] {
                bn
            } else {
                return None;
            };
            let timestamp = if let Value::Int(ts) = &tup[2] {
                ts
            } else {
                return None;
            };
            let gas_limit = if let Value::Int(gl) = &tup[3] {
                gl
            } else {
                return None;
            };
            let stats_this_block = if let Value::Tuple(t2) = &tup[4] {
                t2
            } else {
                return None;
            };
            let stats_all_time = if let Value::Tuple(t2) = &tup[5] {
                t2
            } else {
                return None;
            };
            let gas_summary = if let Value::Tuple(t2) = &tup[6] {
                t2
            } else {
                return None;
            };
            Some(_ArbosBlockSummaryLog {
                block_num: block_num.clone(),
                timestamp: timestamp.clone(),
                gas_limit: gas_limit.clone(),
                stats_this_block: stats_this_block.clone(),
                stats_all_time: stats_all_time.clone(),
                gas_summary: _BlockGasAccountingSummary::_new(gas_summary.to_vec()),
            })
        } else {
            None
        }
    }
}

pub struct _BlockGasAccountingSummary {
    gas_price_estimate: Uint256,
    gas_pool: Uint256,
    wei_pool: Uint256,
    wei_shortfall: Uint256,
    total_wei_paid_to_validators: Uint256,
    payout_address: Uint256,
}

impl _BlockGasAccountingSummary {
    pub fn _new(tup: Vec<Value>) -> Self {
        _BlockGasAccountingSummary {
            gas_price_estimate: if let Value::Int(ui) = &tup[0] {
                ui.clone()
            } else {
                panic!();
            },
            gas_pool: if let Value::Int(ui) = &tup[1] {
                ui.clone()
            } else {
                panic!();
            },
            wei_pool: if let Value::Int(ui) = &tup[2] {
                ui.clone()
            } else {
                panic!();
            },
            wei_shortfall: if let Value::Int(ui) = &tup[3] {
                ui.clone()
            } else {
                panic!();
            },
            total_wei_paid_to_validators: if let Value::Int(ui) = &tup[4] {
                ui.clone()
            } else {
                panic!();
            },
            payout_address: if let Value::Int(ui) = &tup[5] {
                ui.clone()
            } else {
                panic!();
            },
        }
    }
}

#[derive(Clone, Debug)]
pub struct EvmLog {
    pub addr: Uint256,
    pub data: Vec<u8>,
    pub vals: Vec<Uint256>,
}

impl EvmLog {
    pub fn new(val: Value) -> Self {
        if let Value::Tuple(tup) = val {
            EvmLog {
                addr: if let Value::Int(ui) = &tup[0] {
                    ui.clone()
                } else {
                    panic!()
                },
                data: size_buffer_tuple_to_bytes(&tup[1]).unwrap(),
                vals: tup[2..]
                    .iter()
                    .map(|v| {
                        if let Value::Int(ui) = v {
                            ui.clone()
                        } else {
                            panic!()
                        }
                    })
                    .collect(),
            }
        } else {
            panic!("invalid EVM log format");
        }
    }

    pub fn new_vec(val: Value) -> Vec<Self> {
        if let Value::Tuple(tup) = val {
            if tup.len() == 0 {
                vec![]
            } else {
                let mut rest = EvmLog::new_vec(tup[1].clone());
                let last = EvmLog::new(tup[0].clone());
                rest.push(last);
                rest
            }
        } else {
            panic!()
        }
    }
}

pub fn _bytestack_from_bytes(b: &[u8]) -> Value {
    Value::new_tuple(vec![
        Value::Int(Uint256::from_usize(b.len())),
        _bytestack_from_bytes_2(b, Value::none()),
    ])
}

fn _bytestack_from_bytes_2(b: &[u8], so_far: Value) -> Value {
    let size = b.len();
    if size > 32 {
        _bytestack_from_bytes_2(
            &b[32..],
            Value::new_tuple(vec![_bytestack_build_uint(&b[..32]), so_far]),
        )
    } else {
        Value::new_tuple(vec![_bytestack_build_uint(b), so_far])
    }
}

fn _bytestack_build_uint(b: &[u8]) -> Value {
    let mut ui = Uint256::zero();
    for j in (0..32) {
        if j < b.len() {
            ui = ui
                .mul(&Uint256::from_usize(256))
                .add(&Uint256::from_usize(b[j] as usize));
        } else {
            ui = ui.mul(&Uint256::from_usize(256));
        }
    }
    Value::Int(ui)
}

pub fn hash_bytestack(bs: Value) -> Option<Uint256> {
    if let Value::Tuple(tup) = bs {
        if let Value::Int(ui) = &tup[0] {
            let mut acc: Uint256 = ui.clone();
            let mut pair = &tup[1];
            while (!(*pair == Value::none())) {
                if let Value::Tuple(tup2) = pair {
                    if let Value::Int(ui2) = &tup2[0] {
                        acc = Uint256::avm_hash2(&acc, &ui2);
                        pair = &tup2[1];
                    } else {
                        return None;
                    }
                } else {
                    return None;
                }
            }
            Some(acc)
        } else {
            None
        }
    } else {
        None
    }
}

#[test]
fn test_hash_bytestack() {
    let buf = hex::decode("000102030405060708090a0b0c0d0e0f101112131415161718191a1b1c1d1e1f202122232425262728292a2b2c2d2e2f303132333435363738393a3b3c3d3e3f404142").unwrap();
    let h = hash_bytestack(_bytestack_from_bytes(&buf)).unwrap();
    assert_eq!(
        h,
        Uint256::from_string_hex(
            "4fc384a19926e9ff7ec8f2376a0d146dc273031df1db4d133236d209700e4780"
        )
        .unwrap()
    );
}

pub fn _bytes_from_bytestack(bs: Value) -> Option<Vec<u8>> {
    if let Value::Tuple(tup) = bs {
        if let Value::Int(ui) = &tup[0] {
            if let Some(nbytes) = ui.to_usize() {
                return _bytes_from_bytestack_2(tup[1].clone(), nbytes);
            }
        }
    }
    None
}

fn _bytes_from_bytestack_2(cell: Value, nbytes: usize) -> Option<Vec<u8>> {
    if nbytes == 0 {
        Some(vec![])
    } else if let Value::Tuple(tup) = cell {
        assert_eq!((tup.len(), nbytes), (2, nbytes));
        if let Value::Int(mut int_val) = tup[0].clone() {
            let _256 = Uint256::from_usize(256);
            if (nbytes % 32) == 0 {
                let mut sub_arr = match _bytes_from_bytestack_2(tup[1].clone(), nbytes - 32) {
                    Some(arr) => arr,
                    None => {
                        return None;
                    }
                };
                let mut this_arr = vec![0u8; 32];
                for i in 0..32 {
                    let rem = int_val.modulo(&_256).unwrap().to_usize().unwrap(); // safe because denom != 0 and result fits in usize
                    this_arr[31 - i] = rem as u8;
                    int_val = int_val.div(&_256).unwrap(); // safe because denom != 0
                }
                sub_arr.append(&mut this_arr);
                Some(sub_arr)
            } else {
                let mut sub_arr = match _bytes_from_bytestack_2(tup[1].clone(), 32 * (nbytes / 32))
                {
                    Some(arr) => arr,
                    None => {
                        return None;
                    }
                };
                let this_size = nbytes % 32;
                let mut this_arr = vec![0u8; this_size];
                for _ in 0..(32 - this_size) {
                    int_val = int_val.div(&_256).unwrap(); // safe because denom != 0
                }
                for i in 0..this_size {
                    let rem = int_val.modulo(&_256).unwrap().to_usize().unwrap(); // safe because denom != 0 and result fits in usize
                    this_arr[this_size - 1 - i] = rem as u8;
                    int_val = int_val.div(&_256).unwrap(); // safe because denom != 0
                }
                sub_arr.append(&mut this_arr);
                Some(sub_arr)
            }
        } else {
            None
        }
    } else {
        None
    }
}

#[derive(Debug, Clone, Serialize, Deserialize)]
pub struct RtEnvRecorder {
    format_version: u64,
    inbox: Vec<Value>,
    logs: Vec<Value>,
    sends: Vec<Vec<u8>>,
    total_gas: u64,
}

impl RtEnvRecorder {
    fn new() -> Self {
        RtEnvRecorder {
            format_version: 1,
            inbox: vec![],
            logs: Vec::new(),
            sends: Vec::new(),
            total_gas: 0,
        }
    }

    fn add_msg(&mut self, msg: Value) {
        self.inbox.push(msg);
    }

    fn add_log(&mut self, log_item: Value) {
        self.logs.push(log_item);
    }

    fn add_send(&mut self, send_item: Vec<u8>) {
        self.sends.push(send_item);
    }

    pub fn to_json_string(&self) -> Result<String, serde_json::Error> {
        serde_json::to_string(self)
    }

    pub fn to_file(&mut self, path: &Path, total_gas: u64) -> Result<(), io::Error> {
        self.total_gas = total_gas;
        let mut file = File::create(path).map(|f| Box::new(f) as Box<dyn io::Write>)?;
        writeln!(file, "{}", self.to_json_string()?)
    }

    pub fn replay_and_compare(
        &self,
        require_same_gas: bool,
        debug: bool,
        profiler_mode: ProfilerMode,
        trace_file: Option<&str>,
    ) -> bool {
        // returns true iff result matches
        let mut rt_env = RuntimeEnvironment::new(Uint256::from_usize(1111), None);
        rt_env.insert_full_inbox_contents(self.inbox.clone());
        let mut machine = load_from_file_and_env(Path::new("arb_os/arbos.mexe"), rt_env);
        if let Some(trace_file_name) = trace_file {
            machine.add_trace_writer(trace_file_name);
        }
        machine.start_at_zero();
        if debug {
            let _ = machine.debug(None);
        } else if (profiler_mode != ProfilerMode::Never) {
            let profile_data = machine.profile_gen(vec![], profiler_mode);
            profile_data.profiler_session();
        } else {
            let _ = machine.run(None);
        }
        let logs_expected = if require_same_gas {
            self.logs.clone()
        } else {
            self.logs
                .clone()
                .into_iter()
                .filter_map(strip_var_from_log)
                .collect()
        };
        let logs_seen = if require_same_gas {
            machine.runtime_env.recorder.logs.clone()
        } else {
            machine
                .runtime_env
                .recorder
                .logs
                .clone()
                .into_iter()
                .filter_map(strip_var_from_log)
                .collect()
        };
        if !(logs_expected == logs_seen) {
            print_output_differences("log", machine.runtime_env.recorder.logs, self.logs.clone());
            return false;
        }
        if !(self.sends == machine.runtime_env.recorder.sends) {
            print_output_differences_bytevec(
                "send",
                machine.runtime_env.recorder.sends,
                self.sends.clone(),
            );
            return false;
        }

        return true;
    }
}

fn strip_var_from_log(log: Value) -> Option<Value> {
    // strip from a log item all info that might legitimately vary as ArbOS evolves (e.g. gas usage)
    if let Value::Tuple(tup) = log.clone() {
        if let Value::Int(item_type) = tup[0].clone() {
            if item_type == Uint256::zero() {
                // Tx receipt log item
                Some(Value::new_tuple(vec![
                    tup[0].clone(),
                    tup[1].clone(),
                    tup[2].clone(),
                    tup[3].clone(),
                    // skip tup[3] because it's all about gas usage
                    zero_item_in_tuple(tup[5].clone(), 0),
                ]))
            } else if item_type == Uint256::one() {
                // block summary log item
                Some(Value::new_tuple(vec![
                    tup[0].clone(),
                    tup[1].clone(),
                    tup[2].clone(),
                    tup[3].clone(),
                    // skip tup[4] thru tup[5] because they're all about gas usage
                    tup[6].clone(),
                ]))
            } else if item_type == Uint256::from_u64(2) {
                Some(log)
            } else if item_type == Uint256::from_u64(3) {
                None
            } else {
                panic!("unrecognized log item type {}", item_type);
            }
        } else {
            panic!("log item type is not integer: {}", tup[0]);
        }
    } else {
        panic!("malformed log item");
    }
}

fn zero_item_in_tuple(in_val: Value, index: usize) -> Value {
    if let Value::Tuple(tup) = in_val {
        Value::new_tuple(
            tup.iter()
                .enumerate()
                .map(|(i, v)| {
                    if i == index {
                        Value::Int(Uint256::zero())
                    } else {
                        v.clone()
                    }
                })
                .collect(),
        )
    } else {
        panic!("malformed inner tuple in log item");
    }
}

fn print_output_differences(kind: &str, seen: Vec<Value>, expected: Vec<Value>) {
    if seen.len() != expected.len() {
        println!(
            "{} mismatch: expected {}, got {}",
            kind,
            expected.len(),
            seen.len()
        );
        return;
    } else {
        for i in 0..(seen.len()) {
            if !(seen[i] == expected[i]) {
                println!("{} {} mismatch:", kind, i);
                println!("expected: {}", expected[i]);
                println!("seen: {}", seen[i]);
                return;
            }
        }
    }
}

fn print_output_differences_bytevec(kind: &str, seen: Vec<Vec<u8>>, expected: Vec<Vec<u8>>) {
    if seen.len() != expected.len() {
        println!(
            "{} mismatch: expected {}, got {}",
            kind,
            expected.len(),
            seen.len()
        );
        return;
    } else {
        for i in 0..(seen.len()) {
            if !(seen[i] == expected[i]) {
                println!("{} {} mismatch:", kind, i);
                println!("expected: {:?}", expected[i]);
                println!("seen: {:?}", seen[i]);
                return;
            }
        }
    }
}

pub fn replay_from_testlog_file(
    filename: &str,
    require_same_gas: bool,
    debug: bool,
    profiler_mode: ProfilerMode,
    trace_file: Option<&str>,
) -> std::io::Result<bool> {
    let mut file = File::open(filename)?;
    let mut contents = String::new();
    file.read_to_string(&mut contents)?;

    // need to be tricky about how we deserialize, to work around serde_json's recursion limit
    let mut deserializer = serde_json::Deserializer::from_str(&contents);
    deserializer.disable_recursion_limit();
    let deserializer = serde_stacker::Deserializer::new(&mut deserializer);
    let json_value = serde_json::Value::deserialize(deserializer).unwrap();
    let res: Result<RtEnvRecorder, serde_json::error::Error> = serde_json::from_value(json_value);

    match res {
        Ok(recorder) => {
            let success =
                recorder.replay_and_compare(require_same_gas, debug, profiler_mode, trace_file);
            println!("{}", if success { "success" } else { "mismatch " });
            Ok(success)
        }
        Err(e) => panic!("json parsing failed: {}", e),
    }
}

#[test]
fn logfile_replay_tests() {
    for entry in std::fs::read_dir(Path::new("./replayTests")).unwrap() {
        let path = entry.unwrap().path();
        let name = path.file_name().unwrap();
        assert_eq!(
            replay_from_testlog_file(
                &("./replayTests/".to_owned() + name.to_str().unwrap()),
                false,
                false,
                ProfilerMode::Never,
                None,
            )
            .unwrap(),
            true
        );
    }
}

#[test]
fn test_rust_bytestacks() {
    let before =
        "The quick brown fox jumped over the lazy dog. Lorem ipsum and all that.".as_bytes();
    let bs = _bytestack_from_bytes(before);
    let after = _bytes_from_bytestack(bs);
    assert_eq!(after, Some(before.to_vec()));
}<|MERGE_RESOLUTION|>--- conflicted
+++ resolved
@@ -226,10 +226,7 @@
         msg.extend(calldata);
 
         let mut buf = self.insert_l1_message(9u8, sender, &msg).to_bytes_be();
-<<<<<<< HEAD
-=======
         let mut buf2 = buf.clone();
->>>>>>> 9beb275d
         buf.extend(&[0u8; 32]);
         buf2.extend(Uint256::one().to_bytes_be());
         (
