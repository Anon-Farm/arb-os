/*
 * Copyright 2020, Offchain Labs, Inc. All rights reserved.
 */

use crate::mavm::Value;
use crate::run::{load_from_file, ProfilerMode};
use crate::uint256::Uint256;
use ethers_core::rand::thread_rng;
use ethers_core::types::TransactionRequest;
use ethers_core::utils::keccak256;
use ethers_signers::{Signer, Wallet};
use serde::{Deserialize, Serialize};
use std::convert::TryInto;
use std::io::Read;
use std::{collections::HashMap, fs::File, io, path::Path};

#[derive(Debug, Clone)]
pub struct RuntimeEnvironment {
    pub chain_id: u64,
    pub l1_inbox: Vec<Value>,
    pub current_block_num: Uint256,
    pub current_timestamp: Uint256,
    pub logs: Vec<Value>,
    pub sends: Vec<Value>,
    pub next_inbox_seq_num: Uint256,
    pub caller_seq_nums: HashMap<Uint256, Uint256>,
    next_id: Uint256, // used to assign unique (but artificial) txids to messages
    pub recorder: RtEnvRecorder,
    compressor: TxCompressor,
}

impl RuntimeEnvironment {
    pub fn new(chain_address: Uint256) -> Self {
<<<<<<< HEAD
        RuntimeEnvironment::new_options(chain_address, None)
    }

    pub fn new_options(
        chain_address: Uint256,
        sequencer_info: Option<(Uint256, Uint256, Uint256)>,
=======
        RuntimeEnvironment::new_with_owner(chain_address, None)
    }

    pub fn new_with_owner(chain_address: Uint256, owner: Option<Uint256>) -> Self {
        RuntimeEnvironment::new_with_blocknum_timestamp(
            chain_address,
            Uint256::from_u64(100_000),
            Uint256::from_u64(10_000_000),
            owner,
        )
    }

    pub fn new_with_blocknum_timestamp(
        chain_address: Uint256,
        blocknum: Uint256,
        timestamp: Uint256,
        owner: Option<Uint256>,
>>>>>>> 0172c4c8
    ) -> Self {
        let mut ret = RuntimeEnvironment {
            chain_id: chain_address.trim_to_u64() & 0xffffffffffff, // truncate to 48 bits
            l1_inbox: vec![],
<<<<<<< HEAD
            current_block_num: Uint256::from_u64(100_000),
            current_timestamp: Uint256::from_u64(1_350_000),
=======
            current_block_num: blocknum,
            current_timestamp: timestamp,
>>>>>>> 0172c4c8
            logs: Vec::new(),
            sends: Vec::new(),
            next_inbox_seq_num: Uint256::zero(),
            caller_seq_nums: HashMap::new(),
            next_id: Uint256::zero(),
            recorder: RtEnvRecorder::new(),
            compressor: TxCompressor::new(),
        };
<<<<<<< HEAD
        ret.insert_l1_message(
            4,
            chain_address,
            &RuntimeEnvironment::get_params_bytes(sequencer_info),
        );
        ret
    }

    fn get_params_bytes(sequencer_info: Option<(Uint256, Uint256, Uint256)>) -> Vec<u8> {
=======
        ret.insert_l1_message(4, chain_address, &RuntimeEnvironment::get_params_bytes(owner));
        ret
    }


    fn get_params_bytes(owner: Option<Uint256>) -> Vec<u8> {
>>>>>>> 0172c4c8
        let mut buf = Vec::new();
        buf.extend(Uint256::from_u64(3 * 60 * 60 * 1000).to_bytes_be()); // grace period in ticks
        buf.extend(Uint256::from_u64(100_000_000 / 1000).to_bytes_be()); // arbgas speed limit per tick
        buf.extend(Uint256::from_u64(10_000_000_000).to_bytes_be()); // max execution steps
        buf.extend(Uint256::from_u64(1000).to_bytes_be()); // base stake amount in wei
        buf.extend(Uint256::zero().to_bytes_be()); // staking token address (zero means ETH)
<<<<<<< HEAD
        buf.extend(Uint256::zero().to_bytes_be()); // owner address

        if let Some((seq_addr, delay_blocks, delay_time)) = sequencer_info {
            buf.extend(&[0u8; 8]);
            buf.extend(&96u64.to_be_bytes());
            buf.extend(seq_addr.to_bytes_be());
            buf.extend(delay_blocks.to_bytes_be());
            buf.extend(delay_time.to_bytes_be());
        }

=======
        buf.extend(owner.unwrap_or(Uint256::zero()).to_bytes_be()); // owner address
>>>>>>> 0172c4c8
        buf
    }

    pub fn _advance_time(
        &mut self,
        delta_blocks: Uint256,
        delta_timestamp: Uint256,
        send_heartbeat_message: bool,
    ) {
        self.current_block_num = self.current_block_num.add(&delta_blocks);
        self.current_timestamp = self.current_timestamp.add(&delta_timestamp);
        if send_heartbeat_message {
            self.insert_l2_message(Uint256::zero(), &[6u8], false);
        }
    }

    pub fn new_wallet(&self) -> Wallet {
        Wallet::new(&mut thread_rng()).set_chain_id(self.get_chain_id())
    }

    pub fn get_chain_id(&self) -> u64 {
        self.chain_id
    }

    pub fn insert_full_inbox_contents(&mut self, contents: Vec<Value>) {
        self.l1_inbox = contents;
    }

    pub fn insert_l1_message(&mut self, msg_type: u8, sender_addr: Uint256, msg: &[u8]) -> Uint256 {
        let l1_msg = Value::new_tuple(vec![
            Value::Int(Uint256::from_usize(msg_type as usize)),
            Value::Int(self.current_block_num.clone()),
            Value::Int(self.current_timestamp.clone()),
            Value::Int(sender_addr),
            Value::Int(self.next_inbox_seq_num.clone()),
            bytestack_from_bytes(msg),
        ]);
        let msg_id =
            Uint256::avm_hash2(&Uint256::from_u64(self.chain_id), &self.next_inbox_seq_num);
        self.next_inbox_seq_num = self.next_inbox_seq_num.add(&Uint256::one());
        self.l1_inbox.push(l1_msg.clone());
        self.recorder.add_msg(l1_msg);

        msg_id
    }

    pub fn insert_l2_message(
        &mut self,
        sender_addr: Uint256,
        msg: &[u8],
        is_buddy_deploy: bool,
    ) -> Uint256 {
        let default_id = self.insert_l1_message(
            if is_buddy_deploy { 5 } else { 3 },
            sender_addr.clone(),
            msg,
        );
        if msg[0] == 0 {
            Uint256::avm_hash2(
                &sender_addr,
                &Uint256::avm_hash2(
                    &Uint256::from_u64(self.chain_id),
                    &hash_bytestack(bytestack_from_bytes(msg)).unwrap(),
                ),
            )
        } else {
            default_id
        }
    }

    pub fn insert_l2_message_with_deposit(&mut self, sender_addr: Uint256, msg: &[u8]) -> Uint256 {
        if (msg[0] != 0u8) && (msg[0] != 1u8) {
            panic!();
        }
        let default_id = self.insert_l1_message(7, sender_addr.clone(), msg);
        if msg[0] == 0 {
            Uint256::avm_hash2(
                &sender_addr,
                &Uint256::avm_hash2(
                    &Uint256::from_u64(self.chain_id),
                    &hash_bytestack(bytestack_from_bytes(msg)).unwrap(),
                ),
            )
        } else {
            default_id
        }
    }

    pub fn insert_tx_message(
        &mut self,
        sender_addr: Uint256,
        max_gas: Uint256,
        gas_price_bid: Uint256,
        to_addr: Uint256,
        value: Uint256,
        data: &[u8],
        with_deposit: bool,
    ) -> Uint256 {
        let mut buf = vec![0u8];
        let seq_num = self.get_and_incr_seq_num(&sender_addr.clone());
        buf.extend(max_gas.to_bytes_be());
        buf.extend(gas_price_bid.to_bytes_be());
        buf.extend(seq_num.to_bytes_be());
        buf.extend(to_addr.to_bytes_be());
        buf.extend(value.to_bytes_be());
        buf.extend_from_slice(data);

        if with_deposit {
            self.insert_l2_message_with_deposit(sender_addr.clone(), &buf)
        } else {
            self.insert_l2_message(sender_addr.clone(), &buf, false)
        }
    }

    pub fn insert_buddy_deploy_message(
        &mut self,
        sender_addr: Uint256,
        max_gas: Uint256,
        gas_price_bid: Uint256,
        value: Uint256,
        data: &[u8],
    ) -> Uint256 {
        let mut buf = vec![1u8];
        buf.extend(max_gas.to_bytes_be());
        buf.extend(gas_price_bid.to_bytes_be());
        buf.extend(Uint256::zero().to_bytes_be()); // destination address 0
        buf.extend(value.to_bytes_be());
        buf.extend_from_slice(data);

        self.insert_l2_message(sender_addr.clone(), &buf, true)
    }

    pub fn new_batch(&self) -> Vec<u8> {
        vec![3u8]
    }

    pub fn _new_sequencer_batch(&self, delay: Option<(Uint256, Uint256)>) -> Vec<u8> {
        let (delay_blocks, delay_seconds) = delay.unwrap_or((Uint256::one(), Uint256::one()));
        let (release_block_num, release_timestamp) = if (self.current_block_num <= delay_blocks)
            || (self.current_timestamp <= delay_seconds)
        {
            (Uint256::zero(), Uint256::zero())
        } else {
            (
                self.current_block_num.sub(&delay_blocks).unwrap(),
                self.current_timestamp.sub(&delay_seconds).unwrap(),
            )
        };
        let low_order_bnum = release_block_num.trim_to_u64() & 0xffff;
        let low_order_ts = release_timestamp.trim_to_u64() & 0xffffff;
        let ret = vec![
            5u8,
            (low_order_bnum >> 8) as u8,
            (low_order_bnum & 0xff) as u8,
            (low_order_ts >> 16) as u8,
            ((low_order_ts >> 8) & 0xff) as u8,
            (low_order_ts & 0xff) as u8,
        ];
        ret
    }

    pub fn make_signed_l2_message(
        &mut self,
        sender_addr: Uint256,
        max_gas: Uint256,
        gas_price_bid: Uint256,
        to_addr: Uint256,
        value: Uint256,
        calldata: Vec<u8>,
        wallet: &Wallet,
    ) -> (Vec<u8>, Vec<u8>) {
        let seq_num = self.get_and_incr_seq_num(&sender_addr);
        let tx_for_signing = TransactionRequest::new()
            .from(sender_addr.to_h160())
            .to(to_addr.to_h160())
            .gas(max_gas.to_u256())
            .gas_price(gas_price_bid.to_u256())
            .value(value.to_u256())
            .data(calldata)
            .nonce(seq_num.to_u256());
        let tx = wallet.sign_transaction(tx_for_signing).unwrap();

        let rlp_buf = tx.rlp().as_ref().to_vec();
        let mut buf = vec![4u8];
        buf.extend(rlp_buf.clone());
        (buf, keccak256(&rlp_buf).to_vec())
    }

    pub fn make_compressed_and_signed_l2_message(
        &mut self,
        gas_price: Uint256,
        gas_limit: Uint256,
        to_addr: Uint256,
        value: Uint256,
        calldata: &[u8],
        wallet: &Wallet,
    ) -> (Vec<u8>, Vec<u8>) {
        let sender = Uint256::from_bytes(wallet.address().as_bytes());
        let mut result = vec![7u8, 0xffu8];
        let seq_num = self.get_and_incr_seq_num(&sender);
        result.extend(seq_num.rlp_encode());
        result.extend(gas_price.rlp_encode());
        result.extend(gas_limit.rlp_encode());
        result.extend(self.compressor.compress_address(to_addr.clone()));
        result.extend(self.compressor.compress_token_amount(value.clone()));
        result.extend(calldata);

        let tx_for_signing = TransactionRequest::new()
            .from(sender.to_h160())
            .to(to_addr.to_h160())
            .gas(gas_limit.to_u256())
            .gas_price(gas_price.to_u256())
            .value(value.to_u256())
            .data(calldata.to_vec())
            .nonce(seq_num.to_u256());
        let tx = wallet.sign_transaction(tx_for_signing).unwrap();

        result.extend(Uint256::from_u256(&tx.r).to_bytes_be());
        result.extend(Uint256::from_u256(&tx.s).to_bytes_be());
        result.extend(vec![(tx.v.as_u64() % 2) as u8]);

        (result, keccak256(tx.rlp().as_ref()).to_vec())
    }

    pub fn append_signed_tx_message_to_batch(
        &mut self,
        batch: &mut Vec<u8>,
        sender_addr: Uint256,
        max_gas: Uint256,
        gas_price_bid: Uint256,
        to_addr: Uint256,
        value: Uint256,
        calldata: Vec<u8>,
        wallet: &Wallet,
    ) -> Vec<u8> {
        let (msg, tx_id_bytes) = self.make_signed_l2_message(
            sender_addr,
            max_gas,
            gas_price_bid,
            to_addr,
            value,
            calldata,
            wallet,
        );
        let msg_size: u64 = msg.len().try_into().unwrap();
        let rlp_encoded_len = Uint256::from_u64(msg_size).rlp_encode();
        batch.extend(rlp_encoded_len.clone());
        batch.extend(msg);
        tx_id_bytes
    }

    pub fn _append_compressed_and_signed_tx_message_to_batch(
        &mut self,
        batch: &mut Vec<u8>,
        max_gas: Uint256,
        gas_price_bid: Uint256,
        to_addr: Uint256,
        value: Uint256,
        calldata: Vec<u8>,
        wallet: &Wallet,
    ) -> Vec<u8> {
        let (msg, tx_id_bytes) = self.make_compressed_and_signed_l2_message(
            gas_price_bid,
            max_gas,
            to_addr,
            value,
            &calldata,
            wallet,
        );
        let msg_size: u64 = msg.len().try_into().unwrap();
        let rlp_encoded_len = Uint256::from_u64(msg_size).rlp_encode();
        batch.extend(rlp_encoded_len.clone());
        batch.extend(msg);
        tx_id_bytes
    }

    pub fn insert_batch_message(&mut self, sender_addr: Uint256, batch: &[u8]) {
        self.insert_l2_message(sender_addr, batch, false);
    }

    pub fn _insert_nonmutating_call_message(
        &mut self,
        sender_addr: Uint256,
        to_addr: Uint256,
        max_gas: Uint256,
        data: &[u8],
    ) {
        let mut buf = vec![2u8];
        buf.extend(max_gas.to_bytes_be());
        buf.extend(Uint256::zero().to_bytes_be()); // gas price = 0
        buf.extend(to_addr.to_bytes_be());
        buf.extend_from_slice(data);

        self.insert_l2_message(sender_addr, &buf, false);
    }

    pub fn insert_erc20_deposit_message(
        &mut self,
        sender_addr: Uint256,
        token_addr: Uint256,
        payee: Uint256,
        amount: Uint256,
    ) {
        let mut buf = token_addr.to_bytes_be();
        buf.extend(payee.to_bytes_be());
        buf.extend(amount.to_bytes_be());

        self.insert_l1_message(1, sender_addr, &buf);
    }

    pub fn insert_erc721_deposit_message(
        &mut self,
        sender_addr: Uint256,
        token_addr: Uint256,
        payee: Uint256,
        amount: Uint256,
    ) {
        let mut buf = token_addr.to_bytes_be();
        buf.extend(payee.to_bytes_be());
        buf.extend(amount.to_bytes_be());

        self.insert_l1_message(2, sender_addr, &buf);
    }

    pub fn insert_eth_deposit_message(
        &mut self,
        sender_addr: Uint256,
        payee: Uint256,
        amount: Uint256,
    ) {
        let mut buf = payee.to_bytes_be();
        buf.extend(amount.to_bytes_be());

        self.insert_l1_message(0, sender_addr, &buf);
    }

    pub fn get_and_incr_seq_num(&mut self, addr: &Uint256) -> Uint256 {
        let cur_seq_num = match self.caller_seq_nums.get(&addr) {
            Some(sn) => sn.clone(),
            None => Uint256::zero(),
        };
        self.caller_seq_nums
            .insert(addr.clone(), cur_seq_num.add(&Uint256::one()));
        cur_seq_num
    }

    pub fn get_from_inbox(&mut self) -> Option<Value> {
        if self.l1_inbox.is_empty() {
            None
        } else {
            Some(self.l1_inbox.remove(0))
        }
    }

    pub fn peek_at_inbox_head(&mut self) -> Option<Value> {
        if self.l1_inbox.is_empty() {
            None
        } else {
            Some(self.l1_inbox[0].clone())
        }
    }

    pub fn push_log(&mut self, log_item: Value) {
        self.logs.push(log_item.clone());
        self.recorder.add_log(log_item);
    }

    pub fn get_all_raw_logs(&self) -> Vec<Value> {
        self.logs.clone()
    }

    pub fn get_all_receipt_logs(&self) -> Vec<ArbosReceipt> {
        self.logs
            .clone()
            .into_iter()
            .map(|log| ArbosReceipt::new(log))
            .filter(|r| r.is_some())
            .map(|r| r.unwrap())
            .collect()
    }

    pub fn push_send(&mut self, send_item: Value) {
        self.sends.push(send_item.clone());
        self.recorder.add_send(send_item);
    }

    pub fn get_all_sends(&self) -> Vec<Value> {
        self.sends.clone()
    }
}

// TxCompressor assumes that all client traffic uses it.
// For example, it assumes nobody else affects ArbOS's address compression table.
// This is fine for testing but wouldn't work in a less controlled setting.
#[derive(Debug, Clone)]
pub struct TxCompressor {
    address_map: HashMap<Vec<u8>, Vec<u8>>,
    next_index: u64,
}

impl TxCompressor {
    pub fn new() -> Self {
        TxCompressor {
            address_map: HashMap::new(),
            next_index: 0,
        }
    }

    pub fn compress_address(&mut self, addr: Uint256) -> Vec<u8> {
        if let Some(rlp_bytes) = self.address_map.get(&addr.to_bytes_be()) {
            rlp_bytes.clone()
        } else {
            let addr_bytes = addr.to_bytes_be();
            self.address_map.insert(
                addr_bytes.clone(),
                Uint256::from_u64(self.next_index).rlp_encode(),
            );
            self.next_index = 1 + self.next_index;
            let mut ret = vec![148u8];
            ret.extend(addr_bytes[12..32].to_vec());
            ret
        }
    }

    pub fn compress_token_amount(&self, amt: Uint256) -> Vec<u8> {
        generic_compress_token_amount(amt)
    }
}

pub fn generic_compress_token_amount(mut amt: Uint256) -> Vec<u8> {
    if amt.is_zero() {
        amt.rlp_encode()
    } else {
        let mut num_zeroes = 0;
        let ten = Uint256::from_u64(10);
        loop {
            if amt.modulo(&ten).unwrap().is_zero() {
                num_zeroes = 1 + num_zeroes;
                amt = amt.div(&ten).unwrap();
            } else {
                let mut result = amt.rlp_encode();
                result.extend(vec![num_zeroes as u8]);
                return result;
            }
        }
    }
}

#[derive(Clone, Debug)]
pub struct ArbosReceipt {
    request: Value,
    request_id: Uint256,
    return_code: Uint256,
    return_data: Vec<u8>,
    evm_logs: Vec<EvmLog>,
    gas_used: Uint256,
    gas_price_wei: Uint256,
    pub provenance: ArbosRequestProvenance,
    gas_so_far: Uint256,     // gas used so far in L1 block, including this tx
    index_in_block: Uint256, // index of this tx in L1 block
    logs_so_far: Uint256,    // EVM logs emitted so far in L1 block, NOT including this tx
}

#[derive(Clone, Debug)]
pub struct ArbosRequestProvenance {
    l1_sequence_num: Uint256,
    parent_request_id: Option<Uint256>,
    index_in_parent: Option<Uint256>,
}

impl ArbosReceipt {
    pub fn new(arbos_log: Value) -> Option<Self> {
        if let Value::Tuple(tup) = arbos_log {
            if !(tup[0] == Value::Int(Uint256::zero())) {
                return None;
            }
            let (return_code, return_data, evm_logs) =
                ArbosReceipt::unpack_return_info(&tup[2]).unwrap();
            let (gas_used, gas_price_wei) = ArbosReceipt::unpack_gas_info(&tup[3]).unwrap();
            let (gas_so_far, index_in_block, logs_so_far) =
                ArbosReceipt::unpack_cumulative_info(&tup[4]).unwrap();
            Some(ArbosReceipt {
                request: tup[1].clone(),
                request_id: if let Value::Tuple(subtup) = &tup[1] {
                    if let Value::Int(ui) = &subtup[4] {
                        ui.clone()
                    } else {
                        panic!()
                    }
                } else {
                    panic!();
                },
                return_code,
                return_data,
                evm_logs: EvmLog::new_vec(evm_logs),
                gas_used,
                gas_price_wei,
                provenance: if let Value::Tuple(stup) = &tup[1] {
                    if let Value::Tuple(subtup) = &stup[6] {
                        ArbosRequestProvenance {
                            l1_sequence_num: if let Value::Int(ui) = &subtup[0] {
                                ui.clone()
                            } else {
                                panic!();
                            },
                            parent_request_id: if let Value::Int(ui) = &subtup[1] {
                                if ui.is_zero() {
                                    Some(ui.clone())
                                } else {
                                    None
                                }
                            } else {
                                panic!();
                            },
                            index_in_parent: if let Value::Int(ui) = &subtup[2] {
                                if ui.is_zero() {
                                    Some(ui.clone())
                                } else {
                                    None
                                }
                            } else {
                                panic!();
                            },
                        }
                    } else {
                        panic!();
                    }
                } else {
                    panic!();
                },
                gas_so_far,
                index_in_block,
                logs_so_far,
            })
        } else {
            panic!("ArbOS log item was not a Tuple");
        }
    }

    fn unpack_return_info(val: &Value) -> Option<(Uint256, Vec<u8>, Value)> {
        if let Value::Tuple(tup) = val {
            let return_code = if let Value::Int(ui) = &tup[0] {
                ui
            } else {
                return None;
            };
            let return_data = bytes_from_bytestack(tup[1].clone())?;
            Some((return_code.clone(), return_data, tup[2].clone()))
        } else {
            None
        }
    }

    fn unpack_gas_info(val: &Value) -> Option<(Uint256, Uint256)> {
        if let Value::Tuple(tup) = val {
            Some((
                if let Value::Int(ui) = &tup[0] {
                    ui.clone()
                } else {
                    return None;
                },
                if let Value::Int(ui) = &tup[1] {
                    ui.clone()
                } else {
                    return None;
                },
            ))
        } else {
            None
        }
    }

    fn unpack_cumulative_info(val: &Value) -> Option<(Uint256, Uint256, Uint256)> {
        if let Value::Tuple(tup) = val {
            Some((
                if let Value::Int(ui) = &tup[0] {
                    ui.clone()
                } else {
                    return None;
                },
                if let Value::Int(ui) = &tup[1] {
                    ui.clone()
                } else {
                    return None;
                },
                if let Value::Int(ui) = &tup[2] {
                    ui.clone()
                } else {
                    return None;
                },
            ))
        } else {
            None
        }
    }

    pub fn get_request(&self) -> Value {
        self.request.clone()
    }

    pub fn get_request_id(&self) -> Uint256 {
        self.request_id.clone()
    }

    pub fn _get_block_number(&self) -> Uint256 {
        if let Value::Tuple(tup) = self.get_request() {
            if let Value::Int(bn) = &tup[1] {
                return bn.clone();
            }
        }
        panic!("Malformed request info in tx receipt");
    }

    pub fn get_return_code(&self) -> Uint256 {
        self.return_code.clone()
    }

    pub fn succeeded(&self) -> bool {
        self.get_return_code() == Uint256::zero()
    }

    pub fn get_return_data(&self) -> Vec<u8> {
        self.return_data.clone()
    }

    pub fn _get_evm_logs(&self) -> Vec<EvmLog> {
        self.evm_logs.clone()
    }

    pub fn get_gas_used(&self) -> Uint256 {
        self.gas_used.clone()
    }

    pub fn get_gas_used_so_far(&self) -> Uint256 {
        self.gas_so_far.clone()
    }
}

#[derive(Clone, Debug)]
pub struct EvmLog {
    addr: Uint256,
    data: Vec<u8>,
    vals: Vec<Uint256>,
}

impl EvmLog {
    pub fn new(val: Value) -> Self {
        if let Value::Tuple(tup) = val {
            EvmLog {
                addr: if let Value::Int(ui) = &tup[0] {
                    ui.clone()
                } else {
                    panic!()
                },
                data: bytes_from_bytestack(tup[1].clone()).unwrap(),
                vals: tup[2..]
                    .iter()
                    .map(|v| {
                        if let Value::Int(ui) = v {
                            ui.clone()
                        } else {
                            panic!()
                        }
                    })
                    .collect(),
            }
        } else {
            panic!("invalid EVM log format");
        }
    }

    pub fn new_vec(val: Value) -> Vec<Self> {
        if let Value::Tuple(tup) = val {
            if tup.len() == 0 {
                vec![]
            } else {
                let mut rest = EvmLog::new_vec(tup[1].clone());
                let last = EvmLog::new(tup[0].clone());
                rest.push(last);
                rest
            }
        } else {
            panic!()
        }
    }
}

pub fn bytestack_from_bytes(b: &[u8]) -> Value {
    Value::new_tuple(vec![
        Value::Int(Uint256::from_usize(b.len())),
        bytestack_from_bytes_2(b, Value::none()),
    ])
}

fn bytestack_from_bytes_2(b: &[u8], so_far: Value) -> Value {
    let size = b.len();
    if size > 32 {
        bytestack_from_bytes_2(
            &b[32..],
            Value::new_tuple(vec![bytestack_build_uint(&b[..32]), so_far]),
        )
    } else {
        Value::new_tuple(vec![bytestack_build_uint(b), so_far])
    }
}

fn bytestack_build_uint(b: &[u8]) -> Value {
    let mut ui = Uint256::zero();
    for j in (0..32) {
        if j < b.len() {
            ui = ui
                .mul(&Uint256::from_usize(256))
                .add(&Uint256::from_usize(b[j] as usize));
        } else {
            ui = ui.mul(&Uint256::from_usize(256));
        }
    }
    Value::Int(ui)
}

pub fn hash_bytestack(bs: Value) -> Option<Uint256> {
    if let Value::Tuple(tup) = bs {
        if let Value::Int(ui) = &tup[0] {
            let mut acc: Uint256 = ui.clone();
            let mut pair = &tup[1];
            while (!(*pair == Value::none())) {
                if let Value::Tuple(tup2) = pair {
                    if let Value::Int(ui2) = &tup2[0] {
                        acc = Uint256::avm_hash2(&acc, &ui2);
                        pair = &tup2[1];
                    } else {
                        return None;
                    }
                } else {
                    return None;
                }
            }
            Some(acc)
        } else {
            None
        }
    } else {
        None
    }
}

#[test]
fn test_hash_bytestack() {
    let buf = hex::decode("000102030405060708090a0b0c0d0e0f101112131415161718191a1b1c1d1e1f202122232425262728292a2b2c2d2e2f303132333435363738393a3b3c3d3e3f404142").unwrap();
    let h = hash_bytestack(bytestack_from_bytes(&buf)).unwrap();
    assert_eq!(
        h,
        Uint256::from_string_hex(
            "4fc384a19926e9ff7ec8f2376a0d146dc273031df1db4d133236d209700e4780"
        )
        .unwrap()
    );
}

pub fn bytes_from_bytestack(bs: Value) -> Option<Vec<u8>> {
    if let Value::Tuple(tup) = bs {
        if let Value::Int(ui) = &tup[0] {
            if let Some(nbytes) = ui.to_usize() {
                return bytes_from_bytestack_2(tup[1].clone(), nbytes);
            }
        }
    }
    None
}

fn bytes_from_bytestack_2(cell: Value, nbytes: usize) -> Option<Vec<u8>> {
    if nbytes == 0 {
        Some(vec![])
    } else if let Value::Tuple(tup) = cell {
        assert_eq!((tup.len(), nbytes), (2, nbytes));
        if let Value::Int(mut int_val) = tup[0].clone() {
            let _256 = Uint256::from_usize(256);
            if (nbytes % 32) == 0 {
                let mut sub_arr = match bytes_from_bytestack_2(tup[1].clone(), nbytes - 32) {
                    Some(arr) => arr,
                    None => {
                        return None;
                    }
                };
                let mut this_arr = vec![0u8; 32];
                for i in 0..32 {
                    let rem = int_val.modulo(&_256).unwrap().to_usize().unwrap(); // safe because denom != 0 and result fits in usize
                    this_arr[31 - i] = rem as u8;
                    int_val = int_val.div(&_256).unwrap(); // safe because denom != 0
                }
                sub_arr.append(&mut this_arr);
                Some(sub_arr)
            } else {
                let mut sub_arr = match bytes_from_bytestack_2(tup[1].clone(), 32 * (nbytes / 32)) {
                    Some(arr) => arr,
                    None => {
                        return None;
                    }
                };
                let this_size = nbytes % 32;
                let mut this_arr = vec![0u8; this_size];
                for _ in 0..(32 - this_size) {
                    int_val = int_val.div(&_256).unwrap(); // safe because denom != 0
                }
                for i in 0..this_size {
                    let rem = int_val.modulo(&_256).unwrap().to_usize().unwrap(); // safe because denom != 0 and result fits in usize
                    this_arr[this_size - 1 - i] = rem as u8;
                    int_val = int_val.div(&_256).unwrap(); // safe because denom != 0
                }
                sub_arr.append(&mut this_arr);
                Some(sub_arr)
            }
        } else {
            None
        }
    } else {
        None
    }
}

#[derive(Debug, Clone, Serialize, Deserialize)]
pub struct RtEnvRecorder {
    format_version: u64,
    inbox: Vec<Value>,
    logs: Vec<Value>,
    sends: Vec<Value>,
}

impl RtEnvRecorder {
    fn new() -> Self {
        RtEnvRecorder {
            format_version: 1,
            inbox: vec![],
            logs: Vec::new(),
            sends: Vec::new(),
        }
    }

    fn add_msg(&mut self, msg: Value) {
        self.inbox.push(msg);
    }

    fn add_log(&mut self, log_item: Value) {
        self.logs.push(log_item);
    }

    fn add_send(&mut self, send_item: Value) {
        self.sends.push(send_item);
    }

    pub fn to_json_string(&self) -> Result<String, serde_json::Error> {
        serde_json::to_string(self)
    }

    pub fn to_file(&self, path: &Path) -> Result<(), io::Error> {
        let mut file = File::create(path).map(|f| Box::new(f) as Box<dyn io::Write>)?;
        writeln!(file, "{}", self.to_json_string()?)
    }

    pub fn replay_and_compare(
        &self,
        require_same_gas: bool,
        debug: bool,
        profiler_mode: ProfilerMode,
        trace_file: Option<&str>,
    ) -> bool {
        // returns true iff result matches
        let mut rt_env = RuntimeEnvironment::new(Uint256::from_usize(1111));
        rt_env.insert_full_inbox_contents(self.inbox.clone());
        let mut machine = load_from_file(Path::new("arb_os/arbos.mexe"), rt_env);
        if let Some(trace_file_name) = trace_file {
            machine.add_trace_writer(trace_file_name);
        }
        machine.start_at_zero();
        if debug {
            let _ = machine.debug(None);
        } else if (profiler_mode != ProfilerMode::Never) {
            let profile_data = machine.profile_gen(vec![], profiler_mode);
            profile_data.profiler_session();
        } else {
            let _ = machine.run(None);
        }
        let logs_expected = if require_same_gas {
            self.logs.clone()
        } else {
            self.logs
                .clone()
                .into_iter()
                .map(strip_var_from_log)
                .collect()
        };
        let logs_seen = if require_same_gas {
            machine.runtime_env.recorder.logs.clone()
        } else {
            machine
                .runtime_env
                .recorder
                .logs
                .clone()
                .into_iter()
                .map(strip_var_from_log)
                .collect()
        };
        if !(logs_expected == logs_seen) {
            print_output_differences("log", machine.runtime_env.recorder.logs, self.logs.clone());
            return false;
        }
        if !(self.sends == machine.runtime_env.recorder.sends) {
            print_output_differences(
                "send",
                machine.runtime_env.recorder.sends,
                self.sends.clone(),
            );
            return false;
        }
        return true;
    }
}

fn strip_var_from_log(log: Value) -> Value {
    // strip from a log item all info that might legitimately vary as ArbOS evolves (e.g. gas usage)
    if let Value::Tuple(tup) = log {
        if let Value::Int(item_type) = tup[0].clone() {
            if item_type == Uint256::zero() {
                // Tx receipt log item
                Value::new_tuple(vec![
                    tup[0].clone(),
                    tup[1].clone(),
                    tup[2].clone(),
                    // skip tup[3] because it's all about gas usage
                    zero_item_in_tuple(tup[4].clone(), 0),
                ])
            } else if item_type == Uint256::one() {
                // block summary log item
                Value::new_tuple(vec![
                    tup[0].clone(),
                    tup[1].clone(),
                    tup[2].clone(),
                    // skip tup[3] because it's all about gas usage
                    zero_item_in_tuple(tup[4].clone(), 0),
                    zero_item_in_tuple(tup[5].clone(), 0),
                ])
            } else {
                panic!("unrecognized log item type {}", item_type);
            }
        } else {
            panic!("log item type is not integer: {}", tup[0]);
        }
    } else {
        panic!("malformed log item");
    }
}

fn zero_item_in_tuple(in_val: Value, index: usize) -> Value {
    if let Value::Tuple(tup) = in_val {
        Value::new_tuple(
            tup.iter()
                .enumerate()
                .map(|(i, v)| {
                    if i == index {
                        Value::Int(Uint256::zero())
                    } else {
                        v.clone()
                    }
                })
                .collect(),
        )
    } else {
        panic!("malformed inner tuple in log item");
    }
}

fn print_output_differences(kind: &str, seen: Vec<Value>, expected: Vec<Value>) {
    if seen.len() != expected.len() {
        println!(
            "{} mismatch: expected {}, got {}",
            kind,
            expected.len(),
            seen.len()
        );
        return;
    } else {
        for i in 0..(seen.len()) {
            if !(seen[i] == expected[i]) {
                println!("{} {} mismatch:", kind, i);
                println!("expected: {}", expected[i]);
                println!("seen: {}", seen[i]);
                return;
            }
        }
    }
}

pub fn replay_from_testlog_file(
    filename: &str,
    require_same_gas: bool,
    debug: bool,
    profiler_mode: ProfilerMode,
    trace_file: Option<&str>,
) -> std::io::Result<bool> {
    let mut file = File::open(filename)?;
    let mut contents = String::new();
    file.read_to_string(&mut contents)?;

    // need to be tricky about how we deserialize, to work around serde_json's recursion limit
    let mut deserializer = serde_json::Deserializer::from_str(&contents);
    deserializer.disable_recursion_limit();
    let deserializer = serde_stacker::Deserializer::new(&mut deserializer);
    let json_value = serde_json::Value::deserialize(deserializer).unwrap();
    let res: Result<RtEnvRecorder, serde_json::error::Error> = serde_json::from_value(json_value);

    match res {
        Ok(recorder) => {
            let success =
                recorder.replay_and_compare(require_same_gas, debug, profiler_mode, trace_file);
            println!("{}", if success { "success" } else { "mismatch " });
            Ok(success)
        }
        Err(e) => panic!("json parsing failed: {}", e),
    }
}

#[test]
fn logfile_replay_tests() {
    for entry in std::fs::read_dir(Path::new("./replayTests")).unwrap() {
        let path = entry.unwrap().path();
        let name = path.file_name().unwrap();
        assert_eq!(
            replay_from_testlog_file(
                &("./replayTests/".to_owned() + name.to_str().unwrap()),
                false,
                false,
                ProfilerMode::Never,
                None,
            )
            .unwrap(),
            true
        );
    }
}

#[test]
fn test_rust_bytestacks() {
    let before =
        "The quick brown fox jumped over the lazy dog. Lorem ipsum and all that.".as_bytes();
    let bs = bytestack_from_bytes(before);
    let after = bytes_from_bytestack(bs);
    assert_eq!(after, Some(before.to_vec()));
}<|MERGE_RESOLUTION|>--- conflicted
+++ resolved
@@ -31,14 +31,12 @@
 
 impl RuntimeEnvironment {
     pub fn new(chain_address: Uint256) -> Self {
-<<<<<<< HEAD
         RuntimeEnvironment::new_options(chain_address, None)
     }
 
     pub fn new_options(
         chain_address: Uint256,
         sequencer_info: Option<(Uint256, Uint256, Uint256)>,
-=======
         RuntimeEnvironment::new_with_owner(chain_address, None)
     }
 
@@ -56,18 +54,12 @@
         blocknum: Uint256,
         timestamp: Uint256,
         owner: Option<Uint256>,
->>>>>>> 0172c4c8
     ) -> Self {
         let mut ret = RuntimeEnvironment {
             chain_id: chain_address.trim_to_u64() & 0xffffffffffff, // truncate to 48 bits
             l1_inbox: vec![],
-<<<<<<< HEAD
-            current_block_num: Uint256::from_u64(100_000),
-            current_timestamp: Uint256::from_u64(1_350_000),
-=======
             current_block_num: blocknum,
             current_timestamp: timestamp,
->>>>>>> 0172c4c8
             logs: Vec::new(),
             sends: Vec::new(),
             next_inbox_seq_num: Uint256::zero(),
@@ -76,32 +68,28 @@
             recorder: RtEnvRecorder::new(),
             compressor: TxCompressor::new(),
         };
-<<<<<<< HEAD
         ret.insert_l1_message(
             4,
             chain_address,
-            &RuntimeEnvironment::get_params_bytes(sequencer_info),
+            &RuntimeEnvironment::get_params_bytes(sequencer_info, owner),
         );
         ret
     }
 
     fn get_params_bytes(sequencer_info: Option<(Uint256, Uint256, Uint256)>) -> Vec<u8> {
-=======
         ret.insert_l1_message(4, chain_address, &RuntimeEnvironment::get_params_bytes(owner));
         ret
     }
 
 
     fn get_params_bytes(owner: Option<Uint256>) -> Vec<u8> {
->>>>>>> 0172c4c8
         let mut buf = Vec::new();
         buf.extend(Uint256::from_u64(3 * 60 * 60 * 1000).to_bytes_be()); // grace period in ticks
         buf.extend(Uint256::from_u64(100_000_000 / 1000).to_bytes_be()); // arbgas speed limit per tick
         buf.extend(Uint256::from_u64(10_000_000_000).to_bytes_be()); // max execution steps
         buf.extend(Uint256::from_u64(1000).to_bytes_be()); // base stake amount in wei
         buf.extend(Uint256::zero().to_bytes_be()); // staking token address (zero means ETH)
-<<<<<<< HEAD
-        buf.extend(Uint256::zero().to_bytes_be()); // owner address
+        buf.extend(owner.unwrap_or(Uint256::zero()).to_bytes_be()); // owner address
 
         if let Some((seq_addr, delay_blocks, delay_time)) = sequencer_info {
             buf.extend(&[0u8; 8]);
@@ -111,9 +99,6 @@
             buf.extend(delay_time.to_bytes_be());
         }
 
-=======
-        buf.extend(owner.unwrap_or(Uint256::zero()).to_bytes_be()); // owner address
->>>>>>> 0172c4c8
         buf
     }
 
