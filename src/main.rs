/*
 * Copyright 2020, Offchain Labs, Inc.
 *
 * Licensed under the Apache License, Version 2.0 (the "License");
 * you may not use this file except in compliance with the License.
 * You may obtain a copy of the License at
 *
 *    http://www.apache.org/licenses/LICENSE-2.0
 *
 * Unless required by applicable law or agreed to in writing, software
 * distributed under the License is distributed on an "AS IS" BASIS,
 * WITHOUT WARRANTIES OR CONDITIONS OF ANY KIND, either express or implied.
 * See the License for the specific language governing permissions and
 * limitations under the License.
 */

#![allow(unused_parens)]

use compile::{compile_from_file, CompileError};
use evm::{compile_evm_file, make_evm_jumptable_mini};
use link::{link, postlink_compile};
use mavm::Value;
use run::{profile_gen_from_file, run_from_file, RuntimeEnvironment};
use std::collections::{hash_map::DefaultHasher, HashMap};
use std::fs::File;
use std::hash::Hasher;
use std::io;
use std::path::Path;

use crate::contracttemplates::generate_contract_template_file_or_die;
use clap::{App, Arg, SubCommand};

mod compile;
mod contracttemplates;
mod evm;
mod link;
mod mavm;
mod minitests;
pub mod pos;
mod run;
mod stringtable;
mod uint256;

fn main() -> Result<(), CompileError> {
    let matches = App::new("Mini compiler")
        .version("0.1")
        .author("Ed Felten <ed@offchainlabs.com")
        .about("compiles the Mini language")
        .subcommand(
            SubCommand::with_name("compile")
                .about("compile a source file")
                .arg(
                    Arg::with_name("INPUT")
                        .help("sets the file name to compile")
                        .required(true)
                        .multiple(true)
                        .index(1),
                )
                .arg(
                    Arg::with_name("output")
                        .help("sets the output file name")
                        .short("o")
                        .takes_value(true)
                        .value_name("output"),
                )
                .arg(
                    Arg::with_name("format")
                        .help("sets the output format")
                        .short("f")
                        .takes_value(true)
                        .value_name("format"),
                )
                .arg(
                    Arg::with_name("compileonly")
                        .help("compile only not link")
                        .short("c")
                        .takes_value(false),
                )
                .arg(
                    Arg::with_name("module")
                        .help("compile as loadable module")
                        .short("m")
                        .takes_value(false),
                )
                .arg(
                    Arg::with_name("debug")
                        .help("provide debug output")
                        .short("d")
                        .takes_value(false),
                )
                .arg(
                    Arg::with_name("typecheck")
                        .help("typechecks imported functions")
                        .short("t")
                        .takes_value(false),
                ),
        )
        .subcommand(
            SubCommand::with_name("run")
                .about("run a compiled source file")
                .arg(
                    Arg::with_name("INPUT")
                        .help("sets the file name to run")
                        .required(true)
                        .index(1),
                )
                .arg(
                    Arg::with_name("debug")
                        .help("provide debug output")
                        .short("d")
                        .takes_value(false),
                ),
        )
        .subcommand(
            SubCommand::with_name("evm")
                .about("compile an EVM/Truffle file")
                .arg(
                    Arg::with_name("INPUT")
                        .help("sets the file name to compile")
                        .required(true)
                        .index(1),
                )
                .arg(
                    Arg::with_name("format")
                        .help("sets the output format")
                        .short("f")
                        .takes_value(true)
                        .value_name("format"),
                )
                .arg(
                    Arg::with_name("output")
                        .help("sets the output file name")
                        .short("o")
                        .takes_value(true)
                        .value_name("output"),
                ),
        )
        .subcommand(
            SubCommand::with_name("jumptable")
                .about("generate the EVM jumptable")
                .arg(
                    Arg::with_name("output")
                        .help("sets the output file name")
                        .short("o")
                        .takes_value(true)
                        .value_name("output"),
                ),
        )
        .subcommand(
            SubCommand::with_name("evmdebug")
                .about("debug the EVM functionality")
                .arg(
                    Arg::with_name("debug")
                        .help("sets debug mode")
                        .short("d")
                        .takes_value(false),
                )
                .arg(
                    Arg::with_name("profiler")
                        .help("sets profiler mode")
                        .short("p")
                        .takes_value(false),
                ),
        )
        .subcommand(
            SubCommand::with_name("profiler")
                .about("generates info on where arb gas is being used")
                .arg(
                    Arg::with_name("INPUT")
                        .help("sets the file name to run")
                        .required(true)
                        .index(1),
                ),
        )
        .subcommand(
<<<<<<< HEAD
            SubCommand::with_name("maketemplates").about("generates code for contract templates"),
=======
            SubCommand::with_name("maketestlogs").about("generates test logs for all ArbOS tests"),
>>>>>>> 9e9bd5dc
        )
        .get_matches();

    if let Some(matches) = matches.subcommand_matches("compile") {
        let debug_mode = matches.is_present("debug");
        let typecheck = matches.is_present("typecheck");
        let mut output = get_output(matches.value_of("output")).unwrap();
        let filenames: Vec<_> = matches.values_of("INPUT").unwrap().collect();
        let mut file_name_chart = HashMap::new();
        if matches.is_present("compileonly") {
            let filename = filenames[0];
            let path = Path::new(filename);
            let mut file_hasher = DefaultHasher::new();
            file_hasher.write(filename.as_bytes());
            let file_id = file_hasher.finish();
            file_name_chart.insert(file_id, filename.to_string());
            match compile_from_file(path, file_id, debug_mode) {
                Ok(mut compiled_program) => {
                    compiled_program.file_name_chart.extend(file_name_chart);
                    compiled_program.to_output(&mut *output, matches.value_of("format"));
                }
                Err(e) => {
                    println!("Compilation error: {:?}\nIn file: {}", e, filename);
                    return Err(e);
                }
            }
        } else {
            let mut compiled_progs = Vec::new();
            for filename in &filenames {
                let path = Path::new(filename);
                let mut file_hasher = DefaultHasher::new();
                file_hasher.write(filename.as_bytes());
                let file_id = file_hasher.finish();
                file_name_chart.insert(file_id, filename.to_string());
                match compile_from_file(path, file_id, debug_mode) {
                    Ok(compiled_program) => {
                        file_name_chart.extend(compiled_program.file_name_chart.clone());
                        compiled_progs.push(compiled_program);
                    }
                    Err(e) => {
                        println!("Compilation error: {}\nIn file: {}", e, filename);
                        return Err(e);
                    }
                }
            }

            let is_module = matches.is_present("module");
            match link(&compiled_progs, is_module, Some(Value::none()), typecheck) {
                Ok(linked_prog) => {
                    match postlink_compile(
                        linked_prog,
                        is_module,
                        Vec::new(),
                        file_name_chart,
                        debug_mode,
                    ) {
                        Ok(completed_program) => {
                            completed_program.to_output(&mut *output, matches.value_of("format"));
                        }
                        Err(e) => {
                            println!("Linking error: {}", e);
                            return Err(e);
                        }
                    }
                }
                Err(e) => {
                    println!("Linking error: {}", e);
                    return Err(e);
                }
            }
        }
    }

    if let Some(matches) = matches.subcommand_matches("run") {
        let filename = matches.value_of("INPUT").unwrap();
        let debug = matches.is_present("debug");
        let path = Path::new(filename);
        let env = RuntimeEnvironment::new();
        match run_from_file(path, Vec::new(), env, debug) {
            Ok(logs) => {
                println!("Logs: {:?}", logs);
            }
            Err(e) => {
                println!("{:?}", e);
            }
        }
    }

    if let Some(matches) = matches.subcommand_matches("evm") {
        let debug_mode = matches.is_present("debug");
        let mut output = get_output(matches.value_of("output")).unwrap();
        let filename = matches.value_of("INPUT").unwrap();
        let path = Path::new(filename);
        match compile_evm_file(path, debug_mode) {
            Ok(compiled_contracts) => {
                for contract in compiled_contracts {
                    contract.to_output(&mut *output, matches.value_of("format"));
                }
            }
            Err(e) => {
                println!("Compilation error: {}", e);
                return Err(e);
            }
        }
    }

    if let Some(matches) = matches.subcommand_matches("jumptable") {
        let filepath = Path::new(if let Some(pathname) = matches.value_of("output") {
            pathname
        } else {
            "arb_os/evmJumpTable.mini"
        });
        if let Err(e) = make_evm_jumptable_mini(filepath) {
            panic!("I/O error: {}", e);
        }
    }

    if let Some(matches) = matches.subcommand_matches("evmdebug") {
        let debug = matches.is_present("debug");
        let profile = matches.is_present("profiler");
        evm::evm_xcontract_call_and_verify(None, debug, profile);
    }

    if let Some(matches) = matches.subcommand_matches("profiler") {
        let path = matches.value_of("INPUT").unwrap();
        profile_gen_from_file(path.as_ref(), Vec::new(), RuntimeEnvironment::new());
    }

<<<<<<< HEAD
    if let Some(_) = matches.subcommand_matches("maketemplates") {
        let path = Path::new("arb_os/contractTemplates.mini");
        generate_contract_template_file_or_die(path);
=======
    if let Some(_) = matches.subcommand_matches("maketestlogs") {
        minitests::make_logs_for_all_arbos_tests();
>>>>>>> 9e9bd5dc
    }

    Ok(())
}

fn get_output(output_filename: Option<&str>) -> Result<Box<dyn io::Write>, io::Error> {
    match output_filename {
        Some(ref path) => File::create(path).map(|f| Box::new(f) as Box<dyn io::Write>),
        None => Ok(Box::new(io::stdout())),
    }
}<|MERGE_RESOLUTION|>--- conflicted
+++ resolved
@@ -173,11 +173,10 @@
                 ),
         )
         .subcommand(
-<<<<<<< HEAD
             SubCommand::with_name("maketemplates").about("generates code for contract templates"),
-=======
+        )
+        .subcommand(
             SubCommand::with_name("maketestlogs").about("generates test logs for all ArbOS tests"),
->>>>>>> 9e9bd5dc
         )
         .get_matches();
 
@@ -306,14 +305,13 @@
         profile_gen_from_file(path.as_ref(), Vec::new(), RuntimeEnvironment::new());
     }
 
-<<<<<<< HEAD
     if let Some(_) = matches.subcommand_matches("maketemplates") {
         let path = Path::new("arb_os/contractTemplates.mini");
         generate_contract_template_file_or_die(path);
-=======
+    }
+
     if let Some(_) = matches.subcommand_matches("maketestlogs") {
         minitests::make_logs_for_all_arbos_tests();
->>>>>>> 9e9bd5dc
     }
 
     Ok(())
