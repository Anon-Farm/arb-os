/*
 * Copyright 2020, Offchain Labs, Inc.
 *
 * Licensed under the Apache License, Version 2.0 (the "License");
 * you may not use this file except in compliance with the License.
 * You may obtain a copy of the License at
 *
 *    http://www.apache.org/licenses/LICENSE-2.0
 *
 * Unless required by applicable law or agreed to in writing, software
 * distributed under the License is distributed on an "AS IS" BASIS,
 * WITHOUT WARRANTIES OR CONDITIONS OF ANY KIND, either express or implied.
 * See the License for the specific language governing permissions and
 * limitations under the License.
 */

#![allow(unused_parens)]

use compile::{compile_from_file, CompileError};
use evm::{compile_evm_file, make_evm_jumptable_mini};
use link::{link, postlink_compile};
use mavm::Value;
use run::{profile_gen_from_file, run_from_file, RuntimeEnvironment};
use std::collections::{hash_map::DefaultHasher, HashMap};
use std::fs::File;
use std::hash::Hasher;
use std::io;
use std::path::Path;

use crate::contracttemplates::generate_contract_template_file_or_die;
use clap::{App, Arg, SubCommand};

mod compile;
mod contracttemplates;
mod evm;
mod link;
mod mavm;
mod minitests;
pub mod pos;
mod run;
mod stringtable;
mod uint256;

fn main() -> Result<(), CompileError> {
    let matches = App::new("Mini compiler")
        .version("0.1")
        .author("Ed Felten <ed@offchainlabs.com")
        .about("compiles the Mini language")
        .subcommand(
            SubCommand::with_name("compile")
                .about("compile a source file")
                .arg(
                    Arg::with_name("INPUT")
                        .help("sets the file name to compile")
                        .required(true)
                        .multiple(true)
                        .index(1),
                )
                .arg(
                    Arg::with_name("output")
                        .help("sets the output file name")
                        .short("o")
                        .takes_value(true)
                        .value_name("output"),
                )
                .arg(
                    Arg::with_name("format")
                        .help("sets the output format")
                        .short("f")
                        .takes_value(true)
                        .value_name("format"),
                )
                .arg(
                    Arg::with_name("compileonly")
                        .help("compile only not link")
                        .short("c")
                        .takes_value(false),
                )
                .arg(
                    Arg::with_name("module")
                        .help("compile as loadable module")
                        .short("m")
                        .takes_value(false),
                )
                .arg(
                    Arg::with_name("debug")
                        .help("provide debug output")
                        .short("d")
                        .takes_value(false),
                )
                .arg(
                    Arg::with_name("typecheck")
                        .help("typechecks imported functions")
                        .short("t")
                        .takes_value(false),
                ),
        )
        .subcommand(
            SubCommand::with_name("run")
                .about("run a compiled source file")
                .arg(
                    Arg::with_name("INPUT")
                        .help("sets the file name to run")
                        .required(true)
                        .index(1),
                )
                .arg(
                    Arg::with_name("debug")
                        .help("provide debug output")
                        .short("d")
                        .takes_value(false),
                ),
        )
        .subcommand(
            SubCommand::with_name("evm")
                .about("compile an EVM/Truffle file")
                .arg(
                    Arg::with_name("INPUT")
                        .help("sets the file name to compile")
                        .required(true)
                        .index(1),
                )
                .arg(
                    Arg::with_name("format")
                        .help("sets the output format")
                        .short("f")
                        .takes_value(true)
                        .value_name("format"),
                )
                .arg(
                    Arg::with_name("output")
                        .help("sets the output file name")
                        .short("o")
                        .takes_value(true)
                        .value_name("output"),
                ),
        )
        .subcommand(
            SubCommand::with_name("jumptable")
                .about("generate the EVM jumptable")
                .arg(
                    Arg::with_name("output")
                        .help("sets the output file name")
                        .short("o")
                        .takes_value(true)
                        .value_name("output"),
                ),
        )
        .subcommand(
            SubCommand::with_name("evmdebug")
                .about("debug the EVM functionality")
                .arg(
                    Arg::with_name("debug")
                        .help("sets debug mode")
                        .short("d")
                        .takes_value(false),
                )
                .arg(
                    Arg::with_name("profiler")
                        .help("sets profiler mode")
                        .short("p")
                        .takes_value(false),
                ),
        )
        .subcommand(
            SubCommand::with_name("profiler")
                .about("generates info on where arb gas is being used")
                .arg(
                    Arg::with_name("INPUT")
                        .help("sets the file name to run")
                        .required(true)
                        .index(1),
                ),
        )
        .subcommand(
<<<<<<< HEAD
            SubCommand::with_name("maketestlogs").about("generates test logs for all ArbOS tests"),
=======
            SubCommand::with_name("maketemplates").about("generates code for contract templates"),
>>>>>>> 00a705d1
        )
        .get_matches();

    if let Some(matches) = matches.subcommand_matches("compile") {
        let debug_mode = matches.is_present("debug");
        let typecheck = matches.is_present("typecheck");
        let mut output = get_output(matches.value_of("output")).unwrap();
        let filenames: Vec<_> = matches.values_of("INPUT").unwrap().collect();
        let mut file_name_chart = HashMap::new();
        if matches.is_present("compileonly") {
            let filename = filenames[0];
            let path = Path::new(filename);
            let mut file_hasher = DefaultHasher::new();
            file_hasher.write(filename.as_bytes());
            let file_id = file_hasher.finish();
            file_name_chart.insert(file_id, filename.to_string());
            match compile_from_file(path, file_id, debug_mode) {
                Ok(mut compiled_program) => {
                    compiled_program.file_name_chart.extend(file_name_chart);
                    compiled_program.to_output(&mut *output, matches.value_of("format"));
                }
                Err(e) => {
                    println!("Compilation error: {:?}\nIn file: {}", e, filename);
                    return Err(e);
                }
            }
        } else {
            let mut compiled_progs = Vec::new();
            for filename in &filenames {
                let path = Path::new(filename);
                let mut file_hasher = DefaultHasher::new();
                file_hasher.write(filename.as_bytes());
                let file_id = file_hasher.finish();
                file_name_chart.insert(file_id, filename.to_string());
                match compile_from_file(path, file_id, debug_mode) {
                    Ok(compiled_program) => {
                        file_name_chart.extend(compiled_program.file_name_chart.clone());
                        compiled_progs.push(compiled_program);
                    }
                    Err(e) => {
                        println!("Compilation error: {}\nIn file: {}", e, filename);
                        return Err(e);
                    }
                }
            }

            let is_module = matches.is_present("module");
            match link(&compiled_progs, is_module, Some(Value::none()), typecheck) {
                Ok(linked_prog) => {
                    match postlink_compile(
                        linked_prog,
                        is_module,
                        Vec::new(),
                        file_name_chart,
                        debug_mode,
                    ) {
                        Ok(completed_program) => {
                            completed_program.to_output(&mut *output, matches.value_of("format"));
                        }
                        Err(e) => {
                            println!("Linking error: {}", e);
                            return Err(e);
                        }
                    }
                }
                Err(e) => {
                    println!("Linking error: {}", e);
                    return Err(e);
                }
            }
        }
    }

    if let Some(matches) = matches.subcommand_matches("run") {
        let filename = matches.value_of("INPUT").unwrap();
        let debug = matches.is_present("debug");
        let path = Path::new(filename);
        let env = RuntimeEnvironment::new();
        match run_from_file(path, Vec::new(), env, debug) {
            Ok(logs) => {
                println!("Logs: {:?}", logs);
            }
            Err(e) => {
                println!("{:?}", e);
            }
        }
    }

    if let Some(matches) = matches.subcommand_matches("evm") {
        let debug_mode = matches.is_present("debug");
        let mut output = get_output(matches.value_of("output")).unwrap();
        let filename = matches.value_of("INPUT").unwrap();
        let path = Path::new(filename);
        match compile_evm_file(path, debug_mode) {
            Ok(compiled_contracts) => {
                for contract in compiled_contracts {
                    contract.to_output(&mut *output, matches.value_of("format"));
                }
            }
            Err(e) => {
                println!("Compilation error: {}", e);
                return Err(e);
            }
        }
    }

    if let Some(matches) = matches.subcommand_matches("jumptable") {
        let filepath = Path::new(if let Some(pathname) = matches.value_of("output") {
            pathname
        } else {
            "arb_os/evmJumpTable.mini"
        });
        if let Err(e) = make_evm_jumptable_mini(filepath) {
            panic!("I/O error: {}", e);
        }
    }

    if let Some(matches) = matches.subcommand_matches("evmdebug") {
        let debug = matches.is_present("debug");
        let profile = matches.is_present("profiler");
        //evm::evm_xcontract_call_and_verify(None, debug, profile);
        evm::evm_xcontract_call_with_constructors(None, debug, profile);
    }

    if let Some(matches) = matches.subcommand_matches("profiler") {
        let path = matches.value_of("INPUT").unwrap();
        profile_gen_from_file(path.as_ref(), Vec::new(), RuntimeEnvironment::new());
    }

<<<<<<< HEAD
    if let Some(_) = matches.subcommand_matches("maketestlogs") {
        minitests::make_logs_for_all_arbos_tests();
=======
    if let Some(_) = matches.subcommand_matches("maketemplates") {
        let path = Path::new("arb_os/contractTemplates.mini");
        generate_contract_template_file_or_die(path);
>>>>>>> 00a705d1
    }

    Ok(())
}

fn get_output(output_filename: Option<&str>) -> Result<Box<dyn io::Write>, io::Error> {
    match output_filename {
        Some(ref path) => File::create(path).map(|f| Box::new(f) as Box<dyn io::Write>),
        None => Ok(Box::new(io::stdout())),
    }
}<|MERGE_RESOLUTION|>--- conflicted
+++ resolved
@@ -173,11 +173,10 @@
                 ),
         )
         .subcommand(
-<<<<<<< HEAD
             SubCommand::with_name("maketestlogs").about("generates test logs for all ArbOS tests"),
-=======
+        ),
+        .subcommand(
             SubCommand::with_name("maketemplates").about("generates code for contract templates"),
->>>>>>> 00a705d1
         )
         .get_matches();
 
@@ -307,14 +306,13 @@
         profile_gen_from_file(path.as_ref(), Vec::new(), RuntimeEnvironment::new());
     }
 
-<<<<<<< HEAD
     if let Some(_) = matches.subcommand_matches("maketestlogs") {
         minitests::make_logs_for_all_arbos_tests();
-=======
+    }
+
     if let Some(_) = matches.subcommand_matches("maketemplates") {
         let path = Path::new("arb_os/contractTemplates.mini");
         generate_contract_template_file_or_die(path);
->>>>>>> 00a705d1
     }
 
     Ok(())
