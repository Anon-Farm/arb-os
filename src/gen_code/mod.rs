--- conflicted
+++ resolved
@@ -72,14 +72,12 @@
         "// This file is machine-generated. Don't edit it unless you know what you're doing."
     )
     .unwrap();
-<<<<<<< HEAD
+    //FixMe
+    let (mut input_fields, old_arbos_version) = get_globals_and_version_from_file(&from)?;
+    let (mut output_fields, _) = get_globals_and_version_from_file(&to)?;
     writeln!(code, "").unwrap();
     let (mut input_fields, in_recursers, in_tree) = get_globals_from_file(&from)?;
     let (mut output_fields, out_recursers, out_tree) = get_globals_from_file(&to)?;
-=======
-    let (mut input_fields, old_arbos_version) = get_globals_and_version_from_file(&from)?;
-    let (mut output_fields, _) = get_globals_and_version_from_file(&to)?;
->>>>>>> 5062e3b3
     output_fields.push(StructField::new(String::from("_jump_table"), Type::Any));
     input_fields.push(StructField::new(String::from("_jump_table"), Type::Any));
     let mut intersection: HashSet<&StructField> = input_fields
@@ -202,7 +200,7 @@
     Ok(())
 }
 
-<<<<<<< HEAD
+fn get_globals_and_version_from_file(path: &Path) -> Result<(Vec<StructField>, u64), GenCodeError> {
 fn expand_things(code: &mut File, mut recursers: HashSet<Type>, type_tree: TypeTree) -> () {
     let mut total_recursers = recursers.clone();
     while !recursers.is_empty() {
@@ -231,9 +229,6 @@
 fn get_globals_from_file(
     path: &Path,
 ) -> Result<(Vec<StructField>, HashSet<Type>, TypeTree), GenCodeError> {
-=======
-fn get_globals_and_version_from_file(path: &Path) -> Result<(Vec<StructField>, u64), GenCodeError> {
->>>>>>> 5062e3b3
     let mut file = File::open(&path).map_err(|_| {
         GenCodeError::new(format!(
             "Could not create file \"{}\"",
@@ -273,12 +268,9 @@
             fields.push(StructField::new(global.name, tipe))
         }
     }
-<<<<<<< HEAD
     let real_stuff = Rc::get_mut(&mut stuff).unwrap().clone().into_inner();
     Ok((fields, real_stuff, type_tree))
-=======
     Ok((fields, globals.arbos_version))
->>>>>>> 5062e3b3
 }
 
 fn type_decl_string(type_name: &String, tipe: &Type) -> String {
