/*
 * Copyright 2020, Offchain Labs, Inc.
 *
 * Licensed under the Apache License, Version 2.0 (the "License");
 * you may not use this file except in compliance with the License.
 * You may obtain a copy of the License at
 *
 *    http://www.apache.org/licenses/LICENSE-2.0
 *
 * Unless required by applicable law or agreed to in writing, software
 * distributed under the License is distributed on an "AS IS" BASIS,
 * WITHOUT WARRANTIES OR CONDITIONS OF ANY KIND, either express or implied.
 * See the License for the specific language governing permissions and
 * limitations under the License.
 */

#[cfg(test)]
use crate::mavm::Value;
#[cfg(test)]
use crate::run::{run_from_file, RuntimeEnvironment};
#[cfg(test)]
use crate::uint256::Uint256;
use std::path::Path;

#[test]
fn test_arraytest() {
    let path = Path::new("builtin/arraytest.mexe");
    let res = run_from_file(path, vec![], RuntimeEnvironment::new(), false);
    match res {
        Ok(res) => {
            assert_eq!(res[0], Value::Int(Uint256::zero()));
        }
        Err(e) => {
            panic!("{:?}", e);
        }
    }
}

#[test]
fn test_kvstest() {
    let path = Path::new("builtin/kvstest.mexe");
    let res = run_from_file(path, vec![], RuntimeEnvironment::new(), false);
    match res {
        Ok(res) => {
            assert_eq!(res[0], Value::Int(Uint256::zero()));
        }
        Err(e) => {
            panic!("{}\n{}", e.0, e.1);
        }
    }
}

#[test]
fn test_cuckookvstest() {
    let path = Path::new("builtin/cuckookvstest.mexe");
    let res = run_from_file(path, vec![], RuntimeEnvironment::new(), false);
    match res {
        Ok(res) => {
            assert_eq!(res[0], Value::Int(Uint256::zero()));
        }
        Err(e) => {
            panic!("{}\n{}", e.0, e.1);
        }
    }
}

#[test]
fn test_queuetest() {
    let path = Path::new("stdlib/queuetest.mexe");
    let res = run_from_file(path, vec![], RuntimeEnvironment::new(), false);
    match res {
        Ok(res) => {
            assert_eq!(res[0], Value::Int(Uint256::zero()));
        }
        Err(e) => {
            panic!("{}\n{}", e.0, e.1);
        }
    }
}

#[test]
fn test_globaltest() {
    let path = Path::new("builtin/globaltest.mexe");
    let res = run_from_file(path, vec![], RuntimeEnvironment::new(), false);
    match res {
        Ok(res) => {
            assert_eq!(res[0], Value::Int(Uint256::zero()));
        }
        Err(e) => {
            panic!("{}\n{}", e.0, e.1);
        }
    }
}

#[test]
fn test_pqtest() {
    let path = Path::new("stdlib/priorityqtest.mexe");
    let res = run_from_file(path, vec![], RuntimeEnvironment::new(), false);
    match res {
        Ok(res) => {
            assert_eq!(res[0], Value::Int(Uint256::zero()));
        }
        Err(e) => {
            panic!("{}\n{}", e.0, e.1);
        }
    }
}

#[test]
fn test_bytearray() {
    let path = Path::new("stdlib/bytearraytest.mexe");
    let res = run_from_file(path, vec![], RuntimeEnvironment::new(), false);
    match res {
        Ok(res) => {
            assert_eq!(res[0], Value::Int(Uint256::zero()));
        }
        Err(e) => {
            panic!("{}\n{}", e.0, e.1);
        }
    }
}

#[test]
fn test_map() {
    let path = Path::new("builtin/maptest.mexe");
    let res = run_from_file(path, vec![], RuntimeEnvironment::new(), false);
    match res {
        Ok(res) => {
            assert_eq!(res[0], Value::Int(Uint256::zero()));
        }
        Err(e) => {
            panic!("{}\n{}", e.0, e.1);
        }
    }
}

#[test]
fn test_keccak() {
    let path = Path::new("stdlib/keccaktest.mexe");
    let res = run_from_file(path, vec![], RuntimeEnvironment::new(), false);
    match res {
        Ok(res) => {
            assert_eq!(res[0], Value::Int(Uint256::zero()));
        }
        Err(e) => {
            panic!("{}\n{}", e.0, e.1);
        }
    }
}

#[test]
fn test_codeload() {
    let path = Path::new("minitests/codeloadtest.mexe");
    let res = run_from_file(path, vec![], RuntimeEnvironment::new(), false);
    match res {
        Ok(res) => {
            assert_eq!(res[0], Value::Int(Uint256::zero()));
        }
        Err(e) => {
            panic!("{}\n{}", e.0, e.1);
        }
    }
}

#[test]
fn test_evm_load_add() {
    crate::evm::evm_load_add_and_verify(None, true, false, false);
}

#[test]
fn test_evm_load_fib() {
    crate::evm::evm_load_fib_and_verify(None, false, false);
}

#[test]
fn test_crosscontract_calls() {
    crate::evm::evm_xcontract_call_and_verify(None, false, false);
}

#[test]
fn test_direct_deploy_add() {
    crate::evm::evm_direct_deploy_add(None, false);
}

#[test]
fn test_direct_deploy_and_call_add() {
<<<<<<< HEAD
    let _log = crate::evm::evm_direct_deploy_and_call_add(false);
}

#[test]
fn test_erc20() {
    crate::evm::mint_erc20_and_get_balance(false);
=======
    let log = crate::evm::evm_direct_deploy_and_call_add(None, false);
}

pub fn make_logs_for_all_arbos_tests() {
    crate::evm::evm_load_add_and_verify(
        Some(Path::new("testlogs/evm_load_add_and_verify.aoslog")),
        true,
        false,
        false,
    );
    crate::evm::evm_load_fib_and_verify(
        Some(Path::new("testlogs/evm_load_fib_and_verify.aoslog")),
        false,
        false,
    );
    crate::evm::evm_xcontract_call_and_verify(
        Some(Path::new("testlogs/evm_xcontract_call_and_verify.aoslog")),
        false,
        false,
    );
    crate::evm::evm_direct_deploy_add(
        Some(Path::new("testlogs/evm_direct_deploy_add.aoslog")),
        false,
    );
    let _ = crate::evm::evm_direct_deploy_and_call_add(
        Some(Path::new("testlogs/evm_direct_deploy_and_call_add.aoslog")),
        false,
    );
>>>>>>> 9e9bd5dc
}<|MERGE_RESOLUTION|>--- conflicted
+++ resolved
@@ -184,15 +184,12 @@
 
 #[test]
 fn test_direct_deploy_and_call_add() {
-<<<<<<< HEAD
-    let _log = crate::evm::evm_direct_deploy_and_call_add(false);
+    let log = crate::evm::evm_direct_deploy_and_call_add(None, false);
 }
 
 #[test]
 fn test_erc20() {
     crate::evm::mint_erc20_and_get_balance(false);
-=======
-    let log = crate::evm::evm_direct_deploy_and_call_add(None, false);
 }
 
 pub fn make_logs_for_all_arbos_tests() {
@@ -220,5 +217,4 @@
         Some(Path::new("testlogs/evm_direct_deploy_and_call_add.aoslog")),
         false,
     );
->>>>>>> 9e9bd5dc
 }