/*
 * Copyright 2020, Offchain Labs, Inc.
 *
 * Licensed under the Apache License, Version 2.0 (the "License");
 * you may not use this file except in compliance with the License.
 * You may obtain a copy of the License at
 *
 *    http://www.apache.org/licenses/LICENSE-2.0
 *
 * Unless required by applicable law or agreed to in writing, software
 * distributed under the License is distributed on an "AS IS" BASIS,
 * WITHOUT WARRANTIES OR CONDITIONS OF ANY KIND, either express or implied.
 * See the License for the specific language governing permissions and
 * limitations under the License.
 */

use crate::compile::MiniProperties;
use crate::evm::runtime_func_name;
use crate::pos::Location;
use crate::stringtable::StringId;
use crate::uint256::Uint256;
use serde::{Deserialize, Serialize};
use serde_repr::{Deserialize_repr, Serialize_repr};
use std::collections::HashMap;
use std::fmt;

#[derive(PartialEq, Eq, Hash, Debug, Clone, Copy, Serialize, Deserialize)]
pub enum Label {
    Func(StringId),
    Anon(usize),
    External(usize), // slot in imported funcs list
    Runtime(usize),  // function exported by the trusted runtime
    Evm(usize),      // program counter in EVM contract
}

impl Label {
    pub fn relocate(
        self,
        int_offset: usize,
        ext_offset: usize,
        func_offset: usize,
    ) -> (Self, usize) {
        match self {
            Label::Func(sid) => (Label::Func(sid + func_offset), sid + func_offset),
            Label::Anon(pc) => (Label::Anon(pc + int_offset), func_offset),
            Label::External(slot) => (Label::External(slot + ext_offset), func_offset),
            Label::Runtime(_) => (self, func_offset),
            Label::Evm(_) => (self, func_offset),
        }
    }

    pub fn avm_hash(&self) -> Value {
        match self {
            Label::Func(sid) => Value::avm_hash2(
                &Value::Int(Uint256::from_usize(4)),
                &Value::Int(Uint256::from_usize(*sid)),
            ),
            Label::Anon(n) => Value::avm_hash2(
                &Value::Int(Uint256::from_usize(5)),
                &Value::Int(Uint256::from_usize(*n)),
            ),
            Label::External(n) => Value::avm_hash2(
                &Value::Int(Uint256::from_usize(6)),
                &Value::Int(Uint256::from_usize(*n)),
            ),
            Label::Runtime(_) => {
                panic!("tried to avm_hash a runtime call index");
            }
            Label::Evm(_) => {
                panic!("tried to avm_hash an EVM label");
            }
        }
    }
}

impl fmt::Display for Label {
    fn fmt(&self, f: &mut fmt::Formatter) -> fmt::Result {
        match self {
            Label::Func(sid) => write!(f, "function_{}", sid),
            Label::Anon(n) => write!(f, "label_{}", n),
            Label::External(slot) => write!(f, "external_{}", slot),
            Label::Runtime(slot) => write!(f, "{}", runtime_func_name(*slot)),
            Label::Evm(pc) => write!(f, "EvmPC({})", pc),
        }
    }
}

#[derive(Default)]
pub struct LabelGenerator {
    next: usize,
}

impl LabelGenerator {
    pub fn new() -> Self {
        LabelGenerator { next: 0 }
    }

    pub fn next(self) -> (Label, Self) {
        (
            Label::Anon(self.next),
            LabelGenerator {
                next: self.next + 1,
            },
        )
    }
}

#[derive(Debug, Clone, Serialize, Deserialize)]
pub struct Instruction {
    pub opcode: Opcode,
    pub immediate: Option<Value>,
    pub location: Option<Location>,
}

impl MiniProperties for Instruction {
    fn is_pure(&self) -> bool {
        self.opcode.is_pure()
    }
}

impl Instruction {
    pub fn new(opcode: Opcode, immediate: Option<Value>, location: Option<Location>) -> Self {
        Instruction {
            opcode,
            immediate,
            location,
        }
    }

    pub fn from_opcode(opcode: Opcode, location: Option<Location>) -> Self {
        Instruction::new(opcode, None, location)
    }

    pub fn from_opcode_imm(opcode: Opcode, immediate: Value, location: Option<Location>) -> Self {
        Instruction::new(opcode, Some(immediate), location)
    }

    pub fn get_label(&self) -> Option<&Label> {
        match &self.opcode {
            Opcode::Label(label) => Some(label),
            _ => None,
        }
    }

    pub fn replace_labels(self, label_map: &HashMap<Label, CodePt>) -> Result<Self, Label> {
        match self.immediate {
            Some(val) => Ok(Instruction::from_opcode_imm(
                self.opcode,
                val.replace_labels(label_map)?,
                self.location,
            )),
            None => Ok(self),
        }
    }

    pub fn relocate(
        self,
        int_offset: usize,
        ext_offset: usize,
        func_offset: usize,
        globals_offset: usize,
    ) -> (Self, usize) {
        let mut max_func_offset = func_offset;
        let opcode = match self.opcode {
            Opcode::PushExternal(off) => Opcode::PushExternal(off + ext_offset),
            Opcode::Label(label) => {
                let (new_label, new_func_offset) =
                    label.relocate(int_offset, ext_offset, func_offset);
                if max_func_offset < new_func_offset {
                    max_func_offset = new_func_offset;
                }
                Opcode::Label(new_label)
            }
            Opcode::GetGlobalVar(idx) => Opcode::GetGlobalVar(idx + globals_offset),
            Opcode::SetGlobalVar(idx) => Opcode::SetGlobalVar(idx + globals_offset),
            _ => self.opcode,
        };
        let imm = match self.immediate {
            Some(imm) => {
                let (new_imm, new_func_offset) = imm.relocate(int_offset, ext_offset, func_offset);
                if max_func_offset < new_func_offset {
                    max_func_offset = new_func_offset;
                }
                Some(new_imm)
            }
            None => None,
        };
        (
            Instruction::new(opcode, imm, self.location),
            max_func_offset,
        )
    }

    pub fn xlate_labels(self, xlate_map: &HashMap<Label, &Label>) -> Self {
        match self.immediate {
            Some(val) => Instruction::from_opcode_imm(
                self.opcode,
                val.xlate_labels(xlate_map),
                self.location,
            ),
            None => self,
        }
    }
}

impl fmt::Display for Instruction {
    fn fmt(&self, f: &mut fmt::Formatter) -> fmt::Result {
        match &self.immediate {
            Some(v) => match self.location {
                Some(loc) => write!(f, "[{}] {}\t\t{}", v, self.opcode, loc),
                None => write!(f, "[{}] {}\t\t[no location]", v, self.opcode),
            },
            None => match self.location {
                Some(loc) => write!(f, "{}\t\t{}", self.opcode, loc),
                None => write!(f, "{}", self.opcode),
            },
        }
    }
}

#[derive(Debug, Clone, Copy, PartialEq, Eq, Hash, Serialize, Deserialize)]
pub enum CodePt {
    Internal(usize),
    External(usize),         // slot in imported funcs list
    Runtime(usize),          // slot in runtime funcs list
    InSegment(usize, usize), // in code segment, at offset
    Null,                    // initial value of the Error Codepoint register
}

impl CodePt {
    pub fn new_internal(pc: usize) -> Self {
        CodePt::Internal(pc)
    }

    pub fn new_external(name: StringId) -> Self {
        CodePt::External(name)
    }

    pub fn new_runtime(slot: usize) -> Self {
        CodePt::Runtime(slot)
    }

    pub fn new_in_segment(seg_num: usize, offset: usize) -> Self {
        CodePt::InSegment(seg_num, offset)
    }

    pub fn incr(&self) -> Option<Self> {
        match self {
            CodePt::Internal(pc) => Some(CodePt::Internal(pc + 1)),
            CodePt::InSegment(seg, offset) => {
                if *offset == 0 {
                    None
                } else {
                    Some(CodePt::InSegment(*seg, offset - 1))
                }
            }
            CodePt::External(_) => None,
            CodePt::Runtime(_) => None,
            CodePt::Null => None,
        }
    }

    /*
    pub fn pc_if_internal(&self) -> Option<usize> {
        if let CodePt::Internal(pc) = self {
            Some(*pc)
        } else {
            None
        }
    }
    */

    pub fn relocate(self, int_offset: usize, ext_offset: usize) -> Self {
        match self {
            CodePt::Internal(pc) => CodePt::Internal(pc + int_offset),
            CodePt::External(off) => CodePt::External(off + ext_offset),
            CodePt::Runtime(_) => self,
            CodePt::InSegment(_, _) => {
                panic!("tried to relocate/link code at runtime");
            }
            CodePt::Null => {
                panic!("tried to relocate/link null codepoint");
            }
        }
    }

    pub fn avm_hash(&self) -> Value {
        match self {
            CodePt::Internal(sz) => Value::avm_hash2(
                &Value::Int(Uint256::from_usize(3)),
                &Value::Int(Uint256::from_usize(*sz)),
            ),
            CodePt::External(_) => {
                panic!("tried to avm_hash unlinked codepoint");
            }
            CodePt::Runtime(sz) => Value::avm_hash2(
                &Value::Int(Uint256::from_usize(5)),
                &Value::Int(Uint256::from_usize(*sz)),
            ),
            CodePt::InSegment(_, _) => {
                panic!("avm_hash not yet implemented for in-module codepoints");
            }
            CodePt::Null => Value::Int(Uint256::zero()),
        }
    }
}

impl fmt::Display for CodePt {
    fn fmt(&self, f: &mut fmt::Formatter) -> fmt::Result {
        match self {
            CodePt::Internal(pc) => write!(f, "Internal({})", pc),
            CodePt::External(idx) => write!(f, "External({})", idx),
            CodePt::Runtime(slot) => write!(f, "{}", runtime_func_name(*slot)),
            CodePt::InSegment(seg, offset) => write!(f, "(segment {}, offset {})", seg, offset),
            CodePt::Null => write!(f, "Null"),
        }
    }
}

#[derive(Debug, Clone, PartialEq, Eq, Hash, Serialize, Deserialize)]
pub enum Value {
    Int(Uint256),
    Tuple(Vec<Value>),
    CodePoint(CodePt),
    Label(Label),
}

impl Value {
    pub fn none() -> Self {
        Value::Tuple(Vec::new())
    }

    pub fn is_none(&self) -> bool {
        if let Value::Tuple(v) = self {
            v.is_empty()
        } else {
            false
        }
    }

    pub fn type_insn_result(&self) -> usize {
        match self {
            Value::Int(_) => 0,
            Value::CodePoint(_) => 1,
            Value::Tuple(_) => 3,
            Value::Label(_) => {
                panic!("tried to run type instruction on a label");
            }
        }
    }

    pub fn replace_labels(self, label_map: &HashMap<Label, CodePt>) -> Result<Self, Label> {
        match self {
            Value::Int(_) => Ok(self),
            Value::CodePoint(_) => Ok(self),
            Value::Label(label) => {
                let maybe_pc = label_map.get(&label);
                match maybe_pc {
                    Some(pc) => Ok(Value::CodePoint(*pc)),
                    None => Err(label),
                }
            }
            Value::Tuple(tup) => {
                let mut new_vec = Vec::new();
                for v in tup.iter() {
                    let val = v.clone();
                    new_vec.push(val.replace_labels(label_map)?);
                }
                Ok(Value::Tuple(new_vec))
            }
        }
    }

    pub fn relocate(
        self,
        int_offset: usize,
        ext_offset: usize,
        func_offset: usize,
    ) -> (Self, usize) {
        match self {
            Value::Int(_) => (self, 0),
            Value::Tuple(v) => {
                let mut rel_v = Vec::new();
                let mut max_func_offset = 0;
                for val in v {
                    let (new_val, new_func_offset) =
                        val.relocate(int_offset, ext_offset, func_offset);
                    rel_v.push(new_val);
                    if (max_func_offset < new_func_offset) {
                        max_func_offset = new_func_offset;
                    }
                }
                (Value::Tuple(rel_v), max_func_offset)
            }
            Value::CodePoint(cpt) => (Value::CodePoint(cpt.relocate(int_offset, ext_offset)), 0),
            Value::Label(label) => {
                let (new_label, new_func_offset) =
                    label.relocate(int_offset, ext_offset, func_offset);
                (Value::Label(new_label), new_func_offset)
            }
        }
    }

    pub fn xlate_labels(self, label_map: &HashMap<Label, &Label>) -> Self {
        match self {
            Value::Int(_) | Value::CodePoint(_) => self,
            Value::Tuple(v) => {
                let mut newv = Vec::new();
                for val in v {
                    newv.push(val.xlate_labels(label_map));
                }
                Value::Tuple(newv)
            }
            Value::Label(label) => match label_map.get(&label) {
                Some(label2) => Value::Label(**label2),
                None => self,
            },
        }
    }

    pub fn to_usize(&self) -> Option<usize> {
        match self {
            Value::Int(i) => i.to_usize(),
            _ => None,
        }
    }

    pub fn avm_hash(&self) -> Value {
        //BUGBUG: should do same hash as AVM
        match self {
            Value::Int(ui) => Value::Int(ui.avm_hash()),
            Value::Tuple(v) => {
                let mut acc = Uint256::zero();
                for val in v {
                    let vhash = val.avm_hash();
                    if let Value::Int(ui) = vhash {
                        acc = Uint256::avm_hash2(&acc, &ui);
                    } else {
                        panic!("avm_hash returned wrong datatype")
                    }
                }
                Value::Int(acc)
            }
            Value::CodePoint(cp) => Value::avm_hash2(&Value::Int(Uint256::one()), &cp.avm_hash()),
            Value::Label(label) => {
                Value::avm_hash2(&Value::Int(Uint256::from_usize(2)), &label.avm_hash())
            }
        }
    }

    pub fn avm_hash2(v1: &Self, v2: &Self) -> Value {
        Value::Tuple(vec![v1.clone(), v2.clone()]).avm_hash()
    }
}

impl fmt::Display for Value {
    fn fmt(&self, f: &mut fmt::Formatter) -> fmt::Result {
        match self {
            Value::Int(i) => i.fmt(f),
            Value::CodePoint(pc) => write!(f, "CodePoint({})", pc),
            Value::Label(label) => write!(f, "Label({})", label),
            Value::Tuple(tup) => {
                if tup.is_empty() {
                    write!(f, "_")
                } else {
                    let mut s = "Tuple(".to_owned();
                    for (i, v) in tup.iter().enumerate() {
                        if i == 0 {
                            s = format!("{}{}", s, v);
                        } else {
                            s = format!("{}, {}", s, v);
                        }
                    }
                    write!(f, "{})", s)
                }
            }
        }
    }
}

#[derive(Debug, Clone, Copy, Serialize, Deserialize, Eq, PartialEq, Hash)]
pub enum Opcode {
    GetLocal,
    SetLocal,
    MakeFrame(usize, usize),
    Label(Label),
    PushExternal(usize), // push codeptr of external function -- index in imported_funcs
    TupleGet(usize),     // arg is size of anysize_tuple
    TupleSet(usize),     // arg is size of anysize_tuple
    ArrayGet,
    UncheckedFixedArrayGet(usize), // arg is size of array
    GetGlobalVar(usize),
    SetGlobalVar(usize),
    Return,
    UnaryMinus,
    Len,
    NotEqual,
    LogicalAnd,
    LogicalOr,
    ErrCodePoint,
    PushInsn,
    PushInsnImm,
    OpenInsn,
    DebugPrint,
    AVMOpcode(AVMOpcode),
}

#[derive(Debug, Clone, Copy, Serialize_repr, Deserialize_repr, Eq, PartialEq, Hash)]
#[repr(u8)]
pub enum AVMOpcode {
    Plus = 0x01,
    Mul,
    Minus,
    Div,
    Sdiv,
    Mod,
    Smod,
    AddMod,
    MulMod,
    Exp,
    LessThan = 0x10,
    GreaterThan,
    SLessThan,
    SGreaterThan,
    Equal,
    IsZero,
    BitwiseAnd,
    BitwiseOr,
    BitwiseXor,
    BitwiseNeg,
    Byte,
    SignExtend,
    Hash = 0x20,
    Type,
    Hash2,
    Pop = 0x30,
    PushStatic,
    Rget,
    Rset,
    Jump,
    Cjump,
    StackEmpty,
    GetPC,
    AuxPush,
    AuxPop,
    AuxStackEmpty,
    Noop,
    ErrPush,
    ErrSet,
    Dup0 = 0x40,
    Dup1,
    Dup2,
    Swap1,
    Swap2,
    Tget = 0x50,
    Tset,
    Tlen,
    Xget,
    Xset,
    Breakpoint = 0x60,
    Log,
    Send = 0x70,
    GetTime,
    Inbox,
    Panic,
    Halt,
    SetGas,
    GetGas,
}

impl MiniProperties for Opcode {
    fn is_pure(&self) -> bool {
        match self {
            Opcode::AVMOpcode(AVMOpcode::Log)
            | Opcode::AVMOpcode(AVMOpcode::Inbox)
            | Opcode::AVMOpcode(AVMOpcode::Send)
            | Opcode::AVMOpcode(AVMOpcode::GetTime)
            | Opcode::AVMOpcode(AVMOpcode::Rset)
            | Opcode::AVMOpcode(AVMOpcode::Rget)
            | Opcode::PushInsn
            | Opcode::PushInsnImm
            | Opcode::ErrCodePoint
<<<<<<< HEAD
            | Opcode::AVMOpcode(AVMOpcode::ErrSet)
            | Opcode::AVMOpcode(AVMOpcode::ErrPush)
            | Opcode::AVMOpcode(AVMOpcode::Jump)
            | Opcode::AVMOpcode(AVMOpcode::Cjump) => false,
=======
            | Opcode::ErrSet
            | Opcode::ErrPush
            | Opcode::SetGas
            | Opcode::GetGas
            | Opcode::Jump
            | Opcode::Cjump => false,
>>>>>>> 9f8e75dc
            _ => true,
        }
    }
}

impl Opcode {
    pub fn from_name(name: &str) -> Self {
        match name {
            "rget" => Opcode::AVMOpcode(AVMOpcode::Rget),
            "rset" => Opcode::AVMOpcode(AVMOpcode::Rset),
            "pushstatic" => Opcode::AVMOpcode(AVMOpcode::PushStatic),
            "tset" => Opcode::AVMOpcode(AVMOpcode::Tset),
            "tget" => Opcode::AVMOpcode(AVMOpcode::Tget),
            "pop" => Opcode::AVMOpcode(AVMOpcode::Pop),
            "stackempty" => Opcode::AVMOpcode(AVMOpcode::StackEmpty),
            "auxpush" => Opcode::AVMOpcode(AVMOpcode::AuxPush),
            "auxpop" => Opcode::AVMOpcode(AVMOpcode::AuxPop),
            "auxstackempty" => Opcode::AVMOpcode(AVMOpcode::AuxStackEmpty),
            "xget" => Opcode::AVMOpcode(AVMOpcode::Xget),
            "xset" => Opcode::AVMOpcode(AVMOpcode::Xset),
            "dup0" => Opcode::AVMOpcode(AVMOpcode::Dup0),
            "dup1" => Opcode::AVMOpcode(AVMOpcode::Dup1),
            "dup2" => Opcode::AVMOpcode(AVMOpcode::Dup2),
            "swap1" => Opcode::AVMOpcode(AVMOpcode::Swap1),
            "swap2" => Opcode::AVMOpcode(AVMOpcode::Swap2),
            "unaryminus" => Opcode::UnaryMinus,
            "bitwiseneg" => Opcode::AVMOpcode(AVMOpcode::BitwiseNeg),
            "hash" => Opcode::AVMOpcode(AVMOpcode::Hash),
            "hash2" => Opcode::AVMOpcode(AVMOpcode::Hash2),
            "length" => Opcode::Len,
            "plus" => Opcode::AVMOpcode(AVMOpcode::Plus),
            "minus" => Opcode::AVMOpcode(AVMOpcode::Minus),
            "mul" => Opcode::AVMOpcode(AVMOpcode::Mul),
            "div" => Opcode::AVMOpcode(AVMOpcode::Div),
            "mod" => Opcode::AVMOpcode(AVMOpcode::Mod),
            "sdiv" => Opcode::AVMOpcode(AVMOpcode::Sdiv),
            "smod" => Opcode::AVMOpcode(AVMOpcode::Smod),
            "exp" => Opcode::AVMOpcode(AVMOpcode::Exp),
            "lt" => Opcode::AVMOpcode(AVMOpcode::LessThan),
            "gt" => Opcode::AVMOpcode(AVMOpcode::GreaterThan),
            "slt" => Opcode::AVMOpcode(AVMOpcode::SLessThan),
            "sgt" => Opcode::AVMOpcode(AVMOpcode::SGreaterThan),
            "eq" => Opcode::AVMOpcode(AVMOpcode::Equal),
            "neq" => Opcode::NotEqual,
            "iszero" => Opcode::AVMOpcode(AVMOpcode::IsZero),
            "byte" => Opcode::AVMOpcode(AVMOpcode::Byte),
            "bitwiseand" => Opcode::AVMOpcode(AVMOpcode::BitwiseAnd),
            "bitwiseor" => Opcode::AVMOpcode(AVMOpcode::BitwiseOr),
            "bitwisexor" => Opcode::AVMOpcode(AVMOpcode::BitwiseXor),
            "logicaland" => Opcode::LogicalAnd,
            "logicalor" => Opcode::LogicalOr,
            "gettime" => Opcode::AVMOpcode(AVMOpcode::GetTime),
            "inbox" => Opcode::AVMOpcode(AVMOpcode::Inbox),
            "jump" => Opcode::AVMOpcode(AVMOpcode::Jump),
            "log" => Opcode::AVMOpcode(AVMOpcode::Log),
            "errcodept" => Opcode::ErrCodePoint,
            "pushinsn" => Opcode::PushInsn,
            "pushinsnimm" => Opcode::PushInsnImm,
            "openinsn" => Opcode::OpenInsn,
            "debugprint" => Opcode::DebugPrint,
            "setgas" => Opcode::AVMOpcode(AVMOpcode::SetGas),
            "getgas" => Opcode::AVMOpcode(AVMOpcode::GetGas),
            "errset" => Opcode::AVMOpcode(AVMOpcode::ErrSet),
            _ => {
                panic!("opcode not supported in asm segment: {}", name);
            }
        }
    }

    pub fn from_number(num: usize) -> Option<Self> {
        match num {
            0x01 => Some(Opcode::AVMOpcode(AVMOpcode::Plus)),
            0x02 => Some(Opcode::AVMOpcode(AVMOpcode::Mul)),
            0x03 => Some(Opcode::AVMOpcode(AVMOpcode::Minus)),
            0x04 => Some(Opcode::AVMOpcode(AVMOpcode::Div)),
            0x05 => Some(Opcode::AVMOpcode(AVMOpcode::Sdiv)),
            0x06 => Some(Opcode::AVMOpcode(AVMOpcode::Mod)),
            0x07 => Some(Opcode::AVMOpcode(AVMOpcode::Smod)),
            0x08 => Some(Opcode::AVMOpcode(AVMOpcode::AddMod)),
            0x09 => Some(Opcode::AVMOpcode(AVMOpcode::MulMod)),
            0x0a => Some(Opcode::AVMOpcode(AVMOpcode::Exp)),
            0x10 => Some(Opcode::AVMOpcode(AVMOpcode::LessThan)),
            0x11 => Some(Opcode::AVMOpcode(AVMOpcode::GreaterThan)),
            0x12 => Some(Opcode::AVMOpcode(AVMOpcode::SLessThan)),
            0x13 => Some(Opcode::AVMOpcode(AVMOpcode::SGreaterThan)),
            0x14 => Some(Opcode::AVMOpcode(AVMOpcode::Equal)),
            0x15 => Some(Opcode::AVMOpcode(AVMOpcode::IsZero)),
            0x16 => Some(Opcode::AVMOpcode(AVMOpcode::BitwiseAnd)),
            0x17 => Some(Opcode::AVMOpcode(AVMOpcode::BitwiseOr)),
            0x18 => Some(Opcode::AVMOpcode(AVMOpcode::BitwiseXor)),
            0x19 => Some(Opcode::AVMOpcode(AVMOpcode::BitwiseNeg)),
            0x1a => Some(Opcode::AVMOpcode(AVMOpcode::Byte)),
            0x1b => Some(Opcode::AVMOpcode(AVMOpcode::SignExtend)),
            0x1c => Some(Opcode::NotEqual), //BUGBUG: this should be eliminated, doesn't exist in AVM
            0x20 => Some(Opcode::AVMOpcode(AVMOpcode::Hash)),
            0x21 => Some(Opcode::AVMOpcode(AVMOpcode::Type)),
            0x22 => Some(Opcode::AVMOpcode(AVMOpcode::Hash2)),
            0x30 => Some(Opcode::AVMOpcode(AVMOpcode::Pop)),
            0x31 => Some(Opcode::AVMOpcode(AVMOpcode::PushStatic)),
            0x32 => Some(Opcode::AVMOpcode(AVMOpcode::Rget)),
            0x33 => Some(Opcode::AVMOpcode(AVMOpcode::Rset)),
            0x34 => Some(Opcode::AVMOpcode(AVMOpcode::Jump)),
            0x35 => Some(Opcode::AVMOpcode(AVMOpcode::Cjump)),
            0x36 => Some(Opcode::AVMOpcode(AVMOpcode::StackEmpty)),
            0x37 => Some(Opcode::AVMOpcode(AVMOpcode::GetPC)),
            0x38 => Some(Opcode::AVMOpcode(AVMOpcode::AuxPush)),
            0x39 => Some(Opcode::AVMOpcode(AVMOpcode::AuxPop)),
            0x3a => Some(Opcode::AVMOpcode(AVMOpcode::AuxStackEmpty)),
            0x3b => Some(Opcode::AVMOpcode(AVMOpcode::Noop)),
            0x3c => Some(Opcode::AVMOpcode(AVMOpcode::ErrPush)),
            0x3d => Some(Opcode::AVMOpcode(AVMOpcode::ErrSet)),
            0x40 => Some(Opcode::AVMOpcode(AVMOpcode::Dup0)),
            0x41 => Some(Opcode::AVMOpcode(AVMOpcode::Dup1)),
            0x42 => Some(Opcode::AVMOpcode(AVMOpcode::Dup2)),
            0x43 => Some(Opcode::AVMOpcode(AVMOpcode::Swap1)),
            0x44 => Some(Opcode::AVMOpcode(AVMOpcode::Swap2)),
            0x50 => Some(Opcode::AVMOpcode(AVMOpcode::Tget)),
            0x51 => Some(Opcode::AVMOpcode(AVMOpcode::Tset)),
            0x52 => Some(Opcode::AVMOpcode(AVMOpcode::Tlen)),
            0x53 => Some(Opcode::AVMOpcode(AVMOpcode::Xget)),
            0x54 => Some(Opcode::AVMOpcode(AVMOpcode::Xset)),
            0x60 => Some(Opcode::AVMOpcode(AVMOpcode::Breakpoint)),
            0x61 => Some(Opcode::AVMOpcode(AVMOpcode::Log)),
            0x70 => Some(Opcode::AVMOpcode(AVMOpcode::Send)),
            0x71 => Some(Opcode::AVMOpcode(AVMOpcode::GetTime)),
            0x72 => Some(Opcode::AVMOpcode(AVMOpcode::Inbox)),
            0x73 => Some(Opcode::AVMOpcode(AVMOpcode::Panic)),
            0x74 => Some(Opcode::AVMOpcode(AVMOpcode::Halt)),
            0x75 => Some(Opcode::AVMOpcode(AVMOpcode::SetGas)),
            0x76 => Some(Opcode::AVMOpcode(AVMOpcode::GetGas)),
            0x77 => Some(Opcode::ErrCodePoint),
            0x78 => Some(Opcode::PushInsn),
            0x79 => Some(Opcode::PushInsnImm),
            0x7a => Some(Opcode::OpenInsn),
            0x90 => Some(Opcode::DebugPrint),
            _ => None,
        }
    }

    pub fn to_number(&self) -> Option<u8> {
        match self {
            Opcode::AVMOpcode(AVMOpcode::Plus) => Some(0x01),
            Opcode::AVMOpcode(AVMOpcode::Mul) => Some(0x02),
            Opcode::AVMOpcode(AVMOpcode::Minus) => Some(0x03),
            Opcode::AVMOpcode(AVMOpcode::Div) => Some(0x04),
            Opcode::AVMOpcode(AVMOpcode::Sdiv) => Some(0x05),
            Opcode::AVMOpcode(AVMOpcode::Mod) => Some(0x06),
            Opcode::AVMOpcode(AVMOpcode::Smod) => Some(0x07),
            Opcode::AVMOpcode(AVMOpcode::AddMod) => Some(0x08),
            Opcode::AVMOpcode(AVMOpcode::MulMod) => Some(0x09),
            Opcode::AVMOpcode(AVMOpcode::Exp) => Some(0x0a),
            Opcode::AVMOpcode(AVMOpcode::LessThan) => Some(0x10),
            Opcode::AVMOpcode(AVMOpcode::GreaterThan) => Some(0x11),
            Opcode::AVMOpcode(AVMOpcode::SLessThan) => Some(0x012),
            Opcode::AVMOpcode(AVMOpcode::SGreaterThan) => Some(0x13),
            Opcode::AVMOpcode(AVMOpcode::Equal) => Some(0x14),
            Opcode::AVMOpcode(AVMOpcode::IsZero) => Some(0x15),
            Opcode::AVMOpcode(AVMOpcode::BitwiseAnd) => Some(0x16),
            Opcode::AVMOpcode(AVMOpcode::BitwiseOr) => Some(0x17),
            Opcode::AVMOpcode(AVMOpcode::BitwiseXor) => Some(0x18),
            Opcode::AVMOpcode(AVMOpcode::BitwiseNeg) => Some(0x19),
            Opcode::AVMOpcode(AVMOpcode::Byte) => Some(0x1a),
            Opcode::AVMOpcode(AVMOpcode::SignExtend) => Some(0x1b),
            Opcode::NotEqual => Some(0x1c),
            Opcode::AVMOpcode(AVMOpcode::Hash) => Some(0x20),
            Opcode::AVMOpcode(AVMOpcode::Type) => Some(0x21),
            Opcode::AVMOpcode(AVMOpcode::Hash2) => Some(0x22),
            Opcode::AVMOpcode(AVMOpcode::Pop) => Some(0x30),
            Opcode::AVMOpcode(AVMOpcode::PushStatic) => Some(0x31),
            Opcode::AVMOpcode(AVMOpcode::Rget) => Some(0x32),
            Opcode::AVMOpcode(AVMOpcode::Rset) => Some(0x33),
            Opcode::AVMOpcode(AVMOpcode::Jump) => Some(0x34),
            Opcode::AVMOpcode(AVMOpcode::Cjump) => Some(0x35),
            Opcode::AVMOpcode(AVMOpcode::StackEmpty) => Some(0x36),
            Opcode::AVMOpcode(AVMOpcode::GetPC) => Some(0x37),
            Opcode::AVMOpcode(AVMOpcode::AuxPush) => Some(0x38),
            Opcode::AVMOpcode(AVMOpcode::AuxPop) => Some(0x39),
            Opcode::AVMOpcode(AVMOpcode::AuxStackEmpty) => Some(0x3a),
            Opcode::AVMOpcode(AVMOpcode::Noop) => Some(0x3b),
            Opcode::AVMOpcode(AVMOpcode::ErrPush) => Some(0x3c),
            Opcode::AVMOpcode(AVMOpcode::ErrSet) => Some(0x3d),
            Opcode::AVMOpcode(AVMOpcode::Dup0) => Some(0x40),
            Opcode::AVMOpcode(AVMOpcode::Dup1) => Some(0x41),
            Opcode::AVMOpcode(AVMOpcode::Dup2) => Some(0x42),
            Opcode::AVMOpcode(AVMOpcode::Swap1) => Some(0x43),
            Opcode::AVMOpcode(AVMOpcode::Swap2) => Some(0x44),
            Opcode::AVMOpcode(AVMOpcode::Tget) => Some(0x50),
            Opcode::AVMOpcode(AVMOpcode::Tset) => Some(0x51),
            Opcode::AVMOpcode(AVMOpcode::Tlen) => Some(0x52),
            Opcode::AVMOpcode(AVMOpcode::Xget) => Some(0x53),
            Opcode::AVMOpcode(AVMOpcode::Xset) => Some(0x54),
            Opcode::AVMOpcode(AVMOpcode::Breakpoint) => Some(0x60),
            Opcode::AVMOpcode(AVMOpcode::Log) => Some(0x61),
            Opcode::AVMOpcode(AVMOpcode::Send) => Some(0x70),
            Opcode::AVMOpcode(AVMOpcode::GetTime) => Some(0x71),
            Opcode::AVMOpcode(AVMOpcode::Inbox) => Some(0x72),
            Opcode::AVMOpcode(AVMOpcode::Panic) => Some(0x73),
            Opcode::AVMOpcode(AVMOpcode::Halt) => Some(0x74),
            Opcode::AVMOpcode(AVMOpcode::SetGas) => Some(0x75),
            Opcode::AVMOpcode(AVMOpcode::GetGas) => Some(0x76),
            Opcode::ErrCodePoint => Some(0x77),
            Opcode::PushInsn => Some(0x78),
            Opcode::PushInsnImm => Some(0x79),
            Opcode::OpenInsn => Some(0x7a),
            Opcode::DebugPrint => Some(0x90),
            _ => None,
        }
    }
}

#[test]
fn test_consistent_opcode_numbers() {
    for i in 0..256 {
        if let Some(op) = Opcode::from_number(i) {
            assert_eq!(i as u8, op.to_number().unwrap());
        }
    }
}

impl fmt::Display for Opcode {
    fn fmt(&self, f: &mut fmt::Formatter) -> fmt::Result {
        match self {
            Opcode::MakeFrame(s1, s2) => write!(f, "MakeFrame({}, {})", s1, s2),
            Opcode::Label(label) => label.fmt(f),
            _ => write!(f, "{:?}", self),
        }
    }
}<|MERGE_RESOLUTION|>--- conflicted
+++ resolved
@@ -580,19 +580,12 @@
             | Opcode::PushInsn
             | Opcode::PushInsnImm
             | Opcode::ErrCodePoint
-<<<<<<< HEAD
             | Opcode::AVMOpcode(AVMOpcode::ErrSet)
             | Opcode::AVMOpcode(AVMOpcode::ErrPush)
+            | Opcode::AVMOpcode(AVMOpcode::SetGas)
+            | Opcode::AVMOpcode(AVMOpcode::GetGas)
             | Opcode::AVMOpcode(AVMOpcode::Jump)
             | Opcode::AVMOpcode(AVMOpcode::Cjump) => false,
-=======
-            | Opcode::ErrSet
-            | Opcode::ErrPush
-            | Opcode::SetGas
-            | Opcode::GetGas
-            | Opcode::Jump
-            | Opcode::Cjump => false,
->>>>>>> 9f8e75dc
             _ => true,
         }
     }
