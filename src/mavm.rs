--- conflicted
+++ resolved
@@ -103,16 +103,19 @@
 }
 
 impl From<Instruction<AVMOpcode>> for Instruction {
+
     fn from(from: Instruction<AVMOpcode>) -> Self {
         let Instruction {
             opcode,
             immediate,
             debug_info,
+            debug_str,
         } = from;
         Self {
             opcode: opcode.into(),
             immediate,
             debug_info,
+            debug_str,
         }
     }
 }
@@ -127,9 +130,9 @@
         }
     }
 
-    pub fn debug(str: String) -> Self {
+    pub fn debug(str: String, opcode: T) -> Self {
         Instruction {
-            opcode: Opcode::AVMOpcode(AVMOpcode::Noop),
+            opcode,
             immediate: None,
             debug_info: DebugInfo::from(None),
             debug_str: Some(str),
@@ -337,16 +340,9 @@
 }
 
 #[derive(Debug, Clone, PartialEq, Eq, Serialize, Deserialize)]
-<<<<<<< HEAD
-pub struct Buffer {
-    elem: BufferElem,
-    hash: RefCell<Option<Packed>>,
-    max_access: u64,
-=======
 pub enum BufferNode {
     Leaf(Vec<u8>),
     Internal(BufferInternal),
->>>>>>> e570a477
 }
 
 #[derive(Debug, Clone, PartialEq, Eq, Serialize, Deserialize)]
@@ -386,25 +382,6 @@
     fn avm_hash(&self) -> Uint256 {
         self.root.hash()
     }
-<<<<<<< HEAD
-    let len = buf.len();
-    let h1 = hash_buf(&buf[0..len / 2]);
-    let h2 = hash_buf(&buf[len / 2..len]);
-    if is_zero_hash(&h2) {
-        return pack(&h1);
-    }
-    normal(
-        Uint256::avm_hash2(&unpack(&h1), &unpack(&h2)),
-        1 + h1.size + h1.packed as u8,
-    )
-}
-
-#[allow(dead_code)]
-pub fn hash_buffer(buf: &[u8]) -> Uint256 {
-    unpack(&hash_buf(buf))
-}
-=======
->>>>>>> e570a477
 
     pub fn hex_encode(&self) -> String {
         self.root.hex_encode(self.size as usize)
@@ -473,27 +450,11 @@
         BufferNode::Leaf(vec![0u8; 32])
     }
 
-<<<<<<< HEAD
-fn max(a: u64, b: usize) -> u64 {
-    if a > (b as u64) {
-        a
-    } else {
-        b as u64
-    }
-}
-
-fn hash_sparse(idx: &[usize], buf: &[u8], sz: u8) -> Packed {
-    if sz == 5 {
-        let mut res = [0u8; 32];
-        for (i, &el) in idx.iter().enumerate() {
-            res[el] = buf[i];
-=======
     pub fn _leaf_from_bytes(v: &[u8]) -> Self {
         assert!(v.len() <= 32);
         let mut buf = vec![0u8; 32];
         for i in 0..v.len() {
             buf[i] = v[i]
->>>>>>> e570a477
         }
         BufferNode::Leaf(buf)
     }
@@ -553,40 +514,6 @@
         }
     }
 
-<<<<<<< HEAD
-impl Buffer {
-    pub fn new(v: Vec<u8>) -> Self {
-        let mx = v.len() as u64;
-        Buffer::leaf(Rc::new(v), mx)
-    }
-
-    fn node(vec: Rc<Vec<Buffer>>, h: u8, mx: u64) -> Buffer {
-        Buffer {
-            elem: BufferElem::Node(vec, h),
-            hash: RefCell::new(None),
-            max_access: mx,
-        }
-    }
-
-    fn leaf(vec: Rc<Vec<u8>>, mx: u64) -> Buffer {
-        Buffer {
-            elem: BufferElem::Leaf(vec),
-            hash: RefCell::new(None),
-            max_access: mx,
-        }
-    }
-
-    fn sparse(vec: Rc<Vec<usize>>, vec2: Rc<Vec<u8>>, h: u8, mx: u64) -> Buffer {
-        Buffer {
-            elem: BufferElem::Sparse(vec, vec2, h),
-            hash: RefCell::new(None),
-            max_access: mx,
-        }
-    }
-
-    pub fn avm_hash(&self) -> Uint256 {
-        Uint256::avm_hash2(&Uint256::from_u64(self.max_access), &self.hash().hash)
-=======
     fn new_empty_internal(height: usize, capacity: u128) -> Self {
         let child = Rc::new(if height == 1 {
             BufferNode::new_empty()
@@ -626,7 +553,6 @@
             BufferNode::Leaf(b) => b[offset as usize],
             BufferNode::Internal(node) => node.read_byte(offset),
         }
->>>>>>> e570a477
     }
 
     fn set_byte(&self, offset: u128, val: u8) -> Self {
@@ -671,18 +597,6 @@
         )
     }
 
-<<<<<<< HEAD
-    #[allow(dead_code)]
-    pub fn empty0() -> Buffer {
-        Buffer::leaf(Rc::new(Vec::new()), 0)
-    }
-
-    pub fn empty1() -> Rc<Vec<Buffer>> {
-        let mut vec = Vec::new();
-        let empty = Rc::new(Vec::new());
-        for _i in 0..128 {
-            vec.push(Buffer::leaf(Rc::clone(&empty), 0));
-=======
     fn grow_from_leaf(leaf: BufferNode) -> Self {
         BufferInternal::new(2, 2 * 32, leaf, BufferNode::new_empty())
     }
@@ -698,107 +612,17 @@
             let right_str = self.right.hex_encode(size - half_capacity);
             left_str.push_str(&right_str);
             left_str
->>>>>>> e570a477
-        }
-    }
-
-<<<<<<< HEAD
-    fn make_empty(h: u8) -> Rc<Vec<Buffer>> {
-        if h == 1 {
-            return Buffer::empty1();
-        }
-        let mut vec = Vec::new();
-        let empty = Buffer::make_empty(h - 1);
-        for _i in 0..128 {
-            vec.push(Buffer::node(Rc::clone(&empty), h - 1, 0));
-=======
+        }
+    }
+
     fn read_byte(&self, offset: u128) -> u8 {
         if offset < self.capacity / 2 {
             self.left.read_byte(offset)
         } else {
             self.right.read_byte(offset - self.capacity / 2)
->>>>>>> e570a477
-        }
-    }
-
-<<<<<<< HEAD
-    // Make for level, lower levels are sparse
-    fn make_sparse(h: u8, mx: u64) -> Buffer {
-        if h == 0 {
-            return Buffer::leaf(Rc::new(Vec::new()), mx);
-        }
-        let mut vec = Vec::new();
-        let empty = Buffer::sparse(Rc::new(Vec::new()), Rc::new(Vec::new()), h - 1, mx);
-        for _i in 0..128 {
-            vec.push(empty.clone());
-        }
-        Buffer::node(Rc::new(vec), h, mx)
-    }
-
-    pub fn set_byte(&self, offset: usize, v: u8) -> Self {
-        let mx = max(self.max_access, offset);
-        match &self.elem {
-            BufferElem::Leaf(cell) => {
-                if offset >= 1024 {
-                    let mut vec = Vec::new();
-                    vec.push(Buffer::leaf(cell.clone(), 0));
-                    let empty = Rc::new(Vec::new());
-                    for _i in 1..128 {
-                        vec.push(Buffer::leaf(Rc::clone(&empty), 0));
-                    }
-                    let buf = Buffer::node(Rc::new(vec), 1, mx);
-                    return buf.set_byte(offset, v);
-                }
-                let mut buf = cell.to_vec().clone();
-                if buf.len() < 1024 {
-                    buf.resize(1024, 0);
-                }
-                buf[offset] = v;
-                Buffer::leaf(Rc::new(buf), mx)
-            }
-            BufferElem::Sparse(idx, buf, h) => {
-                if idx.len() > 16 {
-                    let mut nbuf = Buffer::make_sparse(*h, mx);
-                    for (i, &el) in idx.iter().enumerate() {
-                        nbuf = nbuf.set_byte(el, buf[i]);
-                    }
-                    return nbuf.set_byte(offset, v);
-                }
-                let mut nidx = idx.to_vec().clone();
-                let mut nbuf = buf.to_vec().clone();
-                nidx.push(offset);
-                nbuf.push(v);
-                Buffer::sparse(Rc::new(nidx), Rc::new(nbuf), *h, mx)
-            }
-            BufferElem::Node(cell, h) => {
-                if needed_height(offset) > calc_height(*h) {
-                    let mut vec = Vec::new();
-                    vec.push(Buffer::node(cell.clone(), *h, 0));
-                    #[cfg(feature = "sparse")]
-                    for _i in 1..128 {
-                        vec.push(Buffer::sparse(
-                            Rc::new(Vec::new()),
-                            Rc::new(Vec::new()),
-                            *h,
-                            0,
-                        ));
-                    }
-                    #[cfg(not(feature = "sparse"))]
-                    {
-                        let empty = Buffer::make_empty(*h);
-                        for _i in 1..128 {
-                            vec.push(Buffer::node(Rc::clone(&empty), *h, 0));
-                        }
-                    }
-                    let buf = Buffer::node(Rc::new(vec), *h + 1, mx);
-                    return buf.set_byte(offset, v);
-                }
-                let mut vec = cell.to_vec().clone();
-                let cell_len = calc_len(*h - 1);
-                vec[offset / cell_len] = vec[offset / cell_len].set_byte(offset % cell_len, v);
-                Buffer::node(Rc::new(vec), *h, mx)
-            }
-=======
+        }
+    }
+
     fn set_byte(&self, offset: u128, val: u8) -> BufferInternal {
         if offset < self.capacity / 2 {
             BufferInternal::new(
@@ -816,7 +640,6 @@
             )
         } else {
             self.grow().set_byte(offset, val)
->>>>>>> e570a477
         }
     }
 }
@@ -853,12 +676,7 @@
     }
 
     pub fn new_buffer(v: Vec<u8>) -> Self {
-<<<<<<< HEAD
-        let mx = v.len() as u64;
-        Value::Buffer(Buffer::leaf(Rc::new(v), mx))
-=======
         Value::Buffer(Buffer::from_bytes(v))
->>>>>>> e570a477
     }
 
     pub fn copy_buffer(v: Buffer) -> Self {
@@ -1325,36 +1143,6 @@
             Opcode::UnaryMinus => "unaryminus",
             Opcode::LogicalAnd => "logicaland",
             Opcode::LogicalOr => "logicalor",
-<<<<<<< HEAD
-            Opcode::AVMOpcode(AVMOpcode::Noop) => "noop",
-            Opcode::AVMOpcode(AVMOpcode::Inbox) => "inbox",
-            Opcode::AVMOpcode(AVMOpcode::InboxPeek) => "inboxpeek",
-            Opcode::AVMOpcode(AVMOpcode::Jump) => "jump",
-            Opcode::AVMOpcode(AVMOpcode::Cjump) => "cjump",
-            Opcode::AVMOpcode(AVMOpcode::Log) => "log",
-            Opcode::AVMOpcode(AVMOpcode::Send) => "send",
-            Opcode::AVMOpcode(AVMOpcode::ErrCodePoint) => "errcodept",
-            Opcode::AVMOpcode(AVMOpcode::PushInsn) => "pushinsn",
-            Opcode::AVMOpcode(AVMOpcode::PushInsnImm) => "pushinsnimm",
-            Opcode::AVMOpcode(AVMOpcode::OpenInsn) => "openinsn",
-            Opcode::AVMOpcode(AVMOpcode::DebugPrint) => "debugprint",
-            Opcode::AVMOpcode(AVMOpcode::SetGas) => "setgas",
-            Opcode::AVMOpcode(AVMOpcode::GetGas) => "getgas",
-            Opcode::AVMOpcode(AVMOpcode::ErrSet) => "errset",
-            Opcode::AVMOpcode(AVMOpcode::Sideload) => "sideload",
-            Opcode::AVMOpcode(AVMOpcode::EcRecover) => "ecrecover",
-            Opcode::AVMOpcode(AVMOpcode::NewBuffer) => "newbuffer",
-            Opcode::AVMOpcode(AVMOpcode::GetBuffer8) => "getbuffer8",
-            Opcode::AVMOpcode(AVMOpcode::GetBuffer64) => "getbuffer64",
-            Opcode::AVMOpcode(AVMOpcode::GetBuffer256) => "getbuffer256",
-            Opcode::AVMOpcode(AVMOpcode::SetBuffer8) => "setbuffer8",
-            Opcode::AVMOpcode(AVMOpcode::SetBuffer64) => "setbuffer64",
-            Opcode::AVMOpcode(AVMOpcode::SetBuffer256) => "setbuffer256",
-            Opcode::AVMOpcode(AVMOpcode::MakeWasm) => "makewasm",
-            Opcode::AVMOpcode(AVMOpcode::RunWasm) => "runwasm",
-            Opcode::AVMOpcode(AVMOpcode::CompileWasm) => "compilewasm",
-=======
->>>>>>> e570a477
             _ => "Unknown",
         }
     }
@@ -1452,97 +1240,14 @@
             AVMOpcode::SetBuffer8 => "setbuffer8",
             AVMOpcode::SetBuffer64 => "setbuffer64",
             AVMOpcode::SetBuffer256 => "setbuffer256",
+            AVMOpcode::RunWasm => "runwasm",
+            AVMOpcode::CompileWasm => "compilewasm",
+            AVMOpcode::MakeWasm => "makewasm",
         }
     }
 
     pub fn from_number(num: usize) -> Option<Self> {
         match num {
-<<<<<<< HEAD
-            0x01 => Some(Opcode::AVMOpcode(AVMOpcode::Plus)),
-            0x02 => Some(Opcode::AVMOpcode(AVMOpcode::Mul)),
-            0x03 => Some(Opcode::AVMOpcode(AVMOpcode::Minus)),
-            0x04 => Some(Opcode::AVMOpcode(AVMOpcode::Div)),
-            0x05 => Some(Opcode::AVMOpcode(AVMOpcode::Sdiv)),
-            0x06 => Some(Opcode::AVMOpcode(AVMOpcode::Mod)),
-            0x07 => Some(Opcode::AVMOpcode(AVMOpcode::Smod)),
-            0x08 => Some(Opcode::AVMOpcode(AVMOpcode::AddMod)),
-            0x09 => Some(Opcode::AVMOpcode(AVMOpcode::MulMod)),
-            0x0a => Some(Opcode::AVMOpcode(AVMOpcode::Exp)),
-            0x0b => Some(Opcode::AVMOpcode(AVMOpcode::SignExtend)),
-            0x10 => Some(Opcode::AVMOpcode(AVMOpcode::LessThan)),
-            0x11 => Some(Opcode::AVMOpcode(AVMOpcode::GreaterThan)),
-            0x12 => Some(Opcode::AVMOpcode(AVMOpcode::SLessThan)),
-            0x13 => Some(Opcode::AVMOpcode(AVMOpcode::SGreaterThan)),
-            0x14 => Some(Opcode::AVMOpcode(AVMOpcode::Equal)),
-            0x15 => Some(Opcode::AVMOpcode(AVMOpcode::IsZero)),
-            0x16 => Some(Opcode::AVMOpcode(AVMOpcode::BitwiseAnd)),
-            0x17 => Some(Opcode::AVMOpcode(AVMOpcode::BitwiseOr)),
-            0x18 => Some(Opcode::AVMOpcode(AVMOpcode::BitwiseXor)),
-            0x19 => Some(Opcode::AVMOpcode(AVMOpcode::BitwiseNeg)),
-            0x1a => Some(Opcode::AVMOpcode(AVMOpcode::Byte)),
-            0x1b => Some(Opcode::AVMOpcode(AVMOpcode::ShiftLeft)),
-            0x1c => Some(Opcode::AVMOpcode(AVMOpcode::ShiftRight)),
-            0x1d => Some(Opcode::AVMOpcode(AVMOpcode::ShiftArith)),
-            0x20 => Some(Opcode::AVMOpcode(AVMOpcode::Hash)),
-            0x21 => Some(Opcode::AVMOpcode(AVMOpcode::Type)),
-            0x22 => Some(Opcode::AVMOpcode(AVMOpcode::Hash2)),
-            0x23 => Some(Opcode::AVMOpcode(AVMOpcode::Keccakf)),
-            0x24 => Some(Opcode::AVMOpcode(AVMOpcode::Sha256f)),
-            0x25 => Some(Opcode::AVMOpcode(AVMOpcode::Ripemd160f)),
-            0x30 => Some(Opcode::AVMOpcode(AVMOpcode::Pop)),
-            0x31 => Some(Opcode::AVMOpcode(AVMOpcode::PushStatic)),
-            0x32 => Some(Opcode::AVMOpcode(AVMOpcode::Rget)),
-            0x33 => Some(Opcode::AVMOpcode(AVMOpcode::Rset)),
-            0x34 => Some(Opcode::AVMOpcode(AVMOpcode::Jump)),
-            0x35 => Some(Opcode::AVMOpcode(AVMOpcode::Cjump)),
-            0x36 => Some(Opcode::AVMOpcode(AVMOpcode::StackEmpty)),
-            0x37 => Some(Opcode::AVMOpcode(AVMOpcode::GetPC)),
-            0x38 => Some(Opcode::AVMOpcode(AVMOpcode::AuxPush)),
-            0x39 => Some(Opcode::AVMOpcode(AVMOpcode::AuxPop)),
-            0x3a => Some(Opcode::AVMOpcode(AVMOpcode::AuxStackEmpty)),
-            0x3b => Some(Opcode::AVMOpcode(AVMOpcode::Noop)),
-            0x3c => Some(Opcode::AVMOpcode(AVMOpcode::ErrPush)),
-            0x3d => Some(Opcode::AVMOpcode(AVMOpcode::ErrSet)),
-            0x40 => Some(Opcode::AVMOpcode(AVMOpcode::Dup0)),
-            0x41 => Some(Opcode::AVMOpcode(AVMOpcode::Dup1)),
-            0x42 => Some(Opcode::AVMOpcode(AVMOpcode::Dup2)),
-            0x43 => Some(Opcode::AVMOpcode(AVMOpcode::Swap1)),
-            0x44 => Some(Opcode::AVMOpcode(AVMOpcode::Swap2)),
-            0x50 => Some(Opcode::AVMOpcode(AVMOpcode::Tget)),
-            0x51 => Some(Opcode::AVMOpcode(AVMOpcode::Tset)),
-            0x52 => Some(Opcode::AVMOpcode(AVMOpcode::Tlen)),
-            0x53 => Some(Opcode::AVMOpcode(AVMOpcode::Xget)),
-            0x54 => Some(Opcode::AVMOpcode(AVMOpcode::Xset)),
-            0x60 => Some(Opcode::AVMOpcode(AVMOpcode::Breakpoint)),
-            0x61 => Some(Opcode::AVMOpcode(AVMOpcode::Log)),
-            0x70 => Some(Opcode::AVMOpcode(AVMOpcode::Send)),
-            0x71 => Some(Opcode::AVMOpcode(AVMOpcode::InboxPeek)),
-            0x72 => Some(Opcode::AVMOpcode(AVMOpcode::Inbox)),
-            0x73 => Some(Opcode::AVMOpcode(AVMOpcode::Panic)),
-            0x74 => Some(Opcode::AVMOpcode(AVMOpcode::Halt)),
-            0x75 => Some(Opcode::AVMOpcode(AVMOpcode::SetGas)),
-            0x76 => Some(Opcode::AVMOpcode(AVMOpcode::GetGas)),
-            0x77 => Some(Opcode::AVMOpcode(AVMOpcode::ErrCodePoint)),
-            0x78 => Some(Opcode::AVMOpcode(AVMOpcode::PushInsn)),
-            0x79 => Some(Opcode::AVMOpcode(AVMOpcode::PushInsnImm)),
-            0x7a => Some(Opcode::AVMOpcode(AVMOpcode::OpenInsn)),
-            0x7b => Some(Opcode::AVMOpcode(AVMOpcode::Sideload)),
-            0x80 => Some(Opcode::AVMOpcode(AVMOpcode::EcRecover)),
-            0x81 => Some(Opcode::AVMOpcode(AVMOpcode::EcAdd)),
-            0x82 => Some(Opcode::AVMOpcode(AVMOpcode::EcMul)),
-            0x83 => Some(Opcode::AVMOpcode(AVMOpcode::EcPairing)),
-            0x90 => Some(Opcode::AVMOpcode(AVMOpcode::DebugPrint)),
-            0xa0 => Some(Opcode::AVMOpcode(AVMOpcode::NewBuffer)),
-            0xa1 => Some(Opcode::AVMOpcode(AVMOpcode::GetBuffer8)),
-            0xa2 => Some(Opcode::AVMOpcode(AVMOpcode::GetBuffer64)),
-            0xa3 => Some(Opcode::AVMOpcode(AVMOpcode::GetBuffer256)),
-            0xa4 => Some(Opcode::AVMOpcode(AVMOpcode::SetBuffer8)),
-            0xa5 => Some(Opcode::AVMOpcode(AVMOpcode::SetBuffer64)),
-            0xa6 => Some(Opcode::AVMOpcode(AVMOpcode::SetBuffer256)),
-            0xa7 => Some(Opcode::AVMOpcode(AVMOpcode::RunWasm)),
-            0xa8 => Some(Opcode::AVMOpcode(AVMOpcode::CompileWasm)),
-            0xa9 => Some(Opcode::AVMOpcode(AVMOpcode::MakeWasm)),
-=======
             0x00 => Some(AVMOpcode::Zero),
             0x01 => Some(AVMOpcode::Plus),
             0x02 => Some(AVMOpcode::Mul),
@@ -1626,101 +1331,15 @@
             0xa4 => Some(AVMOpcode::SetBuffer8),
             0xa5 => Some(AVMOpcode::SetBuffer64),
             0xa6 => Some(AVMOpcode::SetBuffer256),
->>>>>>> e570a477
+            0xa7 => Some(AVMOpcode::RunWasm),
+            0xa8 => Some(AVMOpcode::CompileWasm),
+            0xa9 => Some(AVMOpcode::MakeWasm),
             _ => None,
         }
     }
 
     pub fn to_number(&self) -> u8 {
         match self {
-<<<<<<< HEAD
-            Opcode::AVMOpcode(AVMOpcode::Plus) => Some(0x01),
-            Opcode::AVMOpcode(AVMOpcode::Mul) => Some(0x02),
-            Opcode::AVMOpcode(AVMOpcode::Minus) => Some(0x03),
-            Opcode::AVMOpcode(AVMOpcode::Div) => Some(0x04),
-            Opcode::AVMOpcode(AVMOpcode::Sdiv) => Some(0x05),
-            Opcode::AVMOpcode(AVMOpcode::Mod) => Some(0x06),
-            Opcode::AVMOpcode(AVMOpcode::Smod) => Some(0x07),
-            Opcode::AVMOpcode(AVMOpcode::AddMod) => Some(0x08),
-            Opcode::AVMOpcode(AVMOpcode::MulMod) => Some(0x09),
-            Opcode::AVMOpcode(AVMOpcode::Exp) => Some(0x0a),
-            Opcode::AVMOpcode(AVMOpcode::SignExtend) => Some(0x0b),
-            Opcode::AVMOpcode(AVMOpcode::LessThan) => Some(0x10),
-            Opcode::AVMOpcode(AVMOpcode::GreaterThan) => Some(0x11),
-            Opcode::AVMOpcode(AVMOpcode::SLessThan) => Some(0x012),
-            Opcode::AVMOpcode(AVMOpcode::SGreaterThan) => Some(0x13),
-            Opcode::AVMOpcode(AVMOpcode::Equal) => Some(0x14),
-            Opcode::AVMOpcode(AVMOpcode::IsZero) => Some(0x15),
-            Opcode::AVMOpcode(AVMOpcode::BitwiseAnd) => Some(0x16),
-            Opcode::AVMOpcode(AVMOpcode::BitwiseOr) => Some(0x17),
-            Opcode::AVMOpcode(AVMOpcode::BitwiseXor) => Some(0x18),
-            Opcode::AVMOpcode(AVMOpcode::BitwiseNeg) => Some(0x19),
-            Opcode::AVMOpcode(AVMOpcode::Byte) => Some(0x1a),
-            Opcode::AVMOpcode(AVMOpcode::ShiftLeft) => Some(0x1b),
-            Opcode::AVMOpcode(AVMOpcode::ShiftRight) => Some(0x1c),
-            Opcode::AVMOpcode(AVMOpcode::ShiftArith) => Some(0x1d),
-            Opcode::AVMOpcode(AVMOpcode::Hash) => Some(0x20),
-            Opcode::AVMOpcode(AVMOpcode::Type) => Some(0x21),
-            Opcode::AVMOpcode(AVMOpcode::Hash2) => Some(0x22),
-            Opcode::AVMOpcode(AVMOpcode::Keccakf) => Some(0x23),
-            Opcode::AVMOpcode(AVMOpcode::Sha256f) => Some(0x24),
-            Opcode::AVMOpcode(AVMOpcode::Ripemd160f) => Some(0x25),
-            Opcode::AVMOpcode(AVMOpcode::Pop) => Some(0x30),
-            Opcode::AVMOpcode(AVMOpcode::PushStatic) => Some(0x31),
-            Opcode::AVMOpcode(AVMOpcode::Rget) => Some(0x32),
-            Opcode::AVMOpcode(AVMOpcode::Rset) => Some(0x33),
-            Opcode::AVMOpcode(AVMOpcode::Jump) => Some(0x34),
-            Opcode::AVMOpcode(AVMOpcode::Cjump) => Some(0x35),
-            Opcode::AVMOpcode(AVMOpcode::StackEmpty) => Some(0x36),
-            Opcode::AVMOpcode(AVMOpcode::GetPC) => Some(0x37),
-            Opcode::AVMOpcode(AVMOpcode::AuxPush) => Some(0x38),
-            Opcode::AVMOpcode(AVMOpcode::AuxPop) => Some(0x39),
-            Opcode::AVMOpcode(AVMOpcode::AuxStackEmpty) => Some(0x3a),
-            Opcode::AVMOpcode(AVMOpcode::Noop) => Some(0x3b),
-            Opcode::AVMOpcode(AVMOpcode::ErrPush) => Some(0x3c),
-            Opcode::AVMOpcode(AVMOpcode::ErrSet) => Some(0x3d),
-            Opcode::AVMOpcode(AVMOpcode::Dup0) => Some(0x40),
-            Opcode::AVMOpcode(AVMOpcode::Dup1) => Some(0x41),
-            Opcode::AVMOpcode(AVMOpcode::Dup2) => Some(0x42),
-            Opcode::AVMOpcode(AVMOpcode::Swap1) => Some(0x43),
-            Opcode::AVMOpcode(AVMOpcode::Swap2) => Some(0x44),
-            Opcode::AVMOpcode(AVMOpcode::Tget) => Some(0x50),
-            Opcode::AVMOpcode(AVMOpcode::Tset) => Some(0x51),
-            Opcode::AVMOpcode(AVMOpcode::Tlen) => Some(0x52),
-            Opcode::AVMOpcode(AVMOpcode::Xget) => Some(0x53),
-            Opcode::AVMOpcode(AVMOpcode::Xset) => Some(0x54),
-            Opcode::AVMOpcode(AVMOpcode::Breakpoint) => Some(0x60),
-            Opcode::AVMOpcode(AVMOpcode::Log) => Some(0x61),
-            Opcode::AVMOpcode(AVMOpcode::Send) => Some(0x70),
-            Opcode::AVMOpcode(AVMOpcode::InboxPeek) => Some(0x71),
-            Opcode::AVMOpcode(AVMOpcode::Inbox) => Some(0x72),
-            Opcode::AVMOpcode(AVMOpcode::Panic) => Some(0x73),
-            Opcode::AVMOpcode(AVMOpcode::Halt) => Some(0x74),
-            Opcode::AVMOpcode(AVMOpcode::SetGas) => Some(0x75),
-            Opcode::AVMOpcode(AVMOpcode::GetGas) => Some(0x76),
-            Opcode::AVMOpcode(AVMOpcode::ErrCodePoint) => Some(0x77),
-            Opcode::AVMOpcode(AVMOpcode::PushInsn) => Some(0x78),
-            Opcode::AVMOpcode(AVMOpcode::PushInsnImm) => Some(0x79),
-            Opcode::AVMOpcode(AVMOpcode::OpenInsn) => Some(0x7a),
-            Opcode::AVMOpcode(AVMOpcode::Sideload) => Some(0x7b),
-            Opcode::AVMOpcode(AVMOpcode::EcRecover) => Some(0x80),
-            Opcode::AVMOpcode(AVMOpcode::EcAdd) => Some(0x81),
-            Opcode::AVMOpcode(AVMOpcode::EcMul) => Some(0x82),
-            Opcode::AVMOpcode(AVMOpcode::EcPairing) => Some(0x83),
-            Opcode::AVMOpcode(AVMOpcode::DebugPrint) => Some(0x90),
-            Opcode::AVMOpcode(AVMOpcode::NewBuffer) => Some(0xa0),
-            Opcode::AVMOpcode(AVMOpcode::GetBuffer8) => Some(0xa1),
-            Opcode::AVMOpcode(AVMOpcode::GetBuffer64) => Some(0xa2),
-            Opcode::AVMOpcode(AVMOpcode::GetBuffer256) => Some(0xa3),
-            Opcode::AVMOpcode(AVMOpcode::SetBuffer8) => Some(0xa4),
-            Opcode::AVMOpcode(AVMOpcode::SetBuffer64) => Some(0xa5),
-            Opcode::AVMOpcode(AVMOpcode::SetBuffer256) => Some(0xa6),
-            Opcode::AVMOpcode(AVMOpcode::RunWasm) => Some(0xa7),
-            Opcode::AVMOpcode(AVMOpcode::CompileWasm) => Some(0xa8),
-            Opcode::AVMOpcode(AVMOpcode::MakeWasm) => Some(0xa9),
-
-            _ => None,
-=======
             AVMOpcode::Zero => 0,
             AVMOpcode::Plus => 0x01,
             AVMOpcode::Mul => 0x02,
@@ -1804,7 +1423,9 @@
             AVMOpcode::SetBuffer8 => 0xa4,
             AVMOpcode::SetBuffer64 => 0xa5,
             AVMOpcode::SetBuffer256 => 0xa6,
->>>>>>> e570a477
+            AVMOpcode::RunWasm => 0xa7,
+            AVMOpcode::CompileWasm => 0xa8,
+            AVMOpcode::MakeWasm => 0xa9,
         }
     }
 }
