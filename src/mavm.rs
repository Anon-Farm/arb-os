/*
 * Copyright 2020, Offchain Labs, Inc. All rights reserved.
 */

use crate::compile::{DebugInfo, FrameSize, FuncProperties, SlotNum, TypeTree};
use crate::console::Color;
use crate::stringtable::StringId;
use crate::uint256::Uint256;
use crate::upload::CodeUploader;
use ethers_core::utils::keccak256;
use serde::de::Visitor;
use serde::{de, Deserialize, Deserializer, Serialize, Serializer};
use serde_repr::{Deserialize_repr, Serialize_repr};
use std::hash::{Hash, Hasher};
use std::{collections::HashMap, fmt, sync::Arc};

/// A label who's value is the same across ArbOS versions
pub type LabelId = u64;

#[derive(PartialEq, Eq, Hash, Debug, Clone, Copy, Serialize, Deserialize)]
pub enum Label {
    Func(LabelId),    // A function uniquely identified by module & name
    Closure(LabelId), // A closure uniquely identified by module & name
    Anon(LabelId),    // An anonymous label identified by func/closure + count
    Evm(usize),       // program counter in EVM contract
}

impl Label {
    pub fn get_id(&self) -> LabelId {
        match self {
            Label::Func(id) | Label::Closure(id) | Label::Anon(id) => *id,
            Label::Evm(n) => panic!("no unique id for evm label {}", n),
        }
    }

    pub fn avm_hash(&self) -> Value {
        match self {
            Label::Func(id) | Label::Closure(id) => Value::avm_hash2(
                &Value::Int(Uint256::from_usize(4)),
                &Value::Int(Uint256::from_u64(*id)),
            ),
            Label::Anon(n) => Value::avm_hash2(
                &Value::Int(Uint256::from_usize(5)),
                &Value::Int(Uint256::from_usize(*n as usize)),
            ),
            Label::Evm(_) => {
                panic!("tried to avm_hash an EVM label");
            }
        }
    }

    pub fn pretty_print(&self, highlight: &str) -> String {
        Value::Label(*self).pretty_print(highlight)
    }
}

impl fmt::Display for Label {
    fn fmt(&self, f: &mut fmt::Formatter) -> fmt::Result {
        match self {
            Label::Func(sid) => write!(f, "function_{}", sid),
            Label::Closure(sid) => write!(f, "closure_{}", sid),
            Label::Anon(n) => write!(f, "label_{}", n),
            Label::Evm(pc) => write!(f, "EvmPC({})", pc),
        }
    }
}

#[derive(Default)]
pub struct LabelGenerator {
    current: LabelId,
}

impl LabelGenerator {
    /// Creates a new label generator that will hand out labels starting at some value.
    /// In practice, this means giving the generator a unique func id, so that local labels
    /// are always unique regardless of the function they are in.
    pub fn new(current: LabelId) -> Self {
        LabelGenerator { current }
    }

    /// Hands out a new label, advancing the generator
    pub fn next(&mut self) -> Label {
        let next = Label::Anon(self.current);
        self.current += 1;
        next
    }
}

#[derive(Debug, Clone, Serialize, Deserialize, PartialEq, Eq)]
pub struct Instruction<T = Opcode> {
    pub opcode: T,
    pub immediate: Option<Value>,
    #[serde(default)]
    pub debug_info: DebugInfo,
}

impl From<Instruction<AVMOpcode>> for Instruction {
    fn from(from: Instruction<AVMOpcode>) -> Self {
        let Instruction {
            opcode,
            immediate,
            debug_info,
        } = from;
        Self {
            opcode: opcode.into(),
            immediate,
            debug_info,
        }
    }
}

impl From<AVMOpcode> for Instruction<AVMOpcode> {
    fn from(opcode: AVMOpcode) -> Self {
        Self::from_opcode(opcode, DebugInfo::default())
    }
}

impl From<Opcode> for Instruction {
    fn from(opcode: Opcode) -> Self {
        Self::from_opcode(opcode, DebugInfo::default())
    }
}

impl<T> Instruction<T> {
    pub fn new(opcode: T, immediate: Option<Value>, debug_info: DebugInfo) -> Self {
        Instruction {
            opcode,
            immediate,
            debug_info,
        }
    }

    pub fn from_opcode(opcode: T, debug_info: DebugInfo) -> Self {
        Instruction::new(opcode, None, debug_info)
    }

    pub fn from_opcode_imm(opcode: T, immediate: Value, debug_info: DebugInfo) -> Self {
        Instruction::new(opcode, Some(immediate), debug_info)
    }

    pub fn replace_labels(self, label_map: &HashMap<Label, CodePt>) -> Result<Self, Label> {
        match self.immediate {
            Some(val) => Ok(Instruction::from_opcode_imm(
                self.opcode,
                val.replace_labels(label_map)?,
                self.debug_info,
            )),
            None => Ok(self),
        }
    }
}

impl Instruction<AVMOpcode> {
    pub fn _upload(&self, u: &mut CodeUploader) {
        u.push_byte(self.opcode.to_number());
        if let Some(val) = &self.immediate {
            u.push_byte(1u8);
            val.upload(u);
        } else {
            u.push_byte(0u8);
        }
    }

    pub fn pretty_print(&self, highlight: &str) -> String {
        let label_color = Color::PINK;
        let op = Opcode::AVMOpcode(self.opcode).pretty_print(label_color);
        match &self.immediate {
            Some(value) => format!("{} {}", op, value.pretty_print(highlight)),
            None => op,
        }
    }
}

impl Instruction {
    pub fn is_view(&self, type_tree: &TypeTree) -> bool {
        self.opcode.is_view(type_tree)
    }
    pub fn is_write(&self, type_tree: &TypeTree) -> bool {
        self.opcode.is_write(type_tree)
    }
    pub fn get_label(&self) -> Option<Label> {
        match &self.opcode {
            Opcode::Label(label) => Some(*label),
            _ => None,
        }
    }

    pub fn get_uniques(&self) -> Vec<LabelId> {
        let mut uniques = vec![];
        if let Opcode::Label(Label::Func(id) | Label::Closure(id)) = self.opcode {
            uniques.push(id);
        }
        if let Some(value) = &self.immediate {
            uniques.extend(value.get_uniques());
        }
        uniques
    }

    pub fn pretty_print(&self, highlight: &str) -> String {
        let label_color = Color::PINK;
        let text = match &self.immediate {
            Some(value) => format!(
                "{} {}",
                self.opcode.pretty_print(label_color),
                value.pretty_print(highlight)
            ),
            None => format!("{}", self.opcode.pretty_print(label_color)),
        };
        match self.debug_info.attributes.color_group {
            1 => Color::orange(text),
            _ => text,
        }
    }
}

impl<T> fmt::Display for Instruction<T>
where
    T: fmt::Display,
{
    fn fmt(&self, f: &mut fmt::Formatter) -> fmt::Result {
        match &self.immediate {
            Some(value) => match value {
                Value::Tuple(_) => write!(f, "[{}]\n        {}", value, self.opcode),
                _ => write!(f, "{} {}", self.opcode, value),
            },
            None => write!(f, "{}", self.opcode),
        }
    }
}

#[macro_export]
macro_rules! opcode {
    ($opcode:ident) => {
        Instruction::from(Opcode::AVMOpcode(AVMOpcode::$opcode))
    };
    ($opcode:ident, $immediate:expr) => {
        Instruction::from_opcode_imm(
            Opcode::AVMOpcode(AVMOpcode::$opcode),
            $immediate,
            DebugInfo::default(),
        )
    };
    (@$($opcode:tt)+) => {
        Instruction::from_opcode(Opcode::$($opcode)+, DebugInfo::default())
    };
}

#[derive(Debug, Clone, Copy, PartialEq, Eq, PartialOrd, Ord, Hash, Serialize, Deserialize)]
pub enum CodePt {
    Internal(usize),
    External(usize),         // slot in imported funcs list
    InSegment(usize, usize), // in code segment, at offset
    Null,                    // initial value of the Error Codepoint register
}

impl CodePt {
    pub fn new_internal(pc: usize) -> Self {
        CodePt::Internal(pc)
    }

    pub fn new_in_segment(seg_num: usize, offset: usize) -> Self {
        CodePt::InSegment(seg_num, offset)
    }

    pub fn upload(&self, u: &mut CodeUploader) {
        match self {
            CodePt::Internal(pc) => {
                u.push_byte(1);
                u.push_bytes(&Uint256::from_usize(u._translate_pc(*pc)).rlp_encode());
            }
            _ => {
                panic!("Tried to upload bad codepoint");
            }
        }
    }

    pub fn incr(&self) -> Option<Self> {
        match self {
            CodePt::Internal(pc) => Some(CodePt::Internal(pc + 1)),
            CodePt::InSegment(seg, offset) => {
                if *offset == 0 {
                    None
                } else {
                    Some(CodePt::InSegment(*seg, offset - 1))
                }
            }
            CodePt::External(_) => None,
            CodePt::Null => None,
        }
    }

    pub fn avm_hash(&self) -> Value {
        match self {
            CodePt::Internal(sz) => Value::avm_hash2(
                &Value::Int(Uint256::from_usize(3)),
                &Value::Int(Uint256::from_usize(*sz)),
            ),
            CodePt::External(_) => {
                Value::Int(Uint256::zero()) // never gets called when it matters
            }
            CodePt::InSegment(_, _) => {
                Value::Int(Uint256::zero()) // never gets called when it matters
            }
            CodePt::Null => Value::Int(Uint256::zero()),
        }
    }
}

impl fmt::Display for CodePt {
    fn fmt(&self, f: &mut fmt::Formatter) -> fmt::Result {
        match self {
            CodePt::Internal(pc) => write!(f, "Internal({})", pc),
            CodePt::External(idx) => write!(f, "External({})", idx),
            CodePt::InSegment(seg, offset) => write!(f, "(segment {}, offset {})", seg, offset),
            CodePt::Null => write!(f, "Null"),
        }
    }
}

#[derive(Debug, Clone, Eq)]
pub struct Buffer {
    root: Arc<BufferNode>,
    size: u128,
}

#[derive(Debug, Clone, PartialEq, Eq, Serialize, Deserialize)]
pub enum BufferNode {
    Leaf(Vec<u8>),
    Internal(BufferInternal),
}

#[derive(Debug, Clone, PartialEq, Eq, Serialize, Deserialize)]
pub struct BufferInternal {
    height: usize,
    capacity: u128,
    left: Arc<BufferNode>,
    right: Arc<BufferNode>,
    hash_val: Uint256,
}

impl Buffer {
    pub fn new_empty() -> Self {
        Buffer {
            root: Arc::new(BufferNode::new_empty()),
            size: 0,
        }
    }

    pub fn from_bytes(contents: Vec<u8>) -> Self {
        let mut ret = Buffer::new_empty();
        for i in 0..contents.len() {
            ret = ret.set_byte(i as u128, contents[i]);
        }
        ret
    }

    pub fn as_bytes(&self, nbytes: usize) -> Vec<u8> {
        // TODO: make this more efficient
        let mut ret = vec![];
        for i in 0..nbytes {
            ret.push(self.read_byte(i as u128));
        }
        ret
    }

    pub fn max_size(&self) -> u128 {
        self.size
    }

    fn avm_hash(&self) -> Uint256 {
        self.root.hash()
    }

    pub fn hex_encode(&self) -> String {
        self.root.hex_encode(self.size as usize)
    }

    pub fn read_byte(&self, offset: u128) -> u8 {
        if offset >= self.size {
            0u8
        } else {
            self.root.read_byte(offset)
        }
    }

    pub fn set_byte(&self, offset: u128, val: u8) -> Self {
        Buffer {
            root: Arc::new(self.root.set_byte(offset, val)),
            size: if offset >= self.size {
                offset + 1
            } else {
                self.size
            },
        }
    }
}

<<<<<<< HEAD
impl Hash for Buffer {
    fn hash<H: Hasher>(&self, state: &mut H) {
        self.root.hash().hash(state);
=======
impl PartialEq for Buffer {
    fn eq(&self, other: &Buffer) -> bool {
        self.avm_hash() == other.avm_hash()
>>>>>>> 71503b2b
    }
}

struct BufferVisitor;

impl<'de> Visitor<'de> for BufferVisitor {
    type Value = Buffer;
    fn expecting(&self, formatter: &mut fmt::Formatter) -> fmt::Result {
        formatter.write_str("Expected hex string")
    }
    fn visit_str<E>(self, v: &str) -> Result<Self::Value, E>
    where
        E: de::Error,
    {
        Ok(Buffer::from_bytes(hex::decode(v).map_err(|_| {
            E::custom("Could not buffer as hex string".to_string())
        })?))
    }
}

impl Serialize for Buffer {
    fn serialize<S>(&self, serializer: S) -> Result<<S as Serializer>::Ok, <S as Serializer>::Error>
    where
        S: Serializer,
    {
        serializer.serialize_str(&*format!(
            "{}",
            hex::encode(self.as_bytes(self.size as usize))
        ))
    }
}

impl<'de> Deserialize<'de> for Buffer {
    fn deserialize<D>(deserializer: D) -> Result<Self, <D as Deserializer<'de>>::Error>
    where
        D: Deserializer<'de>,
    {
        deserializer.deserialize_str(BufferVisitor)
    }
}

impl BufferNode {
    pub fn new_empty() -> Self {
        BufferNode::Leaf(vec![0u8; 32])
    }

    pub fn _leaf_from_bytes(v: &[u8]) -> Self {
        assert!(v.len() <= 32);
        let mut buf = vec![0u8; 32];
        for i in 0..v.len() {
            buf[i] = v[i]
        }
        BufferNode::Leaf(buf)
    }

    fn _minimal_internal_from_bytes(v: &[u8]) -> Self {
        assert!(v.len() > 32);
        let (height, size) = _levels_needed(v.len() as u128);
        BufferNode::_internal_from_bytes(height, size, v)
    }

    fn _internal_from_bytes(height: usize, capacity: u128, v: &[u8]) -> Self {
        if height == 1 {
            BufferNode::_leaf_from_bytes(v)
        } else if v.len() == 0 {
            BufferNode::new_empty_internal(height, capacity)
        } else if v.len() as u128 <= capacity / 2 {
            let left = Arc::new(BufferNode::_internal_from_bytes(
                height - 1,
                capacity / 2,
                v,
            ));
            let right = Arc::new(BufferNode::new_empty_internal(height - 1, capacity / 2));
            BufferNode::Internal(BufferInternal {
                height,
                capacity,
                left: left.clone(),
                right: right.clone(),
                hash_val: {
                    let mut b = left.hash().to_bytes_be();
                    b.extend(right.hash().to_bytes_be());
                    Uint256::from_bytes(&keccak256(&b))
                },
            })
        } else {
            let mid = (capacity / 2) as usize;
            let left = Arc::new(BufferNode::_internal_from_bytes(
                height - 1,
                capacity / 2,
                &v[0..mid],
            ));
            let right = Arc::new(BufferNode::_internal_from_bytes(
                height - 1,
                capacity / 2,
                &v[mid..],
            ));
            BufferNode::Internal(BufferInternal {
                height,
                capacity,
                left: left.clone(),
                right: right.clone(),
                hash_val: {
                    let mut b = left.hash().to_bytes_be();
                    b.extend(right.hash().to_bytes_be());
                    Uint256::from_bytes(&keccak256(&b))
                },
            })
        }
    }

    fn new_empty_internal(height: usize, capacity: u128) -> Self {
        let child = Arc::new(if height == 1 {
            BufferNode::new_empty()
        } else {
            BufferNode::new_empty_internal(height - 1, capacity / 2)
        });
        BufferNode::Internal(BufferInternal {
            height,
            capacity,
            left: child.clone(),
            right: child.clone(),
            hash_val: {
                let a = child.hash().to_bytes_be();
                let mut b = a.clone();
                b.extend(a);
                Uint256::from_bytes(&keccak256(&b))
            },
        })
    }

    fn hash(&self) -> Uint256 {
        match self {
            BufferNode::Leaf(b) => Uint256::from_bytes(&keccak256(&b[..])),
            BufferNode::Internal(x) => x.hash_val.clone(),
        }
    }

    fn hex_encode(&self, size: usize) -> String {
        match self {
            BufferNode::Leaf(b) => hex::encode(b)[0..(2 * size)].to_string(),
            BufferNode::Internal(node) => node.hex_encode(size),
        }
    }

    fn read_byte(&self, offset: u128) -> u8 {
        match self {
            BufferNode::Leaf(b) => b[offset as usize],
            BufferNode::Internal(node) => node.read_byte(offset),
        }
    }

    fn set_byte(&self, offset: u128, val: u8) -> Self {
        match self {
            BufferNode::Leaf(b) => {
                if (offset < 32) {
                    let mut bb = b.clone();
                    bb[offset as usize] = val;
                    BufferNode::Leaf(bb)
                } else {
                    BufferNode::Internal(
                        BufferInternal::grow_from_leaf(self.clone()).set_byte(offset, val),
                    )
                }
            }
            BufferNode::Internal(node) => BufferNode::Internal(node.set_byte(offset, val)),
        }
    }
}

impl BufferInternal {
    fn new(height: usize, capacity: u128, left: BufferNode, right: BufferNode) -> Self {
        BufferInternal {
            height,
            capacity,
            left: Arc::new(left.clone()),
            right: Arc::new(right.clone()),
            hash_val: {
                let mut b = left.hash().to_bytes_be();
                b.extend(right.hash().to_bytes_be());
                Uint256::from_bytes(&keccak256(&b))
            },
        }
    }

    fn grow(&self) -> Self {
        BufferInternal::new(
            self.height + 1,
            self.capacity * 2,
            BufferNode::Internal(self.clone()),
            BufferNode::new_empty_internal(self.height, self.capacity),
        )
    }

    fn grow_from_leaf(leaf: BufferNode) -> Self {
        BufferInternal::new(2, 2 * 32, leaf, BufferNode::new_empty())
    }

    fn hex_encode(&self, size: usize) -> String {
        let half_capacity = (self.capacity / 2) as usize;
        if size == 0 {
            "".to_string()
        } else if size <= half_capacity {
            self.left.hex_encode(size)
        } else {
            let mut left_str = self.left.hex_encode(half_capacity);
            let right_str = self.right.hex_encode(size - half_capacity);
            left_str.push_str(&right_str);
            left_str
        }
    }

    fn read_byte(&self, offset: u128) -> u8 {
        if offset < self.capacity / 2 {
            self.left.read_byte(offset)
        } else {
            self.right.read_byte(offset - self.capacity / 2)
        }
    }

    fn set_byte(&self, offset: u128, val: u8) -> BufferInternal {
        if offset < self.capacity / 2 {
            BufferInternal::new(
                self.height,
                self.capacity,
                self.left.set_byte(offset, val),
                (*self.right).clone(),
            )
        } else if offset < self.capacity {
            BufferInternal::new(
                self.height,
                self.capacity,
                (*self.left).clone(),
                self.right.set_byte(offset - self.capacity / 2, val),
            )
        } else {
            self.grow().set_byte(offset, val)
        }
    }
}

fn _levels_needed(x: u128) -> (usize, u128) {
    let mut height = 1;
    let mut size = 32u128;
    while (size < x) {
        height = height + 1;
        size = size * 2;
    }
    (height, size)
}

#[derive(Debug, Clone, Hash, PartialEq, Eq, Serialize, Deserialize)]
pub enum Value {
    Int(Uint256),
    Tuple(Arc<Vec<Value>>),
    CodePoint(CodePt),
    Label(Label),
    Buffer(Buffer),
}

impl Value {
    /// Returns a value containing no data, a zero sized tuple.
    pub fn none() -> Self {
        Value::Tuple(Arc::new(vec![]))
    }

    /// Creates a single tuple `Value` from a `Vec<Value>`
    pub fn new_tuple(v: Vec<Value>) -> Self {
        Value::Tuple(Arc::new(v))
    }

    pub fn new_buffer(v: Vec<u8>) -> Self {
        Value::Buffer(Buffer::from_bytes(v))
    }

    pub fn copy_buffer(v: Buffer) -> Self {
        Value::Buffer(v)
    }

    pub fn upload(&self, u: &mut CodeUploader) {
        match self {
            Value::Int(ui) => {
                u.push_byte(0u8); // type code for uint
                u.push_bytes(&ui.rlp_encode());
            }
            Value::Tuple(tup) => {
                u.push_byte((10 + tup.len()) as u8);
                for subval in &**tup {
                    subval.upload(u);
                }
            }
            Value::CodePoint(cp) => {
                cp.upload(u);
            }
            Value::Buffer(buf) => {
                if buf.size == 0 {
                    u.push_byte(2u8);
                } else {
                    u.push_byte(3u8);
                    let size = buf.max_size() as usize;
                    u.push_bytes(&Uint256::from_usize(size).rlp_encode());
                    u.push_bytes(&buf.as_bytes(size));
                }
            }
            _ => {
                println!("unable to upload value: {}", self);
                panic!();
            } // other types should never be encountered here
        }
    }

    pub fn is_none(&self) -> bool {
        self == &Value::none()
    }

    pub fn type_insn_result(&self) -> usize {
        match self {
            Value::Int(_) => 0,
            Value::CodePoint(_) => 1,
            Value::Tuple(_) => 3,
            Value::Buffer(_) => 4,
            Value::Label(_) => {
                panic!("tried to run type instruction on a label");
            }
        }
    }

    pub fn replace_labels(self, label_map: &HashMap<Label, CodePt>) -> Result<Self, Label> {
        match self {
            Value::Int(_) => Ok(self),
            Value::CodePoint(_) => Ok(self),
            Value::Buffer(_) => Ok(self),
            Value::Label(label) => {
                let maybe_pc = label_map.get(&label);
                match maybe_pc {
                    Some(pc) => Ok(Value::CodePoint(*pc)),
                    None => Err(label),
                }
            }
            Value::Tuple(tup) => {
                let mut new_vec = Vec::new();
                for v in tup.iter() {
                    let val = v.clone();
                    new_vec.push(val.replace_labels(label_map)?);
                }
                Ok(Value::new_tuple(new_vec))
            }
        }
    }

    pub fn replace_last_none(&self, val: &Value) -> Self {
        if self.is_none() {
            return val.clone();
        }
        if let Value::Tuple(tup) = self {
            let tlen = tup.len();
            let mut mut_tup = tup.clone();
            let new_tup = Arc::<Vec<Value>>::make_mut(&mut mut_tup);
            new_tup[tlen - 1] = new_tup[tlen - 1].replace_last_none(val);
            Value::new_tuple(new_tup.to_vec())
        } else {
            panic!();
        }
    }

    pub fn avm_hash(&self) -> Value {
        //BUGBUG: should do same hash as AVM
        match self {
            Value::Int(ui) => Value::Int(ui.avm_hash()),
            Value::Buffer(buf) => Value::Int(buf.avm_hash()),
            Value::Tuple(v) => {
                // According to the C++ emulator, the AVM hash of a tuple is
                //   H(3 || H(uint8(tlen) || A(tuple[0]) || ... || A(tuple[tlen-1])) || uint256(recursiveSize))
                //   where A is an AVM hash & H is keccack

                let total_size = 1 + v.len(); // we assume tuples only contain ints for now
                let outer_size = v.len() as u8;

                let mut all_bytes = vec![3u8];
                let mut content_bytes = vec![outer_size];

                for val in v.to_vec() {
                    if let Value::Int(ui) = val.avm_hash() {
                        let child_hash = Uint256::avm_hash(&ui);
                        content_bytes.extend(child_hash.to_bytes_be());
                    } else {
                        panic!("Invalid value type from hash");
                    }
                }

                let content_hash = keccak256(&content_bytes);
                all_bytes.extend(content_hash);
                all_bytes.extend(Uint256::from_usize(total_size).to_bytes_be());

                let hash = Uint256::from_bytes(&keccak256(&all_bytes));
                Value::Int(hash)
            }
            Value::CodePoint(cp) => Value::avm_hash2(&Value::Int(Uint256::one()), &cp.avm_hash()),
            Value::Label(label) => {
                Value::avm_hash2(&Value::Int(Uint256::from_usize(2)), &label.avm_hash())
            }
        }
    }

    pub fn avm_hash2(v1: &Self, v2: &Self) -> Value {
        if let Value::Int(ui) = v1 {
            if let Value::Int(ui2) = v2 {
                let mut buf = ui.to_bytes_be();
                buf.extend(ui2.to_bytes_be());
                Value::Int(Uint256::from_bytes(&keccak256(&buf)))
            } else {
                panic!();
            }
        } else {
            panic!();
        }
    }

    pub fn get_uniques(&self) -> Vec<LabelId> {
        let mut uniques = vec![];
        match self {
            Value::Label(Label::Func(id) | Label::Closure(id)) => uniques.push(*id),
            Value::Tuple(tup) => {
                for child in &**tup {
                    uniques.extend(child.get_uniques());
                }
            }
            _ => {}
        }
        uniques
    }

    /// Surgically replace value potentially nested within a tuple with others.
    /// |with| should return true when a value is to be replaced.
    /// |when| makes the value substitution.
    /// The application order allows a substituted value to itself be replaced.
    pub fn replace<With, When>(self, with: &mut With, when: &mut When) -> Self
    where
        With: FnMut(Value) -> Value,
        When: FnMut(&Value) -> bool,
    {
        let mut current = match when(&self) {
            true => with(self),
            false => self,
        };
        if let Value::Tuple(ref mut contents) = current {
            let items = contents
                .to_vec()
                .into_iter()
                .map(|val| val.replace(with, when))
                .collect();
            *contents = Arc::new(items);
        }
        current
    }

    /// Surgically replace types potentially nested within others.
    /// |via| makes the type substitution.
    pub fn replace2<Via>(&mut self, via: &mut Via)
    where
        Via: FnMut(&mut Self),
    {
        match self {
            Self::Tuple(ref mut contents) => {
                let mut nested = contents.to_vec();
                nested.iter_mut().for_each(|val| val.replace2(via));
                *contents = Arc::new(nested);
            }
            _ => {}
        }
        via(self);
    }

    pub fn pretty_print(&self, highlight: &str) -> String {
        match self {
            Value::Int(i) => Color::color(highlight, i),
            Value::CodePoint(pc) => match pc {
                CodePt::Null => Color::maroon("Err"),
                _ => Color::color(highlight, pc),
            },
            Value::Label(label) => match label {
                Label::Func(id) => Color::color(highlight, format!("func_{}", id % 256)),
                Label::Closure(id) => Color::color(highlight, format!("λ_{}", id % 256)),
                Label::Anon(id) => Color::color(highlight, format!("label_{}", id % 256)),
                _ => Color::color(highlight, label),
            },
            Value::Buffer(buf) => {
                let text = String::from_utf8_lossy(&hex::decode(buf.hex_encode()).unwrap())
                    .chars()
                    .filter(|c| !c.is_ascii_control())
                    .take(100)
                    .collect::<String>();
                Color::lavender(format!("\"{}\"", text))
            }
            Value::Tuple(tup) => match tup.is_empty() {
                true => Color::grey("_"),
                false => {
                    let mut s = Color::color(highlight, "(");
                    for (i, value) in tup.iter().enumerate() {
                        let child = value.pretty_print(highlight);
                        match i == 0 {
                            true => {
                                s = format!("{}{}", s, child);
                            }
                            false => {
                                s = format!("{}{}{}", s, Color::grey(", "), child);
                            }
                        }
                    }
                    format!("{}{}", s, Color::color(highlight, ")"))
                }
            },
        }
    }
}

impl Default for Value {
    fn default() -> Self {
        return Value::none();
    }
}

impl From<usize> for Value {
    fn from(v: usize) -> Self {
        Self::Int(Uint256::from_usize(v))
    }
}

impl From<u8> for Value {
    fn from(v: u8) -> Self {
        Self::Int(Uint256::from_usize(v.into()))
    }
}

impl From<i32> for Value {
    fn from(v: i32) -> Self {
        match v < 0 {
            true => panic!("tried to make mavm::Value from {}", v),
            false => Self::Int(Uint256::from_usize(v as usize)),
        }
    }
}

impl From<u64> for Value {
    fn from(v: u64) -> Self {
        Self::Int(Uint256::from_u64(v))
    }
}

impl From<&str> for Value {
    fn from(v: &str) -> Self {
        Self::Buffer(Buffer::from_bytes(v.as_bytes().to_vec()))
    }
}

impl fmt::Display for Value {
    fn fmt(&self, f: &mut fmt::Formatter) -> fmt::Result {
        match self {
            Value::Int(i) => i.fmt(f),
            Value::Buffer(buf) => write!(f, "Buffer({})", buf.hex_encode()),
            Value::CodePoint(pc) => write!(f, "CodePoint({})", pc),
            Value::Label(label) => write!(f, "Label({})", label),
            Value::Tuple(tup) => {
                if tup.is_empty() {
                    write!(f, "_")
                } else {
                    let mut s = "Tuple(".to_owned();
                    for (i, v) in tup.iter().enumerate() {
                        if i == 0 {
                            s = format!("{}{}", s, v);
                        } else {
                            s = format!("{}, {}", s, v);
                        }
                    }
                    write!(f, "{})", s)
                }
            }
        }
    }
}

#[derive(Debug, Clone, Copy, Serialize, Deserialize, Eq, PartialEq, Hash)]
pub enum Opcode {
    MakeFrame(FrameSize, bool, bool), // make a func frame: space, returns, prebuilt
    GetLocal(SlotNum),                // get a local variable within a func frame
    SetLocal(SlotNum),                // set a local variable within a func frame
    MoveLocal(SlotNum, SlotNum),      // move into arg1 arg2 within a func frame
    DropLocal(SlotNum),               // annotate a point after which the local is never used again
    ReserveCapture(SlotNum, StringId), // annotate where a capture should be placed within a func frame
    Capture(LabelId, StringId),        // annotate which value to retrieve for closure packing
    MakeClosure(LabelId),              // create a callable closure frame
    FuncCall(FuncProperties),          // make a function call: nargs, nouts, and view/write-props
    TupleGet(usize, usize),            // args are offset and size for the anysize_tuple
    TupleSet(usize, usize),            // args are offset and size for the anysize_tuple
    GetGlobalVar(usize),               // gets a global variable at a global index
    SetGlobalVar(usize),               // sets a global variable at a global index
    BackwardLabelTarget(usize),        // sets up a backward label as indexed by the jump table
    Label(Label),                      // a location in code
    JumpTo(Label),                     // Like a Jump, but with info about where it'll go
    CjumpTo(Label),                    // Like a Cjump, but with info about where it'll go
    Return,                            // return from a func, popping the frame
    Pop(usize),                        // pop a value deep within the stack
    AVMOpcode(AVMOpcode),              // a non-virtual, AVM opcode
}

#[derive(Debug, Clone, Copy, Serialize_repr, Deserialize_repr, Eq, PartialEq, Hash)]
#[repr(u8)]
pub enum AVMOpcode {
    Zero = 0x00,
    Add = 0x01,
    Mul,
    Sub,
    Div,
    Sdiv,
    Mod,
    Smod,
    AddMod,
    MulMod,
    Exp,
    SignExtend,
    LessThan = 0x10,
    GreaterThan,
    SLessThan,
    SGreaterThan,
    Equal,
    IsZero,
    BitwiseAnd,
    BitwiseOr,
    BitwiseXor,
    BitwiseNeg,
    Byte,
    ShiftLeft,
    ShiftRight,
    ShiftArith,
    Hash = 0x20,
    Type,
    EthHash2,
    Keccakf,
    Sha256f,
    Ripemd160f,
    Blake2f,
    Pop = 0x30,
    Spush,
    Rpush,
    Rset,
    Jump,
    Cjump,
    StackEmpty,
    PCpush,
    AuxPush,
    AuxPop,
    AuxStackEmpty,
    Noop,
    ErrPush,
    ErrSet,
    Dup0 = 0x40,
    Dup1,
    Dup2,
    Swap1,
    Swap2,
    Tget = 0x50,
    Tset,
    Tlen,
    Xget,
    Xset,
    Breakpoint = 0x60,
    Log,
    Send = 0x70,
    InboxPeek,
    Inbox,
    Error,
    Halt,
    SetGas,
    PushGas,
    ErrCodePoint,
    PushInsn,
    PushInsnImm,
    OpenInsn,
    Sideload,
    EcRecover = 0x80,
    EcAdd,
    EcMul,
    EcPairing,
    DebugPrint = 0x90,
    NewBuffer = 0xa0,
    GetBuffer8,
    GetBuffer64,
    GetBuffer256,
    SetBuffer8,
    SetBuffer64,
    SetBuffer256,
}

impl Opcode {
    pub fn is_view(&self, _: &TypeTree) -> bool {
        match self {
            Opcode::AVMOpcode(AVMOpcode::Inbox)
            | Opcode::AVMOpcode(AVMOpcode::InboxPeek)
            | Opcode::AVMOpcode(AVMOpcode::Rpush)
            | Opcode::AVMOpcode(AVMOpcode::PushInsn)
            | Opcode::AVMOpcode(AVMOpcode::PushInsnImm)
            | Opcode::AVMOpcode(AVMOpcode::ErrCodePoint)
            | Opcode::AVMOpcode(AVMOpcode::ErrPush)
            | Opcode::AVMOpcode(AVMOpcode::PushGas)
            | Opcode::AVMOpcode(AVMOpcode::Sideload)
            | Opcode::AVMOpcode(AVMOpcode::Jump)
            | Opcode::AVMOpcode(AVMOpcode::Cjump)
            | Opcode::AVMOpcode(AVMOpcode::AuxPop)
            | Opcode::AVMOpcode(AVMOpcode::AuxPush) => true,
            Opcode::FuncCall(prop) => prop.view,
            _ => false,
        }
    }
    pub fn is_write(&self, _: &TypeTree) -> bool {
        match self {
            Opcode::AVMOpcode(AVMOpcode::Log)
            | Opcode::AVMOpcode(AVMOpcode::Inbox)
            | Opcode::AVMOpcode(AVMOpcode::InboxPeek)
            | Opcode::AVMOpcode(AVMOpcode::Send)
            | Opcode::AVMOpcode(AVMOpcode::Rset)
            | Opcode::AVMOpcode(AVMOpcode::PushInsn)
            | Opcode::AVMOpcode(AVMOpcode::PushInsnImm)
            | Opcode::AVMOpcode(AVMOpcode::ErrSet)
            | Opcode::AVMOpcode(AVMOpcode::SetGas)
            | Opcode::AVMOpcode(AVMOpcode::Sideload)    // this is special-cased, so we can't reorder these
            | Opcode::AVMOpcode(AVMOpcode::Jump)
            | Opcode::AVMOpcode(AVMOpcode::Cjump)
            | Opcode::AVMOpcode(AVMOpcode::AuxPop)
            | Opcode::AVMOpcode(AVMOpcode::AuxPush) => true,
            Opcode::FuncCall(prop) => prop.write,
            _ => false,
        }
    }

    pub fn base_cost(&self) -> usize {
        macro_rules! avm {
            ($first:ident $(,$opcode:ident)*) => {
                Opcode::AVMOpcode(AVMOpcode::$first $(| AVMOpcode::$opcode)*)
            };
        }

        #[rustfmt::skip]
        let cost = match self {
            avm!(
                Pop, Spush, Rpush, PCpush, AuxPush, AuxPop, Noop, ErrPush, ErrSet,
                Dup0, Dup1, Dup2, Swap1, Swap2, PushGas, SetGas, NewBuffer, DebugPrint,
                IsZero, BitwiseNeg
            ) => 1,
            avm!(
                LessThan, GreaterThan, SLessThan, SGreaterThan, Equal,
                Tget, Tlen, BitwiseAnd, BitwiseOr, BitwiseXor,
                Rset, StackEmpty, AuxStackEmpty
            ) => 2,
            avm!(
                Div, Mod, AddMod, MulMod, Hash, Jump, Cjump,
                Byte, ShiftLeft, ShiftRight, ShiftArith
            ) => 4,
            avm!(Add, Sub, Mul, Type, Xget) => 3,
            avm!(Zero, Error) => 5,
            avm!(Sdiv, Smod, SignExtend) => 7,
            avm!(EthHash2) => 8,
            avm!(Halt, Sideload, GetBuffer8, GetBuffer64, GetBuffer256) => 10,
            avm!(Exp, ErrCodePoint, PushInsn, PushInsnImm, OpenInsn) => 25,
            avm!(Tset, Inbox, InboxPeek) => 40,
            avm!(Xset) => 41,
            avm!(Breakpoint, Log, Send, SetBuffer8, SetBuffer64, SetBuffer256) => 100,
            avm!(Sha256f, Ripemd160f) => 250,
            avm!(Keccakf, Blake2f) => 600,
            avm!(EcPairing) => 1_000,
            avm!(EcAdd) => 3_500,
            avm!(EcRecover) => 20_000,
            avm!(EcMul) => 82_000,
            Self::MakeFrame(..) => 3,
            Self::GetLocal(..) => 3,
            Self::SetLocal(..) => 41,
            Self::DropLocal(..) => 0,
            Self::Capture(..) => 41,
            Self::ReserveCapture(..) => 0,
            Self::MakeClosure(..) => 1,
            Self::FuncCall(..) => 10,
            Self::TupleGet(offset, _) =>   2 +  2 * (offset / 8),
            Self::TupleSet(offset, _) =>  40 + 42 * (offset / 8),
            Self::GetGlobalVar(offset) =>  3 +  2 * (offset / 8),
            Self::SetGlobalVar(offset) => 43 + 42 * (offset / 8),
            Self::Label(..) => 0,
            Self::BackwardLabelTarget(..) => 0,
            Self::JumpTo(..) => 4,
            Self::CjumpTo(..) => 4,
            Self::Return => 7,
            Self::MoveLocal(dest, source) => {
                if dest == source {
                    0
                } else {
                    43
                }
            }
            Self::Pop(depth) => {
                match depth {
                    0 => 1,
                    1 => 2,
                    2 => 3,
                    x => 1 + 2*(x-1),
                }
            }
        };
        cost
    }

    pub fn pretty_print(&self, label_color: &str) -> String {
        match self {
            Opcode::MakeFrame(space, returns, prebuilt) => match prebuilt {
                true => format!(
                    "MakeFrame<{}, {}>",
                    Color::mint(space),
                    Color::color_if(*returns, Color::GREY, Color::MINT)
                ),
                false => format!(
                    "MakeFrame {} {}",
                    Color::mint(space),
                    Color::color_if(*returns, Color::GREY, Color::MINT)
                ),
            },
            Opcode::GetLocal(slot) => format!("GetLocal {}", Color::pink(slot)),
            Opcode::SetLocal(slot) => format!("SetLocal {}", Color::pink(slot)),
            Opcode::DropLocal(slot) => format!("δ({})", Color::pink(slot)),
            Opcode::MoveLocal(dest, source) => {
                format!("φ({}, {})", Color::pink(dest), Color::pink(source))
            }
            Opcode::ReserveCapture(slot, id) => {
                format!("ReserveCapture {} {}", Color::pink(slot), Color::grey(id))
            }
            Opcode::Capture(label, id) => {
                let label = Value::Label(Label::Closure(*label));
                format!(
                    "Capture {} {}",
                    label.pretty_print(label_color),
                    Color::grey(id)
                )
            }
            Opcode::MakeClosure(label) => {
                let label = Value::Label(Label::Closure(*label));
                format!("MakeClosure {}", label.pretty_print(label_color))
            }
            Opcode::SetGlobalVar(id) => format!("SetGlobal {}", Color::pink(id)),
            Opcode::GetGlobalVar(id) => format!("GetGlobal {}", Color::pink(id)),
            Opcode::TupleGet(slot, size) => {
                format!("TupleGet {} {}", Color::pink(slot), Color::grey(size))
            }
            Opcode::TupleSet(slot, size) => {
                format!("TupleSet {} {}", Color::pink(slot), Color::grey(size))
            }
            Opcode::Label(label) => label.pretty_print(label_color),
            Opcode::JumpTo(label) => {
                format!("JumpTo {}", label.pretty_print(label_color))
            }
            Opcode::CjumpTo(label) => {
                format!("CjumpTo {}", label.pretty_print(label_color))
            }
            Opcode::Pop(depth) => format!("Pop {}", Color::pink(depth)),
            Opcode::FuncCall(prop) => format!(
                "FuncCall {}{}{}{} {}{}",
                Color::mint(match prop.view {
                    true => "υ ",
                    false => "",
                }),
                Color::mint(match prop.write {
                    true => "ω ",
                    false => "",
                }),
                Color::mint(match prop.sensitive {
                    true => "Σ ",
                    false => "",
                }),
                Color::mint(prop.nargs),
                Color::mint(prop.nouts),
                match prop.returns {
                    true => "".to_string(),
                    false => Color::mint(" noreturn"),
                }
            ),
            _ => format!("{}", self.to_name()),
        }
    }
}

impl Opcode {
    pub fn from_name(name: &str) -> Self {
        match name {
            "rget" => Opcode::AVMOpcode(AVMOpcode::Rpush),
            "rset" => Opcode::AVMOpcode(AVMOpcode::Rset),
            "spush" => Opcode::AVMOpcode(AVMOpcode::Spush),
            "tset" => Opcode::AVMOpcode(AVMOpcode::Tset),
            "tget" => Opcode::AVMOpcode(AVMOpcode::Tget),
            "tlen" => Opcode::AVMOpcode(AVMOpcode::Tlen),
            "pop" => Opcode::AVMOpcode(AVMOpcode::Pop),
            "stackempty" => Opcode::AVMOpcode(AVMOpcode::StackEmpty),
            "auxpush" => Opcode::AVMOpcode(AVMOpcode::AuxPush),
            "auxpop" => Opcode::AVMOpcode(AVMOpcode::AuxPop),
            "auxstackempty" => Opcode::AVMOpcode(AVMOpcode::AuxStackEmpty),
            "xget" => Opcode::AVMOpcode(AVMOpcode::Xget),
            "xset" => Opcode::AVMOpcode(AVMOpcode::Xset),
            "dup0" => Opcode::AVMOpcode(AVMOpcode::Dup0),
            "dup1" => Opcode::AVMOpcode(AVMOpcode::Dup1),
            "dup2" => Opcode::AVMOpcode(AVMOpcode::Dup2),
            "swap1" => Opcode::AVMOpcode(AVMOpcode::Swap1),
            "swap2" => Opcode::AVMOpcode(AVMOpcode::Swap2),
            "bitwiseneg" => Opcode::AVMOpcode(AVMOpcode::BitwiseNeg),
            "hash" => Opcode::AVMOpcode(AVMOpcode::Hash),
            "ethhash2" => Opcode::AVMOpcode(AVMOpcode::EthHash2),
            "keccakf" => Opcode::AVMOpcode(AVMOpcode::Keccakf),
            "sha256f" => Opcode::AVMOpcode(AVMOpcode::Sha256f),
            "ripemd160f" => Opcode::AVMOpcode(AVMOpcode::Ripemd160f),
            "blake2f" => Opcode::AVMOpcode(AVMOpcode::Blake2f),
            "length" => Opcode::AVMOpcode(AVMOpcode::Tlen),
            "add" => Opcode::AVMOpcode(AVMOpcode::Add),
            "sub" => Opcode::AVMOpcode(AVMOpcode::Sub),
            "mul" => Opcode::AVMOpcode(AVMOpcode::Mul),
            "div" => Opcode::AVMOpcode(AVMOpcode::Div),
            "mod" => Opcode::AVMOpcode(AVMOpcode::Mod),
            "sdiv" => Opcode::AVMOpcode(AVMOpcode::Sdiv),
            "smod" => Opcode::AVMOpcode(AVMOpcode::Smod),
            "exp" => Opcode::AVMOpcode(AVMOpcode::Exp),
            "lt" => Opcode::AVMOpcode(AVMOpcode::LessThan),
            "gt" => Opcode::AVMOpcode(AVMOpcode::GreaterThan),
            "slt" => Opcode::AVMOpcode(AVMOpcode::SLessThan),
            "sgt" => Opcode::AVMOpcode(AVMOpcode::SGreaterThan),
            "eq" => Opcode::AVMOpcode(AVMOpcode::Equal),
            "iszero" => Opcode::AVMOpcode(AVMOpcode::IsZero),
            "byte" => Opcode::AVMOpcode(AVMOpcode::Byte),
            "signextend" => Opcode::AVMOpcode(AVMOpcode::SignExtend),
            "shl" => Opcode::AVMOpcode(AVMOpcode::ShiftLeft),
            "shr" => Opcode::AVMOpcode(AVMOpcode::ShiftRight),
            "sar" => Opcode::AVMOpcode(AVMOpcode::ShiftArith),
            "bitwiseand" => Opcode::AVMOpcode(AVMOpcode::BitwiseAnd),
            "bitwiseor" => Opcode::AVMOpcode(AVMOpcode::BitwiseOr),
            "bitwisexor" => Opcode::AVMOpcode(AVMOpcode::BitwiseXor),
            "inbox" => Opcode::AVMOpcode(AVMOpcode::Inbox),
            "inboxpeek" => Opcode::AVMOpcode(AVMOpcode::InboxPeek),
            "jump" => Opcode::AVMOpcode(AVMOpcode::Jump),
            "log" => Opcode::AVMOpcode(AVMOpcode::Log),
            "send" => Opcode::AVMOpcode(AVMOpcode::Send),
            "pushinsn" => Opcode::AVMOpcode(AVMOpcode::PushInsn),
            "pushinsnimm" => Opcode::AVMOpcode(AVMOpcode::PushInsnImm),
            "openinsn" => Opcode::AVMOpcode(AVMOpcode::OpenInsn),
            "debugprint" => Opcode::AVMOpcode(AVMOpcode::DebugPrint),
            "setgas" => Opcode::AVMOpcode(AVMOpcode::SetGas),
            "pushgas" => Opcode::AVMOpcode(AVMOpcode::PushGas),
            "errset" => Opcode::AVMOpcode(AVMOpcode::ErrSet),
            "errpush" => Opcode::AVMOpcode(AVMOpcode::ErrPush),
            "errcodept" => Opcode::AVMOpcode(AVMOpcode::ErrCodePoint),
            "sideload" => Opcode::AVMOpcode(AVMOpcode::Sideload),
            "ecrecover" => Opcode::AVMOpcode(AVMOpcode::EcRecover),
            "ecadd" => Opcode::AVMOpcode(AVMOpcode::EcAdd),
            "ecmul" => Opcode::AVMOpcode(AVMOpcode::EcMul),
            "ecpairing" => Opcode::AVMOpcode(AVMOpcode::EcPairing),
            "addmod" => Opcode::AVMOpcode(AVMOpcode::AddMod),
            "mulmod" => Opcode::AVMOpcode(AVMOpcode::MulMod),
            "noop" => Opcode::AVMOpcode(AVMOpcode::Noop),
            _ => {
                panic!("opcode not supported in asm segment: {}", name);
            }
        }
    }

    pub fn to_name(&self) -> &str {
        match self {
            Opcode::AVMOpcode(avm) => avm.to_name(),
            Opcode::GetLocal(_) => "GetLocal",
            Opcode::SetLocal(_) => "SetLocal",
            Opcode::MoveLocal(_, _) => "MoveLocal",
            Opcode::DropLocal(_) => "DropLocal",
            Opcode::ReserveCapture(_, _) => "ReserveCapture",
            Opcode::Capture(_, _) => "Capture",
            Opcode::MakeClosure(_) => "MakeClosure",
            Opcode::GetGlobalVar(_) => "GetGlobal",
            Opcode::SetGlobalVar(_) => "SetGlobal",
            Opcode::Label(_) => "Label",
            Opcode::JumpTo(_) => "JumpTo",
            Opcode::CjumpTo(_) => "CjumpTo",
            Opcode::Pop(_) => "PopN",
            Opcode::TupleGet(_, _) => "TupleGet",
            Opcode::TupleSet(_, _) => "TupleSet",
            Opcode::Return => "return",
            Opcode::FuncCall(_) => "FuncCall",
            _ => "to_name() not implemented",
        }
    }
}

impl From<AVMOpcode> for Opcode {
    fn from(from: AVMOpcode) -> Self {
        Opcode::AVMOpcode(from)
    }
}

impl AVMOpcode {
    fn to_name(&self) -> &str {
        match self {
            AVMOpcode::Rpush => "rpush",
            AVMOpcode::Rset => "rset",
            AVMOpcode::Spush => "spush",
            AVMOpcode::Tset => "tset",
            AVMOpcode::Tget => "tget",
            AVMOpcode::Pop => "pop",
            AVMOpcode::StackEmpty => "stackempty",
            AVMOpcode::AuxPush => "auxpush",
            AVMOpcode::AuxPop => "auxpop",
            AVMOpcode::AuxStackEmpty => "auxstackempty",
            AVMOpcode::Xget => "xget",
            AVMOpcode::Xset => "xset",
            AVMOpcode::Dup0 => "dup0",
            AVMOpcode::Dup1 => "dup1",
            AVMOpcode::Dup2 => "dup2",
            AVMOpcode::Swap1 => "swap1",
            AVMOpcode::Swap2 => "swap2",
            AVMOpcode::BitwiseNeg => "bitwiseneg",
            AVMOpcode::Hash => "hash",
            AVMOpcode::EthHash2 => "ethhash2",
            AVMOpcode::Type => "type",
            AVMOpcode::Keccakf => "keccakf",
            AVMOpcode::Sha256f => "sha256f",
            AVMOpcode::Ripemd160f => "ripemd160f",
            AVMOpcode::Blake2f => "blake2f",
            AVMOpcode::Tlen => "length",
            AVMOpcode::Add => "add",
            AVMOpcode::Sub => "sub",
            AVMOpcode::Mul => "mul",
            AVMOpcode::Div => "div",
            AVMOpcode::Mod => "mod",
            AVMOpcode::Sdiv => "sdiv",
            AVMOpcode::Smod => "smod",
            AVMOpcode::AddMod => "addmod",
            AVMOpcode::MulMod => "mulmod",
            AVMOpcode::Exp => "exp",
            AVMOpcode::LessThan => "lt",
            AVMOpcode::GreaterThan => "gt",
            AVMOpcode::SLessThan => "slt",
            AVMOpcode::SGreaterThan => "sgt",
            AVMOpcode::Equal => "eq",
            AVMOpcode::IsZero => "iszero",
            AVMOpcode::Byte => "byte",
            AVMOpcode::SignExtend => "signextend",
            AVMOpcode::ShiftLeft => "shl",
            AVMOpcode::ShiftRight => "shr",
            AVMOpcode::ShiftArith => "sar",
            AVMOpcode::BitwiseAnd => "bitwiseand",
            AVMOpcode::BitwiseOr => "bitwiseor",
            AVMOpcode::BitwiseXor => "bitwisexor",
            AVMOpcode::Noop => "noop",
            AVMOpcode::ErrPush => "errpush",
            AVMOpcode::Inbox => "inbox",
            AVMOpcode::Error => "error",
            AVMOpcode::Zero => "zero",
            AVMOpcode::Halt => "halt",
            AVMOpcode::InboxPeek => "inboxpeek",
            AVMOpcode::Jump => "jump",
            AVMOpcode::Cjump => "cjump",
            AVMOpcode::PCpush => "pcpush",
            AVMOpcode::Breakpoint => "breakpoint",
            AVMOpcode::Log => "log",
            AVMOpcode::Send => "send",
            AVMOpcode::ErrCodePoint => "errcodept",
            AVMOpcode::PushInsn => "pushinsn",
            AVMOpcode::PushInsnImm => "pushinsnimm",
            AVMOpcode::OpenInsn => "openinsn",
            AVMOpcode::DebugPrint => "debugprint",
            AVMOpcode::SetGas => "setgas",
            AVMOpcode::PushGas => "pushgas",
            AVMOpcode::ErrSet => "errset",
            AVMOpcode::Sideload => "sideload",
            AVMOpcode::EcRecover => "ecrecover",
            AVMOpcode::EcAdd => "ecadd",
            AVMOpcode::EcMul => "ecmul",
            AVMOpcode::EcPairing => "ecpairing",
            AVMOpcode::NewBuffer => "newbuffer",
            AVMOpcode::GetBuffer8 => "getbuffer8",
            AVMOpcode::GetBuffer64 => "getbuffer64",
            AVMOpcode::GetBuffer256 => "getbuffer256",
            AVMOpcode::SetBuffer8 => "setbuffer8",
            AVMOpcode::SetBuffer64 => "setbuffer64",
            AVMOpcode::SetBuffer256 => "setbuffer256",
        }
    }

    pub fn from_number(num: usize) -> Option<Self> {
        match num {
            0x00 => Some(AVMOpcode::Zero),
            0x01 => Some(AVMOpcode::Add),
            0x02 => Some(AVMOpcode::Mul),
            0x03 => Some(AVMOpcode::Sub),
            0x04 => Some(AVMOpcode::Div),
            0x05 => Some(AVMOpcode::Sdiv),
            0x06 => Some(AVMOpcode::Mod),
            0x07 => Some(AVMOpcode::Smod),
            0x08 => Some(AVMOpcode::AddMod),
            0x09 => Some(AVMOpcode::MulMod),
            0x0a => Some(AVMOpcode::Exp),
            0x0b => Some(AVMOpcode::SignExtend),
            0x10 => Some(AVMOpcode::LessThan),
            0x11 => Some(AVMOpcode::GreaterThan),
            0x12 => Some(AVMOpcode::SLessThan),
            0x13 => Some(AVMOpcode::SGreaterThan),
            0x14 => Some(AVMOpcode::Equal),
            0x15 => Some(AVMOpcode::IsZero),
            0x16 => Some(AVMOpcode::BitwiseAnd),
            0x17 => Some(AVMOpcode::BitwiseOr),
            0x18 => Some(AVMOpcode::BitwiseXor),
            0x19 => Some(AVMOpcode::BitwiseNeg),
            0x1a => Some(AVMOpcode::Byte),
            0x1b => Some(AVMOpcode::ShiftLeft),
            0x1c => Some(AVMOpcode::ShiftRight),
            0x1d => Some(AVMOpcode::ShiftArith),
            0x20 => Some(AVMOpcode::Hash),
            0x21 => Some(AVMOpcode::Type),
            0x22 => Some(AVMOpcode::EthHash2),
            0x23 => Some(AVMOpcode::Keccakf),
            0x24 => Some(AVMOpcode::Sha256f),
            0x25 => Some(AVMOpcode::Ripemd160f),
            0x26 => Some(AVMOpcode::Blake2f),
            0x30 => Some(AVMOpcode::Pop),
            0x31 => Some(AVMOpcode::Spush),
            0x32 => Some(AVMOpcode::Rpush),
            0x33 => Some(AVMOpcode::Rset),
            0x34 => Some(AVMOpcode::Jump),
            0x35 => Some(AVMOpcode::Cjump),
            0x36 => Some(AVMOpcode::StackEmpty),
            0x37 => Some(AVMOpcode::PCpush),
            0x38 => Some(AVMOpcode::AuxPush),
            0x39 => Some(AVMOpcode::AuxPop),
            0x3a => Some(AVMOpcode::AuxStackEmpty),
            0x3b => Some(AVMOpcode::Noop),
            0x3c => Some(AVMOpcode::ErrPush),
            0x3d => Some(AVMOpcode::ErrSet),
            0x40 => Some(AVMOpcode::Dup0),
            0x41 => Some(AVMOpcode::Dup1),
            0x42 => Some(AVMOpcode::Dup2),
            0x43 => Some(AVMOpcode::Swap1),
            0x44 => Some(AVMOpcode::Swap2),
            0x50 => Some(AVMOpcode::Tget),
            0x51 => Some(AVMOpcode::Tset),
            0x52 => Some(AVMOpcode::Tlen),
            0x53 => Some(AVMOpcode::Xget),
            0x54 => Some(AVMOpcode::Xset),
            0x60 => Some(AVMOpcode::Breakpoint),
            0x61 => Some(AVMOpcode::Log),
            0x70 => Some(AVMOpcode::Send),
            0x71 => Some(AVMOpcode::InboxPeek),
            0x72 => Some(AVMOpcode::Inbox),
            0x73 => Some(AVMOpcode::Error),
            0x74 => Some(AVMOpcode::Halt),
            0x75 => Some(AVMOpcode::SetGas),
            0x76 => Some(AVMOpcode::PushGas),
            0x77 => Some(AVMOpcode::ErrCodePoint),
            0x78 => Some(AVMOpcode::PushInsn),
            0x79 => Some(AVMOpcode::PushInsnImm),
            0x7a => Some(AVMOpcode::OpenInsn),
            0x7b => Some(AVMOpcode::Sideload),
            0x80 => Some(AVMOpcode::EcRecover),
            0x81 => Some(AVMOpcode::EcAdd),
            0x82 => Some(AVMOpcode::EcMul),
            0x83 => Some(AVMOpcode::EcPairing),
            0x90 => Some(AVMOpcode::DebugPrint),
            0xa0 => Some(AVMOpcode::NewBuffer),
            0xa1 => Some(AVMOpcode::GetBuffer8),
            0xa2 => Some(AVMOpcode::GetBuffer64),
            0xa3 => Some(AVMOpcode::GetBuffer256),
            0xa4 => Some(AVMOpcode::SetBuffer8),
            0xa5 => Some(AVMOpcode::SetBuffer64),
            0xa6 => Some(AVMOpcode::SetBuffer256),
            _ => None,
        }
    }

    pub fn to_number(&self) -> u8 {
        match self {
            AVMOpcode::Zero => 0,
            AVMOpcode::Add => 0x01,
            AVMOpcode::Mul => 0x02,
            AVMOpcode::Sub => 0x03,
            AVMOpcode::Div => 0x04,
            AVMOpcode::Sdiv => 0x05,
            AVMOpcode::Mod => 0x06,
            AVMOpcode::Smod => 0x07,
            AVMOpcode::AddMod => 0x08,
            AVMOpcode::MulMod => 0x09,
            AVMOpcode::Exp => 0x0a,
            AVMOpcode::SignExtend => 0x0b,
            AVMOpcode::LessThan => 0x10,
            AVMOpcode::GreaterThan => 0x11,
            AVMOpcode::SLessThan => 0x12,
            AVMOpcode::SGreaterThan => 0x13,
            AVMOpcode::Equal => 0x14,
            AVMOpcode::IsZero => 0x15,
            AVMOpcode::BitwiseAnd => 0x16,
            AVMOpcode::BitwiseOr => 0x17,
            AVMOpcode::BitwiseXor => 0x18,
            AVMOpcode::BitwiseNeg => 0x19,
            AVMOpcode::Byte => 0x1a,
            AVMOpcode::ShiftLeft => 0x1b,
            AVMOpcode::ShiftRight => 0x1c,
            AVMOpcode::ShiftArith => 0x1d,
            AVMOpcode::Hash => 0x20,
            AVMOpcode::Type => 0x21,
            AVMOpcode::EthHash2 => 0x22,
            AVMOpcode::Keccakf => 0x23,
            AVMOpcode::Sha256f => 0x24,
            AVMOpcode::Ripemd160f => 0x25,
            AVMOpcode::Blake2f => 0x26,
            AVMOpcode::Pop => 0x30,
            AVMOpcode::Spush => 0x31,
            AVMOpcode::Rpush => 0x32,
            AVMOpcode::Rset => 0x33,
            AVMOpcode::Jump => 0x34,
            AVMOpcode::Cjump => 0x35,
            AVMOpcode::StackEmpty => 0x36,
            AVMOpcode::PCpush => 0x37,
            AVMOpcode::AuxPush => 0x38,
            AVMOpcode::AuxPop => 0x39,
            AVMOpcode::AuxStackEmpty => 0x3a,
            AVMOpcode::Noop => 0x3b,
            AVMOpcode::ErrPush => 0x3c,
            AVMOpcode::ErrSet => 0x3d,
            AVMOpcode::Dup0 => 0x40,
            AVMOpcode::Dup1 => 0x41,
            AVMOpcode::Dup2 => 0x42,
            AVMOpcode::Swap1 => 0x43,
            AVMOpcode::Swap2 => 0x44,
            AVMOpcode::Tget => 0x50,
            AVMOpcode::Tset => 0x51,
            AVMOpcode::Tlen => 0x52,
            AVMOpcode::Xget => 0x53,
            AVMOpcode::Xset => 0x54,
            AVMOpcode::Breakpoint => 0x60,
            AVMOpcode::Log => 0x61,
            AVMOpcode::Send => 0x70,
            AVMOpcode::InboxPeek => 0x71,
            AVMOpcode::Inbox => 0x72,
            AVMOpcode::Error => 0x73,
            AVMOpcode::Halt => 0x74,
            AVMOpcode::SetGas => 0x75,
            AVMOpcode::PushGas => 0x76,
            AVMOpcode::ErrCodePoint => 0x77,
            AVMOpcode::PushInsn => 0x78,
            AVMOpcode::PushInsnImm => 0x79,
            AVMOpcode::OpenInsn => 0x7a,
            AVMOpcode::Sideload => 0x7b,
            AVMOpcode::EcRecover => 0x80,
            AVMOpcode::EcAdd => 0x81,
            AVMOpcode::EcMul => 0x82,
            AVMOpcode::EcPairing => 0x83,
            AVMOpcode::DebugPrint => 0x90,
            AVMOpcode::NewBuffer => 0xa0,
            AVMOpcode::GetBuffer8 => 0xa1,
            AVMOpcode::GetBuffer64 => 0xa2,
            AVMOpcode::GetBuffer256 => 0xa3,
            AVMOpcode::SetBuffer8 => 0xa4,
            AVMOpcode::SetBuffer64 => 0xa5,
            AVMOpcode::SetBuffer256 => 0xa6,
        }
    }
}

#[test]
fn test_consistent_opcode_numbers() {
    for i in 0..256 {
        if let Some(op) = AVMOpcode::from_number(i) {
            assert_eq!(i as u8, op.to_number());
        }
    }
}

impl fmt::Display for Opcode {
    fn fmt(&self, f: &mut fmt::Formatter) -> fmt::Result {
        match self {
            Opcode::MakeFrame(space, returns, prebuilt) => {
                write!(f, "MakeFrame({}, {}, {})", space, returns, prebuilt)
            }
            Opcode::Label(label) => label.fmt(f),
            _ => write!(f, "{}", self.to_name()),
        }
    }
}

impl fmt::Display for AVMOpcode {
    fn fmt(&self, f: &mut fmt::Formatter) -> fmt::Result {
        write!(f, "{}", self.to_name())
    }
}<|MERGE_RESOLUTION|>--- conflicted
+++ resolved
@@ -395,15 +395,15 @@
     }
 }
 
-<<<<<<< HEAD
 impl Hash for Buffer {
     fn hash<H: Hasher>(&self, state: &mut H) {
         self.root.hash().hash(state);
-=======
+    }
+}
+
 impl PartialEq for Buffer {
     fn eq(&self, other: &Buffer) -> bool {
         self.avm_hash() == other.avm_hash()
->>>>>>> 71503b2b
     }
 }
 
