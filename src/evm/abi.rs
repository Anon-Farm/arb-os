/*
 * Copyright 2020, Offchain Labs, Inc. All rights reserved.
 */

use crate::mavm::Value;
use crate::run::{ArbosReceipt, Machine};
use crate::uint256::Uint256;
use ethers_core::utils::keccak256;
use ethers_signers::Signer;
use ethers_signers::Wallet;
use std::{fs::File, io::Read, path::Path};

#[derive(Debug, Clone)]
pub struct AbiForContract {
    code_bytes: Vec<u8>,
    contract: ethabi::Contract,
    pub address: Uint256,
    name: String,
}

impl AbiForContract {
    pub fn new_from_file(filename: &str) -> Result<Self, ethabi::Error> {
        let path = Path::new(filename);
        let mut file = match File::open(path) {
            Ok(f) => f,
            Err(e) => {
                return Err(ethabi::Error::from(e.to_string()));
            }
        };
        let mut s = String::new();
        s = match file.read_to_string(&mut s) {
            Err(why) => {
                return Err(ethabi::Error::from(why.to_string()));
            }
            Ok(_) => s,
        };

        let parse_result: Result<serde_json::Value, serde_json::Error> = serde_json::from_str(&s);
        let json_from_file = match parse_result {
            Ok(v) => v,
            Err(e) => {
                return Err(ethabi::Error::from(e.to_string()));
            }
        };

        if let serde_json::Value::Object(fields) = json_from_file {
            let json_abi = match fields.get("abi") {
                Some(val) => val,
                None => {
                    return Err(ethabi::Error::from("no abi key in json"));
                }
            };

            let contract: ethabi::Contract = match serde_json::from_value(json_abi.clone()) {
                Ok(c) => c,
                Err(e) => {
                    return Err(ethabi::Error::from(e.to_string()));
                }
            };

            let name = match &fields.get("contractName") {
                Some(serde_json::Value::String(s)) => s,
                _ => {
                    return Err(ethabi::Error::from("no name key in json"));
                }
            };

            let decoded_insns = match &fields.get("bytecode") {
                Some(val) => {
                    let code_str = val.as_str().unwrap().to_string();
                    hex::decode(&code_str[2..]).unwrap()
                }
                None => {
                    return Err(ethabi::Error::from("no code key in json"));
                }
            };

            Ok(AbiForContract {
                code_bytes: decoded_insns.to_vec(),
                contract,
                address: Uint256::zero(),
                name: name.to_string(),
            })
        } else {
            Err(ethabi::Error::from("json file not an array"))
        }
    }

    pub fn deploy(
        &mut self,
        args: &[ethabi::Token],
        machine: &mut Machine,
        payment: Uint256,
        address_for_buddy: Option<Uint256>,
        debug: bool,
    ) -> Option<Uint256> {
        let initial_logs_len = machine.runtime_env.get_all_receipt_logs().len();
        let initial_sends_len = machine.runtime_env.get_all_sends().len();
        let augmented_code = if let Some(constructor) = self.contract.constructor() {
            match constructor.encode_input(self.code_bytes.clone(), args) {
                Ok(aug_code) => aug_code,
                Err(e) => {
                    panic!("couldn't encode data for constructor: {:?}", e);
                }
            }
        } else {
            self.code_bytes.clone()
        };

        let (request_id, sender_addr) = if let Some(buddy_addr) = address_for_buddy.clone() {
            (
                machine.runtime_env.insert_buddy_deploy_message(
                    buddy_addr.clone(),
                    Uint256::from_usize(1_000_000_000_000),
                    Uint256::zero(),
                    payment,
                    &augmented_code,
                ),
                buddy_addr,
            )
        } else {
            (
                machine.runtime_env.insert_tx_message(
                    Uint256::from_u64(1025),
                    Uint256::from_usize(1_000_000_000_000),
                    Uint256::zero(),
                    Uint256::zero(),
                    payment,
                    &augmented_code,
                ),
                Uint256::from_u64(1025),
            )
        };

        let _gas_used = if debug {
            machine.debug(None)
        } else {
            machine.run(None)
        }; // handle this deploy message
        let logs = machine.runtime_env.get_all_receipt_logs();

        if logs.len() != initial_logs_len + 1 {
            println!(
                "deploy: expected 1 new log item, got {}",
                logs.len() - initial_logs_len
            );
            return None;
        }

        if address_for_buddy.is_some() {
            let sends = machine.runtime_env.get_all_sends();
            if sends.len() != initial_sends_len + 1 {
                println!(
                    "deploy: expected 1 new send, got {}",
                    sends.len() - initial_sends_len
                );
                return None;
            }
            if let Value::Tuple(tup) = &sends[sends.len() - 1] {
                if (tup[0] != Value::Int(Uint256::from_usize(5)))
                    || (tup[1] != Value::Int(sender_addr))
                {
                    println!("deploy: incorrect values in send item");
                    return None;
                }
            } else {
                println!("malformed send item");
                return None;
            }
        }

        let log_item = &logs[logs.len() - 1];
        assert!(log_item.succeeded());
        if let Value::Tuple(tup2) = log_item.get_request() {
            assert_eq!(tup2[4], Value::Int(request_id));
        } else {
            println!("Malformed ArbOS log item");
            return None;
        }
        let buf = log_item.get_return_data();
        self.address = Uint256::from_bytes(&buf);
        Some(self.address.clone())
    }

    pub fn bind_interface_to_address(&mut self, addr: Uint256) {
        // assume that self is an interface
        // bind self to a contract at addr, assuming it implements the interface
        // after this, self.call_function etc will work as expected
        self.address = addr;
    }

    pub fn get_function(&self, name: &str) -> Result<&ethabi::Function, ethabi::Error> {
        self.contract.function(name)
    }

    pub fn call_function(
        &self,
        sender_addr: Uint256,
        func_name: &str,
        args: &[ethabi::Token],
        machine: &mut Machine,
        payment: Uint256,
        debug: bool,
    ) -> Result<(Vec<ArbosReceipt>, Vec<Value>), ethabi::Error> {
        let this_function = self.contract.function(func_name)?;
        let calldata = this_function.encode_input(args).unwrap();

        machine.runtime_env.insert_tx_message(
            sender_addr,
            Uint256::from_usize(1_000_000_000_000),
            Uint256::zero(),
            self.address.clone(),
            payment,
            &calldata,
        );

        let num_logs_before = machine.runtime_env.get_all_receipt_logs().len();
        let num_sends_before = machine.runtime_env.get_all_sends().len();
        let _arbgas_used = if debug {
            machine.debug(None)
        } else {
            machine.run(None)
        };
        let logs = machine.runtime_env.get_all_receipt_logs();
        let sends = machine.runtime_env.get_all_sends();
        Ok((
            logs[num_logs_before..].to_vec(),
            sends[num_sends_before..].to_vec(),
        ))
    }

    pub fn call_function_compressed(
        &self,
        sender_addr: Uint256,
        func_name: &str,
        args: &[ethabi::Token],
        machine: &mut Machine,
        payment: Uint256,
        wallet: &Wallet,
        debug: bool,
    ) -> Result<(Vec<ArbosReceipt>, Vec<Value>), ethabi::Error> {
        let this_function = self.contract.function(func_name)?;
        let calldata = this_function.encode_input(args).unwrap();

        let (tx_contents, _tx_id_bytes) =
            machine.runtime_env.make_compressed_and_signed_l2_message(
                Uint256::zero(),
                Uint256::from_usize(1_000_000_000_000),
                self.address.clone(),
                payment,
                &calldata,
                wallet,
            );
        machine
            .runtime_env
            .insert_l2_message(sender_addr, &tx_contents, false);

        let num_logs_before = machine.runtime_env.get_all_receipt_logs().len();
        let num_sends_before = machine.runtime_env.get_all_sends().len();
        let _arbgas_used = if debug {
            machine.debug(None)
        } else {
            machine.run(None)
        };
        let logs = machine.runtime_env.get_all_receipt_logs();
        let sends = machine.runtime_env.get_all_sends();
        Ok((
            logs[num_logs_before..].to_vec(),
            sends[num_sends_before..].to_vec(),
        ))
    }

    pub fn add_function_call_to_batch(
        &self,
        batch: &mut Vec<u8>,
        sender_addr: Uint256,
        func_name: &str,
        args: &[ethabi::Token],
        machine: &mut Machine,
        payment: Uint256,
        wallet: &Wallet,
    ) -> Result<Uint256, ethabi::Error> {
        let this_function = self.contract.function(func_name)?;
        let calldata = this_function.encode_input(args).unwrap();

        let tx_id_bytes = machine.runtime_env.append_signed_tx_message_to_batch(
            batch,
            sender_addr,
            Uint256::from_usize(1_000_000_000_000),
            Uint256::zero(),
            self.address.clone(),
            payment,
            calldata,
            &wallet,
        );

        Ok((Uint256::from_bytes(&tx_id_bytes)))
    }

    #[cfg(test)]
    pub fn _add_function_call_to_compressed_batch(
        &self,
        batch: &mut Vec<u8>,
        func_name: &str,
        args: &[ethabi::Token],
        machine: &mut Machine,
        payment: Uint256,
        wallet: &Wallet,
    ) -> Result<Uint256, ethabi::Error> {
        let this_function = self.contract.function(func_name)?;
        let calldata = this_function.encode_input(args).unwrap();

        let tx_id_bytes = machine
            .runtime_env
            ._append_compressed_and_signed_tx_message_to_batch(
                batch,
                Uint256::from_usize(1_000_000_000_000),
                Uint256::zero(),
                self.address.clone(),
                payment,
                calldata,
                &wallet,
            );

        Ok((Uint256::from_bytes(&tx_id_bytes)))
    }

    pub fn short_signature_for_function(&self, func_name: &str) -> Result<[u8; 4], ethabi::Error> {
        let long_sig = self.contract.function(func_name)?.signature();
        let short_sig = long_sig.split(":").collect::<Vec<&str>>()[0];
        let long_result = keccak256(short_sig.as_bytes());
        Ok([
            long_result[0],
            long_result[1],
            long_result[2],
            long_result[3],
        ])
    }

    pub fn append_to_compression_func_table(
        &self,
        func_table: &mut FunctionTable,
        func_name: &str,
        is_payable: bool,
        gas_limit: Uint256,
    ) -> Result<(), ethabi::Error> {
        func_table.append(
            self.short_signature_for_function(func_name)?,
            is_payable,
            gas_limit,
        );
        Ok(())
    }
}

#[test]
fn test_function_short_signature_correct() {
    let abi = AbiForContract::new_from_file("contracts/add/build/contracts/ArbSys.json").unwrap();
    let sig = abi.short_signature_for_function("withdrawEth").unwrap();
    assert_eq!(sig, [0x25u8, 0xe1u8, 0x60u8, 0x63u8]);
}

pub struct ArbSys<'a> {
    pub contract_abi: AbiForContract,
    _wallet: &'a Wallet,
    my_address: Uint256,
    debug: bool,
}

impl<'a> ArbSys<'a> {
    pub fn new(wallet: &'a Wallet, debug: bool) -> Self {
        let mut contract_abi =
            AbiForContract::new_from_file("contracts/add/build/contracts/ArbSys.json").unwrap();
        contract_abi.bind_interface_to_address(Uint256::from_u64(100));
        ArbSys {
            contract_abi,
            _wallet: wallet,
            my_address: Uint256::from_bytes(wallet.address().as_bytes()),
            debug,
        }
    }

    pub fn _arbos_version(
        &self,
        machine: &mut Machine,
    ) -> Result<Uint256, ethabi::Error> {
        let (receipts, _sends) = self.contract_abi.call_function_compressed(
            self.my_address.clone(),
            "arbOSVersion",
            &[],
            machine,
            Uint256::zero(),
            self._wallet,
            self.debug,
        )?;

        if (receipts.len() != 1) {
            return Err(ethabi::Error::from("wrong number of receipts"));
        }

        if receipts[0].succeeded() {
            let return_vals = ethabi::decode(
                &[ethabi::ParamType::Uint(256)],
                &receipts[0].get_return_data(),
            )?;
            match return_vals[0] {
                ethabi::Token::Uint(ui) => Ok(Uint256::from_u256(&ui)),
                _ => panic!(),
            }
        } else {
            Err(ethabi::Error::from("reverted"))
        }
    }

    pub fn _withdraw_eth(
        &self,
        machine: &mut Machine,
        payee_addr: Uint256,
        amount: Uint256,
    ) -> Result<(), ethabi::Error> {
        let (receipts, _sends) = self.contract_abi.call_function_compressed(
            self.my_address.clone(),
            "withdrawEth",
            &[ethabi::Token::Address(ethabi::Address::from(
                payee_addr.to_h160(),
            ))],
            machine,
            amount,
            self._wallet,
            self.debug,
        )?;

        if (receipts.len() != 1) {
            return Err(ethabi::Error::from("wrong number of receipts"));
        }

        if receipts[0].succeeded() {
            Ok(())
        } else {
            Err(ethabi::Error::from("reverted"))
        }
    }

    pub fn get_transaction_count(
        &self,
        machine: &mut Machine,
        addr: Uint256,
    ) -> Result<Uint256, ethabi::Error> {
        self.addr_to_uint_tx("getTransactionCount", machine, addr)
    }

    fn addr_to_uint_tx(
        &self,
        func_name: &str,
        machine: &mut Machine,
        addr: Uint256,
    ) -> Result<Uint256, ethabi::Error> {
        let (receipts, sends) = self.contract_abi.call_function(
            self.my_address.clone(),
            func_name,
            &[ethabi::Token::Address(ethabi::Address::from(
                addr.to_h160(),
            ))],
            machine,
            Uint256::zero(),
            self.debug,
        )?;
        if (receipts.len() != 1) || (sends.len() != 0) {
            return Err(ethabi::Error::from("wrong number of receipts or sends"));
        }
        if !receipts[0].succeeded() {
            println!("ArbOS return code: {}", receipts[0].get_return_code());
            return Err(ethabi::Error::from("reverted"));
        }

        let return_vals = ethabi::decode(
            &[ethabi::ParamType::Uint(256)],
            &receipts[0].get_return_data(),
        )?;

        match return_vals[0] {
            ethabi::Token::Uint(ui) => Ok(Uint256::from_u256(&ui)),
            _ => panic!(),
        }
    }
}

pub struct ArbAddressTable<'a> {
    pub contract_abi: AbiForContract,
    _wallet: &'a Wallet,
    my_address: Uint256,
    debug: bool,
}

impl<'a> ArbAddressTable<'a> {
    pub fn new(wallet: &'a Wallet, debug: bool) -> Self {
        let mut contract_abi =
            AbiForContract::new_from_file("contracts/add/build/contracts/ArbAddressTable.json")
                .unwrap();
        contract_abi.bind_interface_to_address(Uint256::from_u64(102));
        ArbAddressTable {
            contract_abi,
            _wallet: wallet,
            my_address: Uint256::from_bytes(wallet.address().as_bytes()),
            debug,
        }
    }

    fn addr_to_uint_tx(
        &self,
        func_name: &str,
        machine: &mut Machine,
        addr: Uint256,
    ) -> Result<Uint256, ethabi::Error> {
        let (receipts, sends) = self.contract_abi.call_function(
            self.my_address.clone(),
            func_name,
            &[ethabi::Token::Address(ethabi::Address::from(
                addr.to_h160(),
            ))],
            machine,
            Uint256::zero(),
            self.debug,
        )?;
        if (receipts.len() != 1) || (sends.len() != 0) {
            return Err(ethabi::Error::from("wrong number of receipts or sends"));
        }
        if !receipts[0].succeeded() {
            println!("ArbOS return code: {}", receipts[0].get_return_code());
            return Err(ethabi::Error::from("reverted"));
        }

        let return_vals = ethabi::decode(
            &[ethabi::ParamType::Uint(256)],
            &receipts[0].get_return_data(),
        )?;

        match return_vals[0] {
            ethabi::Token::Uint(ui) => Ok(Uint256::from_u256(&ui)),
            _ => panic!(),
        }
    }

    pub fn register(&self, machine: &mut Machine, addr: Uint256) -> Result<Uint256, ethabi::Error> {
        self.addr_to_uint_tx("register", machine, addr)
    }

    pub fn lookup(&self, machine: &mut Machine, addr: Uint256) -> Result<Uint256, ethabi::Error> {
        self.addr_to_uint_tx("lookup", machine, addr)
    }

    pub fn size(&self, machine: &mut Machine) -> Result<Uint256, ethabi::Error> {
        let (receipts, sends) = self.contract_abi.call_function(
            self.my_address.clone(),
            "size",
            &[],
            machine,
            Uint256::zero(),
            self.debug,
        )?;
        if (receipts.len() != 1) || (sends.len() != 0) {
            return Err(ethabi::Error::from("wrong number of receipts or sends"));
        }
        if !receipts[0].succeeded() {
            println!(
                "addressTable_size revert code {}",
                receipts[0].get_return_code()
            );
            return Err(ethabi::Error::from("reverted"));
        }

        let return_vals = ethabi::decode(
            &[ethabi::ParamType::Uint(256)],
            &receipts[0].get_return_data(),
        )?;

        match return_vals[0] {
            ethabi::Token::Uint(ui) => Ok(Uint256::from_u256(&ui)),
            _ => panic!(),
        }
    }

    pub fn lookup_index(
        &self,
        machine: &mut Machine,
        index: Uint256,
    ) -> Result<Uint256, ethabi::Error> {
        let (receipts, sends) = self.contract_abi.call_function(
            self.my_address.clone(),
            "lookupIndex",
            &[ethabi::Token::Uint(ethabi::Uint::from(index.to_u256()))],
            machine,
            Uint256::zero(),
            self.debug,
        )?;
        if (receipts.len() != 1) || (sends.len() != 0) {
            return Err(ethabi::Error::from("wrong number of receipts or sends"));
        }
        if !receipts[0].succeeded() {
            return Err(ethabi::Error::from("reverted"));
        }

        let return_vals = ethabi::decode(
            &[ethabi::ParamType::Address],
            &receipts[0].get_return_data(),
        )?;

        match return_vals[0] {
            ethabi::Token::Address(addr) => Ok(Uint256::from_bytes(addr.as_bytes())),
            _ => panic!(),
        }
    }

    pub fn decompress(
        &self,
        machine: &mut Machine,
        buf: &[u8],
        offset: Uint256,
    ) -> Result<(Uint256, Uint256), ethabi::Error> {
        let (receipts, sends) = self.contract_abi.call_function(
            self.my_address.clone(),
            "decompress",
            &[
                ethabi::Token::Bytes(buf.to_vec()),
                ethabi::Token::Uint(offset.to_u256()),
            ],
            machine,
            Uint256::zero(),
            self.debug,
        )?;
        if (receipts.len() != 1) || (sends.len() != 0) {
            return Err(ethabi::Error::from("wrong number of receipts or sends"));
        }
        if !receipts[0].succeeded() {
            return Err(ethabi::Error::from("reverted"));
        }

        let return_vals = ethabi::decode(
            &[ethabi::ParamType::Address, ethabi::ParamType::Uint(256)],
            &receipts[0].get_return_data(),
        )?;

        match (return_vals[0].clone(), return_vals[1].clone()) {
            (ethabi::Token::Address(addr), ethabi::Token::Uint(ui)) => Ok((
                Uint256::from_bytes(addr.as_bytes()),
                Uint256::from_u256(&ui),
            )),
            _ => panic!(),
        }
    }

    pub fn compress(&self, machine: &mut Machine, addr: Uint256) -> Result<Vec<u8>, ethabi::Error> {
        let (receipts, sends) = self.contract_abi.call_function(
            self.my_address.clone(),
            "compress",
            &[ethabi::Token::Address(addr.to_h160())],
            machine,
            Uint256::zero(),
            self.debug,
        )?;
        if (receipts.len() != 1) || (sends.len() != 0) {
            return Err(ethabi::Error::from("wrong number of receipts or sends"));
        }
        if !receipts[0].succeeded() {
            return Err(ethabi::Error::from("reverted"));
        }

        let return_vals =
            ethabi::decode(&[ethabi::ParamType::Bytes], &receipts[0].get_return_data())?;

        match &return_vals[0] {
            ethabi::Token::Bytes(buf) => Ok(buf.to_vec()),
            _ => panic!(),
        }
    }
}

pub struct ArbBLS<'a> {
    pub contract_abi: AbiForContract,
    _wallet: &'a Wallet,
    my_address: Uint256,
    debug: bool,
}

impl<'a> ArbBLS<'a> {
    pub fn new(wallet: &'a Wallet, debug: bool) -> Self {
        let mut contract_abi =
            AbiForContract::new_from_file("contracts/add/build/contracts/ArbBLS.json").unwrap();
        contract_abi.bind_interface_to_address(Uint256::from_u64(103));
        ArbBLS {
            contract_abi,
            _wallet: wallet,
            my_address: Uint256::from_bytes(wallet.address().as_bytes()),
            debug,
        }
    }

    pub fn register(
        &self,
        machine: &mut Machine,
        x0: Uint256,
        x1: Uint256,
        y0: Uint256,
        y1: Uint256,
    ) -> Result<(), ethabi::Error> {
        let (receipts, sends) = self.contract_abi.call_function(
            self.my_address.clone(),
            "register",
            &[
                ethabi::Token::Uint(x0.to_u256()),
                ethabi::Token::Uint(x1.to_u256()),
                ethabi::Token::Uint(y0.to_u256()),
                ethabi::Token::Uint(y1.to_u256()),
            ],
            machine,
            Uint256::zero(),
            self.debug,
        )?;
        if (receipts.len() != 1) || (sends.len() != 0) {
            return Err(ethabi::Error::from("wrong number of receipts or sends"));
        }
        if !receipts[0].succeeded() {
            return Err(ethabi::Error::from("reverted"));
        }
        Ok(())
    }

    pub fn get_public_key(
        &self,
        machine: &mut Machine,
        addr: Uint256,
    ) -> Result<(Uint256, Uint256, Uint256, Uint256), ethabi::Error> {
        let (receipts, sends) = self.contract_abi.call_function(
            self.my_address.clone(),
            "getPublicKey",
            &[ethabi::Token::Address(addr.to_h160())],
            machine,
            Uint256::zero(),
            self.debug,
        )?;
        if (receipts.len() != 1) || (sends.len() != 0) {
            return Err(ethabi::Error::from("wrong number of receipts or sends"));
        }
        if !receipts[0].succeeded() {
            return Err(ethabi::Error::from("reverted"));
        }

        let return_vals = ethabi::decode(
            &[
                ethabi::ParamType::Uint(256),
                ethabi::ParamType::Uint(256),
                ethabi::ParamType::Uint(256),
                ethabi::ParamType::Uint(256),
            ],
            &receipts[0].get_return_data(),
        )?;

        match (
            &return_vals[0],
            &return_vals[1],
            &return_vals[2],
            &return_vals[3],
        ) {
            (
                ethabi::Token::Uint(ui0),
                ethabi::Token::Uint(ui1),
                ethabi::Token::Uint(ui2),
                ethabi::Token::Uint(ui3),
            ) => Ok((
                Uint256::from_u256(ui0),
                Uint256::from_u256(ui1),
                Uint256::from_u256(ui2),
                Uint256::from_u256(ui3),
            )),
            _ => panic!(),
        }
    }
}

pub struct ArbFunctionTable<'a> {
    pub contract_abi: AbiForContract,
    wallet: &'a Wallet,
    my_address: Uint256,
    debug: bool,
}

impl<'a> ArbFunctionTable<'a> {
    pub fn new(wallet: &'a Wallet, debug: bool) -> Self {
        let mut contract_abi =
            AbiForContract::new_from_file("contracts/add/build/contracts/ArbFunctionTable.json")
                .unwrap();
        contract_abi.bind_interface_to_address(Uint256::from_u64(104));
        ArbFunctionTable {
            contract_abi,
            wallet,
            my_address: Uint256::from_bytes(wallet.address().as_bytes()),
            debug,
        }
    }

    pub fn upload(
        &self,
        machine: &mut Machine,
        func_table: &FunctionTable,
    ) -> Result<(), ethabi::Error> {
        let (receipts, sends) = self.contract_abi.call_function_compressed(
            self.my_address.clone(),
            "upload",
            &[ethabi::Token::Bytes(func_table.marshal())],
            machine,
            Uint256::zero(),
            self.wallet,
            self.debug,
        )?;
        if (receipts.len() != 1) || (sends.len() != 0) {
            return Err(ethabi::Error::from("wrong number of receipts or sends"));
        }
        if !receipts[0].succeeded() {
            return Err(ethabi::Error::from("reverted"));
        }

        Ok(())
    }

    pub fn size(&self, machine: &mut Machine, addr: Uint256) -> Result<Uint256, ethabi::Error> {
        self.addr_to_uint_tx("size", machine, addr)
    }

    pub fn get(
        &self,
        machine: &mut Machine,
        addr: Uint256,
        index: Uint256,
    ) -> Result<(Uint256, bool, Uint256), ethabi::Error> {
        let (receipts, sends) = self.contract_abi.call_function(
            self.my_address.clone(),
            "get",
            &[
                ethabi::Token::Address(addr.to_h160()),
                ethabi::Token::Uint(index.to_u256()),
            ],
            machine,
            Uint256::zero(),
            self.debug,
        )?;
        if (receipts.len() != 1) || (sends.len() != 0) {
            return Err(ethabi::Error::from("wrong number of receipts or sends"));
        }
        if !receipts[0].succeeded() {
            println!(
                "arbsys.function_table_get revert code {}",
                receipts[0].get_return_code()
            );
            return Err(ethabi::Error::from("reverted"));
        }

        let return_vals = ethabi::decode(
            &[
                ethabi::ParamType::Uint(256),
                ethabi::ParamType::Bool,
                ethabi::ParamType::Uint(256),
            ],
            &receipts[0].get_return_data(),
        )?;

        match (&return_vals[0], &return_vals[1], &return_vals[2]) {
            (
                ethabi::Token::Uint(func_code),
                ethabi::Token::Bool(is_payable),
                ethabi::Token::Uint(gas_limit),
            ) => Ok((
                Uint256::from_u256(func_code),
                *is_payable,
                Uint256::from_u256(gas_limit),
            )),
            _ => panic!(),
        }
    }

    fn addr_to_uint_tx(
        &self,
        func_name: &str,
        machine: &mut Machine,
        addr: Uint256,
    ) -> Result<Uint256, ethabi::Error> {
        let (receipts, sends) = self.contract_abi.call_function(
            self.my_address.clone(),
            func_name,
            &[ethabi::Token::Address(ethabi::Address::from(
                addr.to_h160(),
            ))],
            machine,
            Uint256::zero(),
            self.debug,
        )?;
        if (receipts.len() != 1) || (sends.len() != 0) {
            return Err(ethabi::Error::from("wrong number of receipts or sends"));
        }
        if !receipts[0].succeeded() {
            println!("ArbOS return code: {}", receipts[0].get_return_code());
            return Err(ethabi::Error::from("reverted"));
        }

        let return_vals = ethabi::decode(
            &[ethabi::ParamType::Uint(256)],
            &receipts[0].get_return_data(),
        )?;

        match return_vals[0] {
            ethabi::Token::Uint(ui) => Ok(Uint256::from_u256(&ui)),
            _ => panic!(),
        }
    }
}

<<<<<<< HEAD
pub struct _ArbOwner<'a> {
    pub contract_abi: AbiForContract,
    wallet: &'a Wallet,
    my_address: Uint256,
    debug: bool,
}

impl<'a> _ArbOwner<'a> {
    pub fn _new(wallet: &'a Wallet, debug: bool) -> Self {
        let mut contract_abi =
            AbiForContract::new_from_file("contracts/add/build/contracts/ArbOwner.json").unwrap();
        contract_abi.bind_interface_to_address(Uint256::from_u64(107));
        _ArbOwner {
            contract_abi,
            wallet,
            my_address: Uint256::from_bytes(wallet.address().as_bytes()),
=======
pub struct ArbosTest {
    pub contract_abi: AbiForContract,
    debug: bool,
}

impl ArbosTest {
    pub fn new(debug: bool) -> Self {
        let mut contract_abi =
            AbiForContract::new_from_file("contracts/add/build/contracts/ArbosTest.json").unwrap();
        contract_abi.bind_interface_to_address(Uint256::from_u64(105));
        ArbosTest {
            contract_abi,
>>>>>>> d2ae8073
            debug,
        }
    }

<<<<<<< HEAD
    pub fn _give_ownership(
        &self,
        machine: &mut Machine,
        new_owner: Uint256,
        old_owner: Option<Uint256>,
    ) -> Result<(), ethabi::Error> {
        let (receipts, _sends) = self.contract_abi.call_function(
            old_owner.unwrap_or(self.my_address.clone()),
            "giveOwnership",
            &[ethabi::Token::Address(new_owner.to_h160())],
=======
    pub fn _install_account_and_call(
        &self,
        machine: &mut Machine,
        addr: Uint256,
        balance: Uint256,
        nonce: Uint256,
        code: Vec<u8>,
        storage: Vec<u8>,
        calldata: Vec<u8>,
    ) -> Result<Vec<u8>, ethabi::Error> {
        self.install_account(
            machine,
            addr.clone(),
            balance.clone(),
            nonce.clone(),
            Some(code),
            Some(storage),
        )?;
        self.call(machine, Uint256::zero(), addr.clone(), calldata, balance)?;
        self._get_marshalled_storage(machine, addr)
    }

    pub fn install_account(
        &self,
        machine: &mut Machine,
        addr: Uint256,
        balance: Uint256,
        nonce: Uint256,
        code: Option<Vec<u8>>,
        storage: Option<Vec<u8>>,
    ) -> Result<(), ethabi::Error> {
        let (receipts, sends) = self.contract_abi.call_function(
            Uint256::zero(), // send from address zero
            "installAccount",
            &[
                ethabi::Token::Address(addr.to_h160()),
                ethabi::Token::Bool((code == None) && (storage == None)),
                ethabi::Token::Uint(balance.to_u256()),
                ethabi::Token::Uint(nonce.to_u256()),
                ethabi::Token::Bytes(code.unwrap_or(vec![])),
                ethabi::Token::Bytes(storage.unwrap_or(vec![])),
            ],
>>>>>>> d2ae8073
            machine,
            Uint256::zero(),
            self.debug,
        )?;

<<<<<<< HEAD
        if receipts.len() != 1 {
            return Err(ethabi::Error::from("wrong number of receipts"));
        }

        if receipts[0].succeeded() {
=======
        if (receipts.len() != 1) || (sends.len() != 0) {
            Err(ethabi::Error::from("wrong number of receipts or sends"))
        } else if receipts[0].succeeded() {
>>>>>>> d2ae8073
            Ok(())
        } else {
            Err(ethabi::Error::from("reverted"))
        }
    }

<<<<<<< HEAD
    pub fn _start_arbos_upgrade(
        &self,
        machine: &mut Machine,
    ) -> Result<(), ethabi::Error> {
        let (receipts, _sends) = self.contract_abi.call_function_compressed(
            self.my_address.clone(),
            "startArbosUpgrade",
            &[],
            machine,
            Uint256::zero(),
            self.wallet,
            self.debug,
        )?;

        if receipts.len() != 1 {
            return Err(ethabi::Error::from("wrong number of receipts"));
        }

        if receipts[0].succeeded() {
            Ok(())
        } else {
            Err(ethabi::Error::from("reverted"))
        }
    }

    pub fn _continue_arbos_upgrade(
        &self,
        machine: &mut Machine,
        marshalled_code: Vec<u8>,
    ) -> Result<(), ethabi::Error> {
        let (receipts, _sends) = self.contract_abi.call_function(
            self.my_address.clone(),
            "continueArbosUpgrade",
            &[ethabi::Token::Bytes(marshalled_code)],
=======
    pub fn call(
        &self,
        machine: &mut Machine,
        caller_addr: Uint256,
        callee_addr: Uint256,
        calldata: Vec<u8>,
        callvalue: Uint256,
    ) -> Result<Vec<u8>, ethabi::Error> {
        machine.runtime_env.insert_eth_deposit_message(
            Uint256::zero(),
            caller_addr.clone(),
            callvalue.clone(),
        );
        let _tx_id = machine.runtime_env.insert_tx_message(
            caller_addr,
            Uint256::from_usize(1000000000),
            Uint256::zero(),
            callee_addr,
            callvalue,
            &calldata,
        );
        let num_logs_before = machine.runtime_env.get_all_receipt_logs().len();
        let num_sends_before = machine.runtime_env.get_all_sends().len();
        let _arbgas_used = if self.debug {
            machine.debug(None)
        } else {
            machine.run(None)
        };
        let logs = machine.runtime_env.get_all_receipt_logs();
        let sends = machine.runtime_env.get_all_sends();

        if (logs.len() != num_logs_before + 1) || (sends.len() != num_sends_before) {
            return Err(ethabi::Error::from("wrong number of receipts or sends"));
        }
        if !logs[num_logs_before].succeeded() {
            println!(
                "arbosTest.run revert code {}",
                logs[num_logs_before].get_return_code()
            );
            return Err(ethabi::Error::from("reverted"));
        }

        Ok(logs[num_logs_before].get_return_data())
    }

    pub fn get_account_info(
        &self,
        machine: &mut Machine,
        addr: Uint256,
    ) -> Result<(Uint256, Uint256, Vec<u8>), ethabi::Error> {
        let (receipts, sends) = self.contract_abi.call_function(
            Uint256::zero(), // send from address zero
            "getAccountInfo",
            &[ethabi::Token::Address(addr.to_h160())],
>>>>>>> d2ae8073
            machine,
            Uint256::zero(),
            self.debug,
        )?;
<<<<<<< HEAD

        if receipts.len() != 1 {
            return Err(ethabi::Error::from("wrong number of receipts"));
        }

        if receipts[0].succeeded() {
            Ok(())
        } else {
=======
        if (receipts.len() != 1) || (sends.len() != 0) {
            Err(ethabi::Error::from("wrong number of receipts or sends"))
        } else if receipts[0].succeeded() {
            let return_data = receipts[0].get_return_data();
            Ok((
                Uint256::from_bytes(&return_data[0..32]),
                Uint256::from_bytes(&return_data[32..64]),
                return_data[64..].to_vec(),
            ))
        } else {
            println!(
                "arbosTest.run revert code {}",
                receipts[0].get_return_code()
            );
>>>>>>> d2ae8073
            Err(ethabi::Error::from("reverted"))
        }
    }

<<<<<<< HEAD
    pub fn _finish_arbos_upgrade(
        &self,
        machine: &mut Machine,
    ) -> Result<(), ethabi::Error> {
        let (receipts, _sends) = self.contract_abi.call_function(
            self.my_address.clone(),
            "finishArbosUpgrade",
            &[],
=======
    pub fn _get_marshalled_storage(
        &self,
        machine: &mut Machine,
        addr: Uint256,
    ) -> Result<Vec<u8>, ethabi::Error> {
        let (receipts, sends) = self.contract_abi.call_function(
            Uint256::zero(), // send from address zero
            "getMarshalledStorage",
            &[ethabi::Token::Address(addr.to_h160())],
>>>>>>> d2ae8073
            machine,
            Uint256::zero(),
            self.debug,
        )?;

<<<<<<< HEAD
        if receipts.len() != 1 {
            return Err(ethabi::Error::from("wrong number of receipts"));
        }

        if receipts[0].succeeded() {
            Err(ethabi::Error::from("should have reverted but actually succeeded"))
        } else {
            Ok(())
=======
        if (receipts.len() != 1) || (sends.len() != 0) {
            Err(ethabi::Error::from("wrong number of receipts or sends"))
        } else if receipts[0].succeeded() {
            return Ok(receipts[0].get_return_data());
        } else {
            println!(
                "arbosTest.run revert code {}",
                receipts[0].get_return_code()
            );
            Err(ethabi::Error::from("reverted"))
>>>>>>> d2ae8073
        }
    }
}

struct FunctionTableItem {
    func_code: [u8; 4],
    is_payable: bool,
    gas_limit: Uint256,
}

pub struct FunctionTable {
    contents: Vec<FunctionTableItem>,
}

impl FunctionTable {
    pub fn new() -> Self {
        FunctionTable { contents: vec![] }
    }

    pub fn append(&mut self, func_code: [u8; 4], is_payable: bool, gas_limit: Uint256) {
        self.contents.push(FunctionTableItem {
            func_code,
            is_payable,
            gas_limit,
        });
    }

    pub fn marshal(&self) -> Vec<u8> {
        let mut ret = vec![];
        ret.extend(Uint256::from_usize(self.contents.len()).rlp_encode());
        for ti in &self.contents {
            ret.extend(ti.func_code.to_vec());
            ret.extend(vec![if ti.is_payable { 1u8 } else { 0u8 }]);
            ret.extend(ti.gas_limit.rlp_encode());
        }
        ret
    }
}<|MERGE_RESOLUTION|>--- conflicted
+++ resolved
@@ -913,7 +913,6 @@
     }
 }
 
-<<<<<<< HEAD
 pub struct _ArbOwner<'a> {
     pub contract_abi: AbiForContract,
     wallet: &'a Wallet,
@@ -930,7 +929,110 @@
             contract_abi,
             wallet,
             my_address: Uint256::from_bytes(wallet.address().as_bytes()),
-=======
+            debug,
+        }
+    }
+
+    pub fn _give_ownership(
+        &self,
+        machine: &mut Machine,
+        new_owner: Uint256,
+        old_owner: Option<Uint256>,
+    ) -> Result<(), ethabi::Error> {
+        let (receipts, _sends) = self.contract_abi.call_function(
+            old_owner.unwrap_or(self.my_address.clone()),
+            "giveOwnership",
+            machine,
+            Uint256::zero(),
+            self.debug,
+        )?;
+
+       if receipts.len() != 1 {
+            return Err(ethabi::Error::from("wrong number of receipts"));
+        }
+
+        if receipts[0].succeeded() {
+            Ok(())
+        } else {
+            Err(ethabi::Error::from("reverted"))
+        }
+    }
+
+    pub fn _start_arbos_upgrade(
+        &self,
+        machine: &mut Machine,
+    ) -> Result<(), ethabi::Error> {
+        let (receipts, _sends) = self.contract_abi.call_function_compressed(
+            self.my_address.clone(),
+            "startArbosUpgrade",
+            &[],
+            machine,
+            Uint256::zero(),
+            self.wallet,
+            self.debug,
+        )?;
+
+        if receipts.len() != 1 {
+            return Err(ethabi::Error::from("wrong number of receipts"));
+        }
+
+        if receipts[0].succeeded() {
+            Ok(())
+        } else {
+            Err(ethabi::Error::from("reverted"))
+        }
+    }
+
+    pub fn _continue_arbos_upgrade(
+        &self,
+        machine: &mut Machine,
+        marshalled_code: Vec<u8>,
+    ) -> Result<(), ethabi::Error> {
+        let (receipts, _sends) = self.contract_abi.call_function(
+            self.my_address.clone(),
+            "continueArbosUpgrade",
+            &[ethabi::Token::Bytes(marshalled_code)],
+            machine,
+            Uint256::zero(),
+            self.debug,
+        )?;
+
+        if receipts.len() != 1 {
+            return Err(ethabi::Error::from("wrong number of receipts"));
+        }
+
+        if receipts[0].succeeded() {
+            Ok(())
+        } else {
+           Err(ethabi::Error::from("reverted"))
+        }
+    }
+
+    pub fn _finish_arbos_upgrade(
+        &self,
+        machine: &mut Machine,
+    ) -> Result<(), ethabi::Error> {
+        let (receipts, _sends) = self.contract_abi.call_function(
+            self.my_address.clone(),
+            "finishArbosUpgrade",
+            &[],
+            machine,
+            Uint256::zero(),
+            self.debug,
+        )?;
+
+        if receipts.len() != 1 {
+            return Err(ethabi::Error::from("wrong number of receipts"));
+        }
+
+        if receipts[0].succeeded() {
+            Err(ethabi::Error::from("should have reverted but actually succeeded"))
+        } else {
+            Ok(())
+        }
+    }
+}
+
 pub struct ArbosTest {
     pub contract_abi: AbiForContract,
     debug: bool,
@@ -943,23 +1045,10 @@
         contract_abi.bind_interface_to_address(Uint256::from_u64(105));
         ArbosTest {
             contract_abi,
->>>>>>> d2ae8073
             debug,
         }
     }
 
-<<<<<<< HEAD
-    pub fn _give_ownership(
-        &self,
-        machine: &mut Machine,
-        new_owner: Uint256,
-        old_owner: Option<Uint256>,
-    ) -> Result<(), ethabi::Error> {
-        let (receipts, _sends) = self.contract_abi.call_function(
-            old_owner.unwrap_or(self.my_address.clone()),
-            "giveOwnership",
-            &[ethabi::Token::Address(new_owner.to_h160())],
-=======
     pub fn _install_account_and_call(
         &self,
         machine: &mut Machine,
@@ -1002,65 +1091,20 @@
                 ethabi::Token::Bytes(code.unwrap_or(vec![])),
                 ethabi::Token::Bytes(storage.unwrap_or(vec![])),
             ],
->>>>>>> d2ae8073
-            machine,
-            Uint256::zero(),
-            self.debug,
-        )?;
-
-<<<<<<< HEAD
-        if receipts.len() != 1 {
-            return Err(ethabi::Error::from("wrong number of receipts"));
-        }
-
-        if receipts[0].succeeded() {
-=======
+            machine,
+            Uint256::zero(),
+            self.debug,
+        )?;
+
         if (receipts.len() != 1) || (sends.len() != 0) {
             Err(ethabi::Error::from("wrong number of receipts or sends"))
         } else if receipts[0].succeeded() {
->>>>>>> d2ae8073
             Ok(())
         } else {
             Err(ethabi::Error::from("reverted"))
         }
     }
 
-<<<<<<< HEAD
-    pub fn _start_arbos_upgrade(
-        &self,
-        machine: &mut Machine,
-    ) -> Result<(), ethabi::Error> {
-        let (receipts, _sends) = self.contract_abi.call_function_compressed(
-            self.my_address.clone(),
-            "startArbosUpgrade",
-            &[],
-            machine,
-            Uint256::zero(),
-            self.wallet,
-            self.debug,
-        )?;
-
-        if receipts.len() != 1 {
-            return Err(ethabi::Error::from("wrong number of receipts"));
-        }
-
-        if receipts[0].succeeded() {
-            Ok(())
-        } else {
-            Err(ethabi::Error::from("reverted"))
-        }
-    }
-
-    pub fn _continue_arbos_upgrade(
-        &self,
-        machine: &mut Machine,
-        marshalled_code: Vec<u8>,
-    ) -> Result<(), ethabi::Error> {
-        let (receipts, _sends) = self.contract_abi.call_function(
-            self.my_address.clone(),
-            "continueArbosUpgrade",
-            &[ethabi::Token::Bytes(marshalled_code)],
-=======
     pub fn call(
         &self,
         machine: &mut Machine,
@@ -1115,21 +1159,11 @@
             Uint256::zero(), // send from address zero
             "getAccountInfo",
             &[ethabi::Token::Address(addr.to_h160())],
->>>>>>> d2ae8073
-            machine,
-            Uint256::zero(),
-            self.debug,
-        )?;
-<<<<<<< HEAD
-
-        if receipts.len() != 1 {
-            return Err(ethabi::Error::from("wrong number of receipts"));
-        }
-
-        if receipts[0].succeeded() {
-            Ok(())
-        } else {
-=======
+            machine,
+            Uint256::zero(),
+            self.debug,
+        )?;
+
         if (receipts.len() != 1) || (sends.len() != 0) {
             Err(ethabi::Error::from("wrong number of receipts or sends"))
         } else if receipts[0].succeeded() {
@@ -1144,21 +1178,10 @@
                 "arbosTest.run revert code {}",
                 receipts[0].get_return_code()
             );
->>>>>>> d2ae8073
             Err(ethabi::Error::from("reverted"))
         }
     }
 
-<<<<<<< HEAD
-    pub fn _finish_arbos_upgrade(
-        &self,
-        machine: &mut Machine,
-    ) -> Result<(), ethabi::Error> {
-        let (receipts, _sends) = self.contract_abi.call_function(
-            self.my_address.clone(),
-            "finishArbosUpgrade",
-            &[],
-=======
     pub fn _get_marshalled_storage(
         &self,
         machine: &mut Machine,
@@ -1168,22 +1191,11 @@
             Uint256::zero(), // send from address zero
             "getMarshalledStorage",
             &[ethabi::Token::Address(addr.to_h160())],
->>>>>>> d2ae8073
-            machine,
-            Uint256::zero(),
-            self.debug,
-        )?;
-
-<<<<<<< HEAD
-        if receipts.len() != 1 {
-            return Err(ethabi::Error::from("wrong number of receipts"));
-        }
-
-        if receipts[0].succeeded() {
-            Err(ethabi::Error::from("should have reverted but actually succeeded"))
-        } else {
-            Ok(())
-=======
+            machine,
+            Uint256::zero(),
+            self.debug,
+        )?;
+
         if (receipts.len() != 1) || (sends.len() != 0) {
             Err(ethabi::Error::from("wrong number of receipts or sends"))
         } else if receipts[0].succeeded() {
@@ -1194,7 +1206,6 @@
                 receipts[0].get_return_code()
             );
             Err(ethabi::Error::from("reverted"))
->>>>>>> d2ae8073
         }
     }
 }
