/*
 * Copyright 2020, Offchain Labs, Inc. All rights reserved.
 */

use crate::mavm::Value;
use crate::run::{ArbosReceipt, Machine};
use crate::uint256::Uint256;
use ethers_core::utils::keccak256;
use ethers_signers::Signer;
use ethers_signers::Wallet;
use std::{fs::File, io::Read, path::Path};

#[derive(Debug, Clone)]
pub struct AbiForContract {
    code_bytes: Vec<u8>,
    contract: ethabi::Contract,
    pub address: Uint256,
    name: String,
}

impl AbiForContract {
    pub fn new_from_file(filename: &str) -> Result<Self, ethabi::Error> {
        let path = Path::new(filename);
        let mut file = match File::open(path) {
            Ok(f) => f,
            Err(e) => {
                return Err(ethabi::Error::from(e.to_string()));
            }
        };
        let mut s = String::new();
        s = match file.read_to_string(&mut s) {
            Err(why) => {
                return Err(ethabi::Error::from(why.to_string()));
            }
            Ok(_) => s,
        };

        let parse_result: Result<serde_json::Value, serde_json::Error> = serde_json::from_str(&s);
        let json_from_file = match parse_result {
            Ok(v) => v,
            Err(e) => {
                return Err(ethabi::Error::from(e.to_string()));
            }
        };

        if let serde_json::Value::Object(fields) = json_from_file {
            let json_abi = match fields.get("abi") {
                Some(val) => val,
                None => {
                    return Err(ethabi::Error::from("no abi key in json"));
                }
            };

            let contract: ethabi::Contract = match serde_json::from_value(json_abi.clone()) {
                Ok(c) => c,
                Err(e) => {
                    return Err(ethabi::Error::from(e.to_string()));
                }
            };

            let name = match &fields.get("contractName") {
                Some(serde_json::Value::String(s)) => s,
                _ => {
                    return Err(ethabi::Error::from("no name key in json"));
                }
            };

            let decoded_insns = match &fields.get("bytecode") {
                Some(val) => {
                    let code_str = val.as_str().unwrap().to_string();
                    hex::decode(&code_str[2..]).unwrap()
                }
                None => {
                    return Err(ethabi::Error::from("no code key in json"));
                }
            };

            Ok(AbiForContract {
                code_bytes: decoded_insns.to_vec(),
                contract,
                address: Uint256::zero(),
                name: name.to_string(),
            })
        } else {
            Err(ethabi::Error::from("json file not an array"))
        }
    }

    pub fn deploy(
        &mut self,
        args: &[ethabi::Token],
        machine: &mut Machine,
        payment: Uint256,
<<<<<<< HEAD
        advance_time: Option<Uint256>,
        deploy_as_buddy: bool,
=======
        address_for_buddy: Option<Uint256>,
>>>>>>> c4123686
        debug: bool,
    ) -> Option<Uint256> {
        let initial_logs_len = machine.runtime_env.get_all_receipt_logs().len();
        let initial_sends_len = machine.runtime_env.get_all_sends().len();
        let augmented_code = if let Some(constructor) = self.contract.constructor() {
            match constructor.encode_input(self.code_bytes.clone(), args) {
                Ok(aug_code) => aug_code,
                Err(e) => {
                    panic!("couldn't encode data for constructor: {:?}", e);
                }
            }
        } else {
            self.code_bytes.clone()
        };

        let (request_id, sender_addr) = if let Some(buddy_addr) = address_for_buddy.clone() {
            (machine.runtime_env.insert_buddy_deploy_message(
                buddy_addr.clone(),
                Uint256::from_usize(1_000_000_000_000),
                Uint256::zero(),
                payment,
                &augmented_code,
            ), buddy_addr)
        } else {
            (machine.runtime_env.insert_tx_message(
                Uint256::from_u64(1025),
                Uint256::from_usize(1_000_000_000_000),
                Uint256::zero(),
                Uint256::zero(),
                payment,
                &augmented_code,
            ), Uint256::from_u64(1025))
        };

        if let Some(delta_blocks) = advance_time {
            machine.runtime_env._advance_time(
                delta_blocks.clone(),
                delta_blocks.mul(&Uint256::from_u64(13)),
                true,
            );
        }

        let _gas_used = if debug {
            machine.debug(None)
        } else {
            machine.run(None)
        }; // handle this deploy message
        let logs = machine.runtime_env.get_all_receipt_logs();

        if logs.len() != initial_logs_len + 1 {
            println!(
                "deploy: expected 1 new log item, got {}",
                logs.len() - initial_logs_len
            );
            return None;
        }

        if address_for_buddy.is_some() {
            let sends = machine.runtime_env.get_all_sends();
            if sends.len() != initial_sends_len + 1 {
                println!(
                    "deploy: expected 1 new send, got {}",
                    sends.len() - initial_sends_len
                );
                return None;
            }
            if let Value::Tuple(tup) = &sends[sends.len() - 1] {
                if (tup[0] != Value::Int(Uint256::from_usize(5)))
                    || (tup[1] != Value::Int(sender_addr))
                {
                    println!("deploy: incorrect values in send item");
                    return None;
                }
            } else {
                println!("malformed send item");
                return None;
            }
        }

        let log_item = &logs[logs.len() - 1];
        assert!(log_item.succeeded());
        if let Value::Tuple(tup2) = log_item.get_request() {
            assert_eq!(tup2[4], Value::Int(request_id));
        } else {
            println!("Malformed ArbOS log item");
            return None;
        }
        let buf = log_item.get_return_data();
        self.address = Uint256::from_bytes(&buf);
        Some(self.address.clone())
    }

    pub fn bind_interface_to_address(&mut self, addr: Uint256) {
        // assume that self is an interface
        // bind self to a contract at addr, assuming it implements the interface
        // after this, self.call_function etc will work as expected
        self.address = addr;
    }

    pub fn get_function(&self, name: &str) -> Result<&ethabi::Function, ethabi::Error> {
        self.contract.function(name)
    }

    pub fn call_function(
        &self,
        sender_addr: Uint256,
        func_name: &str,
        args: &[ethabi::Token],
        machine: &mut Machine,
        payment: Uint256,
        debug: bool,
    ) -> Result<(Vec<ArbosReceipt>, Vec<Value>), ethabi::Error> {
        let this_function = self.contract.function(func_name)?;
        let calldata = this_function.encode_input(args).unwrap();

        machine.runtime_env.insert_tx_message(
            sender_addr,
            Uint256::from_usize(1_000_000_000_000),
            Uint256::zero(),
            self.address.clone(),
            payment,
            &calldata,
        );

        let num_logs_before = machine.runtime_env.get_all_receipt_logs().len();
        let num_sends_before = machine.runtime_env.get_all_sends().len();
        let _arbgas_used = if debug {
            machine.debug(None)
        } else {
            machine.run(None)
        };
        let logs = machine.runtime_env.get_all_receipt_logs();
        let sends = machine.runtime_env.get_all_sends();
        Ok((
            logs[num_logs_before..].to_vec(),
            sends[num_sends_before..].to_vec(),
        ))
    }

    pub fn call_function_compressed(
        &self,
        sender_addr: Uint256,
        func_name: &str,
        args: &[ethabi::Token],
        machine: &mut Machine,
        payment: Uint256,
        wallet: &Wallet,
        debug: bool,
    ) -> Result<(Vec<ArbosReceipt>, Vec<Value>), ethabi::Error> {
        let this_function = self.contract.function(func_name)?;
        let calldata = this_function.encode_input(args).unwrap();

        let (tx_contents, _tx_id_bytes) =
            machine.runtime_env.make_compressed_and_signed_l2_message(
                Uint256::zero(),
                Uint256::from_usize(1_000_000_000_000),
                self.address.clone(),
                payment,
                &calldata,
                wallet,
            );
        machine
            .runtime_env
            .insert_l2_message(sender_addr, &tx_contents, false);

        let num_logs_before = machine.runtime_env.get_all_receipt_logs().len();
        let num_sends_before = machine.runtime_env.get_all_sends().len();
        let _arbgas_used = if debug {
            machine.debug(None)
        } else {
            machine.run(None)
        };
        let logs = machine.runtime_env.get_all_receipt_logs();
        let sends = machine.runtime_env.get_all_sends();
        Ok((
            logs[num_logs_before..].to_vec(),
            sends[num_sends_before..].to_vec(),
        ))
    }

    pub fn add_function_call_to_batch(
        &self,
        batch: &mut Vec<u8>,
        sender_addr: Uint256,
        func_name: &str,
        args: &[ethabi::Token],
        machine: &mut Machine,
        payment: Uint256,
        wallet: &Wallet,
    ) -> Result<Uint256, ethabi::Error> {
        let this_function = self.contract.function(func_name)?;
        let calldata = this_function.encode_input(args).unwrap();

        let tx_id_bytes = machine.runtime_env.append_signed_tx_message_to_batch(
            batch,
            sender_addr,
            Uint256::from_usize(1_000_000_000_000),
            Uint256::zero(),
            self.address.clone(),
            payment,
            calldata,
            &wallet,
        );

        Ok((Uint256::from_bytes(&tx_id_bytes)))
    }

    pub fn _add_function_call_to_compressed_batch(
        &self,
        batch: &mut Vec<u8>,
        func_name: &str,
        args: &[ethabi::Token],
        machine: &mut Machine,
        payment: Uint256,
        wallet: &Wallet,
    ) -> Result<Uint256, ethabi::Error> {
        let this_function = self.contract.function(func_name)?;
        let calldata = this_function.encode_input(args).unwrap();

        let tx_id_bytes = machine
            .runtime_env
            ._append_compressed_and_signed_tx_message_to_batch(
                batch,
                Uint256::from_usize(1_000_000_000_000),
                Uint256::zero(),
                self.address.clone(),
                payment,
                calldata,
                &wallet,
            );

        Ok((Uint256::from_bytes(&tx_id_bytes)))
    }

    pub fn short_signature_for_function(&self, func_name: &str) -> Result<[u8; 4], ethabi::Error> {
        let long_sig = self.contract.function(func_name)?.signature();
        let short_sig = long_sig.split(":").collect::<Vec<&str>>()[0];
        let long_result = keccak256(short_sig.as_bytes());
        Ok([
            long_result[0],
            long_result[1],
            long_result[2],
            long_result[3],
        ])
    }

    pub fn append_to_compression_func_table(
        &self,
        func_table: &mut FunctionTable,
        func_name: &str,
        is_payable: bool,
        gas_limit: Uint256,
    ) -> Result<(), ethabi::Error> {
        func_table.append(
            self.short_signature_for_function(func_name)?,
            is_payable,
            gas_limit,
        );
        Ok(())
    }
}

#[test]
fn test_function_short_signature_correct() {
    let abi = AbiForContract::new_from_file("contracts/add/build/contracts/ArbSys.json").unwrap();
    let sig = abi.short_signature_for_function("withdrawEth").unwrap();
    assert_eq!(sig, [0x25u8, 0xe1u8, 0x60u8, 0x63u8]);
}

pub struct ArbSys<'a> {
    pub contract_abi: AbiForContract,
    _wallet: &'a Wallet,
    my_address: Uint256,
    debug: bool,
}

impl<'a> ArbSys<'a> {
    pub fn new(wallet: &'a Wallet, debug: bool) -> Self {
        let mut contract_abi =
            AbiForContract::new_from_file("contracts/add/build/contracts/ArbSys.json").unwrap();
        contract_abi.bind_interface_to_address(Uint256::from_u64(100));
        ArbSys {
            contract_abi,
            _wallet: wallet,
            my_address: Uint256::from_bytes(wallet.address().as_bytes()),
            debug,
        }
    }

    pub fn _withdraw_eth(
        &self,
        machine: &mut Machine,
        payee_addr: Uint256,
        amount: Uint256,
    ) -> Result<(), ethabi::Error> {
        let (receipts, _sends) = self.contract_abi.call_function_compressed(
            self.my_address.clone(),
            "withdrawEth",
            &[ethabi::Token::Address(ethabi::Address::from(
                payee_addr.to_h160(),
            ))],
            machine,
            amount,
            self._wallet,
            self.debug,
        )?;

        if (receipts.len() != 1) {
            return Err(ethabi::Error::from("wrong number of receipts"));
        }

        if receipts[0].succeeded() {
            Ok(())
        } else {
            Err(ethabi::Error::from("reverted"))
        }
    }

    pub fn get_transaction_count(
        &self,
        machine: &mut Machine,
        addr: Uint256,
    ) -> Result<Uint256, ethabi::Error> {
        self.addr_to_uint_tx("getTransactionCount", machine, addr)
    }

    fn addr_to_uint_tx(
        &self,
        func_name: &str,
        machine: &mut Machine,
        addr: Uint256,
    ) -> Result<Uint256, ethabi::Error> {
        let (receipts, sends) = self.contract_abi.call_function(
            self.my_address.clone(),
            func_name,
            &[ethabi::Token::Address(ethabi::Address::from(
                addr.to_h160(),
            ))],
            machine,
            Uint256::zero(),
            self.debug,
        )?;
        if (receipts.len() != 1) || (sends.len() != 0) {
            return Err(ethabi::Error::from("wrong number of receipts or sends"));
        }
        if !receipts[0].succeeded() {
            println!("ArbOS return code: {}", receipts[0].get_return_code());
            return Err(ethabi::Error::from("reverted"));
        }

        let return_vals = ethabi::decode(
            &[ethabi::ParamType::Uint(256)],
            &receipts[0].get_return_data(),
        )?;

        match return_vals[0] {
            ethabi::Token::Uint(ui) => Ok(Uint256::from_u256(&ui)),
            _ => panic!(),
        }
    }
}

pub struct ArbAddressTable<'a> {
    pub contract_abi: AbiForContract,
    wallet: &'a Wallet,
    my_address: Uint256,
    debug: bool,
}

impl<'a> ArbAddressTable<'a> {
    pub fn new(wallet: &'a Wallet, debug: bool) -> Self {
        let mut contract_abi =
            AbiForContract::new_from_file("contracts/add/build/contracts/ArbAddressTable.json").unwrap();
        contract_abi.bind_interface_to_address(Uint256::from_u64(102));
        ArbAddressTable {
            contract_abi,
            wallet,
            my_address: Uint256::from_bytes(wallet.address().as_bytes()),
            debug,
        }
    }

    fn addr_to_uint_tx(
        &self,
        func_name: &str,
        machine: &mut Machine,
        addr: Uint256,
    ) -> Result<Uint256, ethabi::Error> {
        let (receipts, sends) = self.contract_abi.call_function(
            self.my_address.clone(),
            func_name,
            &[ethabi::Token::Address(ethabi::Address::from(
                addr.to_h160(),
            ))],
            machine,
            Uint256::zero(),
            self.debug,
        )?;
        if (receipts.len() != 1) || (sends.len() != 0) {
            return Err(ethabi::Error::from("wrong number of receipts or sends"));
        }
        if !receipts[0].succeeded() {
            println!("ArbOS return code: {}", receipts[0].get_return_code());
            return Err(ethabi::Error::from("reverted"));
        }

        let return_vals = ethabi::decode(
            &[ethabi::ParamType::Uint(256)],
            &receipts[0].get_return_data(),
        )?;

        match return_vals[0] {
            ethabi::Token::Uint(ui) => Ok(Uint256::from_u256(&ui)),
            _ => panic!(),
        }
    }

    pub fn register(
        &self,
        machine: &mut Machine,
        addr: Uint256,
    ) -> Result<Uint256, ethabi::Error> {
        self.addr_to_uint_tx("register", machine, addr)
    }

    pub fn lookup(
        &self,
        machine: &mut Machine,
        addr: Uint256,
    ) -> Result<Uint256, ethabi::Error> {
        self.addr_to_uint_tx("lookup", machine, addr)
    }

    pub fn size(&self, machine: &mut Machine) -> Result<Uint256, ethabi::Error> {
        let (receipts, sends) = self.contract_abi.call_function(
            self.my_address.clone(),
            "size",
            &[],
            machine,
            Uint256::zero(),
            self.debug,
        )?;
        if (receipts.len() != 1) || (sends.len() != 0) {
            return Err(ethabi::Error::from("wrong number of receipts or sends"));
        }
        if !receipts[0].succeeded() {
            println!(
                "addressTable_size revert code {}",
                receipts[0].get_return_code()
            );
            return Err(ethabi::Error::from("reverted"));
        }

        let return_vals = ethabi::decode(
            &[ethabi::ParamType::Uint(256)],
            &receipts[0].get_return_data(),
        )?;

        match return_vals[0] {
            ethabi::Token::Uint(ui) => Ok(Uint256::from_u256(&ui)),
            _ => panic!(),
        }
    }

    pub fn lookup_index(
        &self,
        machine: &mut Machine,
        index: Uint256,
    ) -> Result<Uint256, ethabi::Error> {
        let (receipts, sends) = self.contract_abi.call_function_compressed(
            self.my_address.clone(),
            "lookupIndex",
            &[ethabi::Token::Uint(ethabi::Uint::from(index.to_u256()))],
            machine,
            Uint256::zero(),
            self.wallet,
            self.debug,
        )?;
        if (receipts.len() != 1) || (sends.len() != 0) {
            return Err(ethabi::Error::from("wrong number of receipts or sends"));
        }
        if !receipts[0].succeeded() {
            return Err(ethabi::Error::from("reverted"));
        }

        let return_vals = ethabi::decode(
            &[ethabi::ParamType::Address],
            &receipts[0].get_return_data(),
        )?;

        match return_vals[0] {
            ethabi::Token::Address(addr) => Ok(Uint256::from_bytes(addr.as_bytes())),
            _ => panic!(),
        }
    }

    pub fn decompress(
        &self,
        machine: &mut Machine,
        buf: &[u8],
        offset: Uint256,
    ) -> Result<(Uint256, Uint256), ethabi::Error> {
        let (receipts, sends) = self.contract_abi.call_function(
            self.my_address.clone(),
            "decompress",
            &[
                ethabi::Token::Bytes(buf.to_vec()),
                ethabi::Token::Uint(offset.to_u256()),
            ],
            machine,
            Uint256::zero(),
            self.debug,
        )?;
        if (receipts.len() != 1) || (sends.len() != 0) {
            return Err(ethabi::Error::from("wrong number of receipts or sends"));
        }
        if !receipts[0].succeeded() {
            return Err(ethabi::Error::from("reverted"));
        }

        let return_vals = ethabi::decode(
            &[ethabi::ParamType::Address, ethabi::ParamType::Uint(256)],
            &receipts[0].get_return_data(),
        )?;

        match (return_vals[0].clone(), return_vals[1].clone()) {
            (ethabi::Token::Address(addr), ethabi::Token::Uint(ui)) => Ok((
                Uint256::from_bytes(addr.as_bytes()),
                Uint256::from_u256(&ui),
            )),
            _ => panic!(),
        }
    }

    pub fn compress(
        &self,
        machine: &mut Machine,
        addr: Uint256,
    ) -> Result<Vec<u8>, ethabi::Error> {
        let (receipts, sends) = self.contract_abi.call_function(
            self.my_address.clone(),
            "compress",
            &[ethabi::Token::Address(addr.to_h160())],
            machine,
            Uint256::zero(),
            self.debug,
        )?;
        if (receipts.len() != 1) || (sends.len() != 0) {
            return Err(ethabi::Error::from("wrong number of receipts or sends"));
        }
        if !receipts[0].succeeded() {
            return Err(ethabi::Error::from("reverted"));
        }

        let return_vals =
            ethabi::decode(&[ethabi::ParamType::Bytes], &receipts[0].get_return_data())?;

        match &return_vals[0] {
            ethabi::Token::Bytes(buf) => Ok(buf.to_vec()),
            _ => panic!(),
        }
    }
}

pub struct ArbBLS<'a> {
    pub contract_abi: AbiForContract,
    _wallet: &'a Wallet,
    my_address: Uint256,
    debug: bool,
}

impl<'a> ArbBLS<'a> {
    pub fn new(wallet: &'a Wallet, debug: bool) -> Self {
        let mut contract_abi =
            AbiForContract::new_from_file("contracts/add/build/contracts/ArbBLS.json").unwrap();
        contract_abi.bind_interface_to_address(Uint256::from_u64(103));
        ArbBLS {
            contract_abi,
            _wallet: wallet,
            my_address: Uint256::from_bytes(wallet.address().as_bytes()),
            debug,
        }
    }

    pub fn register(
        &self,
        machine: &mut Machine,
        x0: Uint256,
        x1: Uint256,
        y0: Uint256,
        y1: Uint256,
    ) -> Result<(), ethabi::Error> {
        let (receipts, sends) = self.contract_abi.call_function(
            self.my_address.clone(),
            "register",
            &[
                ethabi::Token::Uint(x0.to_u256()),
                ethabi::Token::Uint(x1.to_u256()),
                ethabi::Token::Uint(y0.to_u256()),
                ethabi::Token::Uint(y1.to_u256()),
            ],
            machine,
            Uint256::zero(),
            self.debug,
        )?;
        if (receipts.len() != 1) || (sends.len() != 0) {
            return Err(ethabi::Error::from("wrong number of receipts or sends"));
        }
        if !receipts[0].succeeded() {
            return Err(ethabi::Error::from("reverted"));
        }
        Ok(())
    }

    pub fn get_public_key(
        &self,
        machine: &mut Machine,
        addr: Uint256,
    ) -> Result<(Uint256, Uint256, Uint256, Uint256), ethabi::Error> {
        let (receipts, sends) = self.contract_abi.call_function(
            self.my_address.clone(),
            "getPublicKey",
            &[ethabi::Token::Address(addr.to_h160())],
            machine,
            Uint256::zero(),
            self.debug,
        )?;
        if (receipts.len() != 1) || (sends.len() != 0) {
            return Err(ethabi::Error::from("wrong number of receipts or sends"));
        }
        if !receipts[0].succeeded() {
            return Err(ethabi::Error::from("reverted"));
        }

        let return_vals = ethabi::decode(
            &[
                ethabi::ParamType::Uint(256),
                ethabi::ParamType::Uint(256),
                ethabi::ParamType::Uint(256),
                ethabi::ParamType::Uint(256),
            ],
            &receipts[0].get_return_data(),
        )?;

        match (
            &return_vals[0],
            &return_vals[1],
            &return_vals[2],
            &return_vals[3],
        ) {
            (
                ethabi::Token::Uint(ui0),
                ethabi::Token::Uint(ui1),
                ethabi::Token::Uint(ui2),
                ethabi::Token::Uint(ui3),
            ) => Ok((
                Uint256::from_u256(ui0),
                Uint256::from_u256(ui1),
                Uint256::from_u256(ui2),
                Uint256::from_u256(ui3),
            )),
            _ => panic!(),
        }
    }
}

pub struct ArbFunctionTable<'a> {
    pub contract_abi: AbiForContract,
    wallet: &'a Wallet,
    my_address: Uint256,
    debug: bool,
}

impl<'a> ArbFunctionTable<'a> {
    pub fn new(wallet: &'a Wallet, debug: bool) -> Self {
        let mut contract_abi =
            AbiForContract::new_from_file("contracts/add/build/contracts/ArbFunctionTable.json").unwrap();
        contract_abi.bind_interface_to_address(Uint256::from_u64(104));
        ArbFunctionTable {
            contract_abi,
            wallet,
            my_address: Uint256::from_bytes(wallet.address().as_bytes()),
            debug,
        }
    }

    pub fn upload(
        &self,
        machine: &mut Machine,
        func_table: &FunctionTable,
    ) -> Result<(), ethabi::Error> {
        let (receipts, sends) = self.contract_abi.call_function_compressed(
            self.my_address.clone(),
            "upload",
            &[ethabi::Token::Bytes(func_table.marshal())],
            machine,
            Uint256::zero(),
            self.wallet,
            self.debug,
        )?;
        if (receipts.len() != 1) || (sends.len() != 0) {
            return Err(ethabi::Error::from("wrong number of receipts or sends"));
        }
        if !receipts[0].succeeded() {
            return Err(ethabi::Error::from("reverted"));
        }

        Ok(())
    }

    pub fn size(
        &self,
        machine: &mut Machine,
        addr: Uint256,
    ) -> Result<Uint256, ethabi::Error> {
        self.addr_to_uint_tx("size", machine, addr)
    }

    pub fn get(
        &self,
        machine: &mut Machine,
        addr: Uint256,
        index: Uint256,
    ) -> Result<(Uint256, bool, Uint256), ethabi::Error> {
        let (receipts, sends) = self.contract_abi.call_function(
            self.my_address.clone(),
            "get",
            &[
                ethabi::Token::Address(addr.to_h160()),
                ethabi::Token::Uint(index.to_u256()),
            ],
            machine,
            Uint256::zero(),
            self.debug,
        )?;
        if (receipts.len() != 1) || (sends.len() != 0) {
            return Err(ethabi::Error::from("wrong number of receipts or sends"));
        }
        if !receipts[0].succeeded() {
            println!(
                "arbsys.function_table_get revert code {}",
                receipts[0].get_return_code()
            );
            return Err(ethabi::Error::from("reverted"));
        }

        let return_vals = ethabi::decode(
            &[
                ethabi::ParamType::Uint(256),
                ethabi::ParamType::Bool,
                ethabi::ParamType::Uint(256),
            ],
            &receipts[0].get_return_data(),
        )?;

        match (&return_vals[0], &return_vals[1], &return_vals[2]) {
            (
                ethabi::Token::Uint(func_code),
                ethabi::Token::Bool(is_payable),
                ethabi::Token::Uint(gas_limit),
            ) => Ok((
                Uint256::from_u256(func_code),
                *is_payable,
                Uint256::from_u256(gas_limit),
            )),
            _ => panic!(),
        }
    }

    fn addr_to_uint_tx(
        &self,
        func_name: &str,
        machine: &mut Machine,
        addr: Uint256,
    ) -> Result<Uint256, ethabi::Error> {
        let (receipts, sends) = self.contract_abi.call_function(
            self.my_address.clone(),
            func_name,
            &[ethabi::Token::Address(ethabi::Address::from(
                addr.to_h160(),
            ))],
            machine,
            Uint256::zero(),
            self.debug,
        )?;
        if (receipts.len() != 1) || (sends.len() != 0) {
            return Err(ethabi::Error::from("wrong number of receipts or sends"));
        }
        if !receipts[0].succeeded() {
            println!("ArbOS return code: {}", receipts[0].get_return_code());
            return Err(ethabi::Error::from("reverted"));
        }

        let return_vals = ethabi::decode(
            &[ethabi::ParamType::Uint(256)],
            &receipts[0].get_return_data(),
        )?;

        match return_vals[0] {
            ethabi::Token::Uint(ui) => Ok(Uint256::from_u256(&ui)),
            _ => panic!(),
        }
    }
}

struct FunctionTableItem {
    func_code: [u8; 4],
    is_payable: bool,
    gas_limit: Uint256,
}

pub struct FunctionTable {
    contents: Vec<FunctionTableItem>,
}

impl FunctionTable {
    pub fn new() -> Self {
        FunctionTable { contents: vec![] }
    }

    pub fn append(&mut self, func_code: [u8; 4], is_payable: bool, gas_limit: Uint256) {
        self.contents.push(FunctionTableItem {
            func_code,
            is_payable,
            gas_limit,
        });
    }

    pub fn marshal(&self) -> Vec<u8> {
        let mut ret = vec![];
        ret.extend(Uint256::from_usize(self.contents.len()).rlp_encode());
        for ti in &self.contents {
            ret.extend(ti.func_code.to_vec());
            ret.extend(vec![if ti.is_payable { 1u8 } else { 0u8 }]);
            ret.extend(ti.gas_limit.rlp_encode());
        }
        ret
    }
}<|MERGE_RESOLUTION|>--- conflicted
+++ resolved
@@ -91,12 +91,8 @@
         args: &[ethabi::Token],
         machine: &mut Machine,
         payment: Uint256,
-<<<<<<< HEAD
         advance_time: Option<Uint256>,
-        deploy_as_buddy: bool,
-=======
         address_for_buddy: Option<Uint256>,
->>>>>>> c4123686
         debug: bool,
     ) -> Option<Uint256> {
         let initial_logs_len = machine.runtime_env.get_all_receipt_logs().len();
