/*
 * Copyright 2020, Offchain Labs, Inc. All rights reserved.
 */

use crate::evm::abi::FunctionTable;
use crate::evm::abi::{ArbAddressTable, ArbBLS, ArbFunctionTable, ArbSys, ArbosTest};
use crate::run::{load_from_file, load_from_file_and_env, RuntimeEnvironment};
use crate::uint256::Uint256;
use ethers_signers::Signer;
use std::path::Path;
use crate::compile::miniconstants::ARBOS_VERSION;

pub use abi::{builtin_contract_path, AbiForContract};
pub use benchmarks::make_benchmarks;
pub use evmtest::run_evm_tests;

mod abi;
mod benchmarks;
#[cfg(test)]
mod bls;
mod evmtest;
#[cfg(test)]
mod preinstalled_contracts;

#[derive(Clone)]
pub struct CallInfo<'a> {
    function_name: &'a str,
    args: &'a [ethabi::Token],
    payment: Uint256,
    mutating: bool,
}

pub fn test_contract_path(contract_name: &str) -> String {
    format!(
        "contracts/artifacts/arbos/test/{}.sol/{}.json",
        contract_name, contract_name
    )
}

pub fn evm_xcontract_call_with_constructors(
    log_to: Option<&Path>,
    debug: bool,
    _profile: bool,
) -> Result<bool, ethabi::Error> {
    use std::convert::TryFrom;
    let mut machine = load_from_file(Path::new("arb_os/arbos.mexe"));
    machine.start_at_zero();

    let my_addr = Uint256::from_usize(1025);
    machine.runtime_env.insert_eth_deposit_message(
        my_addr.clone(),
        my_addr.clone(),
        Uint256::from_usize(100000),
    );
    let _gas_used = if debug {
        machine.debug(None)
    } else {
        machine.run(None)
    }; // handle this eth deposit message

    let mut fib_contract = AbiForContract::new_from_file(&test_contract_path("Fibonacci"))?;
    if fib_contract
        .deploy(&[], &mut machine, Uint256::zero(), None, debug)
        .is_err()
    {
        panic!("failed to deploy Fibonacci contract");
    }

    let mut pc_contract = AbiForContract::new_from_file(&test_contract_path("PaymentChannel"))?;
    if pc_contract
        .deploy(
            &[ethabi::Token::Address(ethereum_types::H160::from_slice(
                &fib_contract.address.to_bytes_be()[12..],
            ))],
            &mut machine,
            Uint256::zero(),
            None,
            debug,
        )
        .is_err()
    {
        panic!("failed to deploy PaymentChannel contract");
    }

    let (logs, sends) = pc_contract.call_function(
        my_addr.clone(),
        "deposit",
        &[],
        &mut machine,
        Uint256::from_usize(10000),
        debug,
    )?;
    assert_eq!(logs.len(), 1);
    assert_eq!(sends.len(), 0);
    assert!(logs[0].succeeded());

    let (logs, sends) = pc_contract.call_function(
        my_addr,
        "transferFib",
        vec![
            ethabi::Token::Address(ethabi::Address::from_low_u64_be(1025)),
            ethabi::Token::Uint(ethabi::Uint::try_from(1).unwrap()),
        ]
        .as_ref(),
        &mut machine,
        Uint256::zero(),
        debug,
    )?;
    assert_eq!(logs.len(), 1);
    assert_eq!(sends.len(), 0);
    assert!(logs[0].succeeded());

    if let Some(path) = log_to {
        machine
            .runtime_env
            .recorder
            .to_file(path, machine.get_total_gas_usage().to_u64().unwrap())
            .unwrap();
    }

    Ok(true)
}

<<<<<<< HEAD
=======
pub fn _evm_run_with_gas_charging(
    log_to: Option<&Path>,
    funding: Uint256,
    debug: bool,
    _profile: bool,
) -> Result<bool, ethabi::Error> {
    // returns Ok(true) if success, Ok(false) if insufficient gas money, Err otherwise
    use std::convert::TryFrom;
    let mut machine = load_from_file(Path::new("arb_os/arbos.mexe"));
    machine.start_at_zero();

    let wallet = machine.runtime_env.new_wallet();
    let my_addr = Uint256::from_bytes(wallet.address().as_bytes());

    machine
        .runtime_env
        .insert_eth_deposit_message(my_addr.clone(), my_addr.clone(), funding);
    let _gas_used = if debug {
        machine.debug(None)
    } else {
        machine.run(None)
    }; // handle these ETH deposit messages

    println!("First deploy ...");
    let mut fib_contract = AbiForContract::new_from_file(&test_contract_path("Fibonacci"))?;
    if let Err(receipt) = fib_contract.deploy(&[], &mut machine, Uint256::zero(), None, debug) {
        if receipt.unwrap().get_return_code() == Uint256::from_u64(3) {
            return Ok(false);
        } else {
            panic!("unexpected failure deploying Fibonacci contract");
        }
    }

    println!("Second deploy ...");
    let mut pc_contract = AbiForContract::new_from_file(&test_contract_path("PaymentChannel"))?;
    if let Err(receipt) = pc_contract.deploy(
        &[ethabi::Token::Address(ethereum_types::H160::from_slice(
            &fib_contract.address.to_bytes_be()[12..],
        ))],
        &mut machine,
        Uint256::zero(),
        None,
        debug,
    ) {
        if receipt.unwrap().get_return_code() == Uint256::from_u64(3) {
            return Ok(false);
        } else {
            panic!("unexpected failure deploying PaymentChannel contract");
        }
    }

    // turn on gas charging
    let arbowner = _ArbOwner::_new(&wallet, false);
    arbowner._set_fees_enabled(&mut machine, true, true)?;
    machine
        .runtime_env
        ._advance_time(Uint256::one(), None, false);

    println!("Function call ...");
    let (logs, sends) = pc_contract.call_function(
        my_addr.clone(),
        "deposit",
        &[],
        &mut machine,
        Uint256::_from_eth(1),
        debug,
    )?;
    assert_eq!(logs.len(), 1);
    assert_eq!(sends.len(), 0);

    if !logs[0].succeeded() {
        if logs[0].get_return_code() == Uint256::from_u64(3) {
            return Ok(false);
        } else {
            panic!();
        }
    }

    let (logs, sends) = pc_contract.call_function(
        my_addr,
        "transferFib",
        &[
            ethabi::Token::Address(ethabi::Address::from_low_u64_be(1025)),
            ethabi::Token::Uint(ethabi::Uint::try_from(1).unwrap()),
        ],
        &mut machine,
        Uint256::zero(),
        debug,
    )?;
    assert_eq!(logs.len(), 1);
    assert_eq!(sends.len(), 0);

    if !logs[0].succeeded() {
        if logs[0].get_return_code() == Uint256::from_u64(3) {
            return Ok(false);
        } else {
            panic!();
        }
    }

    if let Some(path) = log_to {
        machine
            .runtime_env
            .recorder
            .to_file(path, machine.get_total_gas_usage().to_u64().unwrap())
            .unwrap();
    }

    Ok(true)
}

>>>>>>> 4999dd7a
pub fn _evm_tx_with_deposit(
    log_to: Option<&Path>,
    debug: bool,
    _profile: bool,
) -> Result<bool, ethabi::Error> {
    use std::convert::TryFrom;
    let mut machine = load_from_file(Path::new("arb_os/arbos.mexe"));
    machine.start_at_zero();

    let my_addr = Uint256::from_usize(1025);

    let mut fib_contract = AbiForContract::new_from_file(&test_contract_path("Fibonacci"))?;
    if fib_contract
        .deploy(&[], &mut machine, Uint256::zero(), None, debug)
        .is_err()
    {
        panic!("failed to deploy Fibonacci contract");
    }

    let mut pc_contract = AbiForContract::new_from_file(&test_contract_path("PaymentChannel"))?;

    if pc_contract
        .deploy(
            &[ethabi::Token::Address(ethereum_types::H160::from_slice(
                &fib_contract.address.to_bytes_be()[12..],
            ))],
            &mut machine,
            Uint256::zero(),
            None,
            debug,
        )
        .is_err()
    {
        panic!("failed to deploy PaymentChannel contract");
    }

    let (logs, sends) = pc_contract._call_function_with_deposit(
        my_addr.clone(),
        "deposit",
        &[],
        &mut machine,
        Uint256::from_usize(10000),
        debug,
    )?;
    assert_eq!(logs.len(), 1);
    assert_eq!(sends.len(), 0);

    assert!(logs[0].succeeded());

    let (logs, sends) = pc_contract.call_function(
        my_addr,
        "transferFib",
        vec![
            ethabi::Token::Address(ethabi::Address::from_low_u64_be(1025)),
            ethabi::Token::Uint(ethabi::Uint::try_from(1).unwrap()),
        ]
        .as_ref(),
        &mut machine,
        Uint256::zero(),
        debug,
    )?;
    assert_eq!(logs.len(), 1);
    assert_eq!(sends.len(), 0);

    assert!(logs[0].succeeded());

    if let Some(path) = log_to {
        machine
            .runtime_env
            .recorder
            .to_file(path, machine.get_total_gas_usage().to_u64().unwrap())
            .unwrap();
    }

    Ok(true)
}

pub fn evm_test_arbsys_direct(log_to: Option<&Path>, debug: bool) -> Result<(), ethabi::Error> {
    let mut machine = load_from_file(Path::new("arb_os/arbos.mexe"));
    machine.start_at_zero();

    let wallet = machine.runtime_env.new_wallet();
    let my_addr = Uint256::from_bytes(wallet.address().as_bytes());

    let arbsys = ArbSys::new(&wallet, debug);
    let arb_address_table = ArbAddressTable::new(&wallet, debug);
    AbiForContract::new_from_file(&builtin_contract_path("ArbSys")).unwrap();
    let arb_bls = ArbBLS::new(&wallet, debug);

    let version = arbsys._arbos_version(&mut machine)?;
    assert_eq!(version, Uint256::from_u64(ARBOS_VERSION));

    let tx_count = arbsys.get_transaction_count(&mut machine, my_addr.clone())?;
    assert_eq!(tx_count, Uint256::from_u64(2));

    assert!(arbsys.is_top_level_call(&mut machine)?);

    let mut add_contract = AbiForContract::new_from_file(&test_contract_path("Add")).unwrap();
    let res = add_contract.deploy(&[], &mut machine, Uint256::zero(), None, false);
    assert!(res.is_ok());
    let (add_receipts, _) = add_contract.call_function(
        my_addr.clone(),
        "isTopLevel",
        &[],
        &mut machine,
        Uint256::zero(),
        debug,
    )?;
    assert_eq!(add_receipts.len(), 1);
    assert_eq!(
        add_receipts[0].get_return_data(),
        Uint256::one().to_bytes_be()
    );
    let (add_receipts, _) = add_contract.call_function(
        my_addr.clone(),
        "isNotTopLevel",
        &[],
        &mut machine,
        Uint256::zero(),
        debug,
    )?;
    assert_eq!(add_receipts.len(), 1);
    assert_eq!(
        add_receipts[0].get_return_data(),
        Uint256::zero().to_bytes_be()
    );

    let addr_table_index = arb_address_table.register(&mut machine, my_addr.clone())?;
    let lookup_result = arb_address_table.lookup(&mut machine, my_addr.clone())?;
    assert_eq!(addr_table_index, lookup_result);

    let recovered_addr = arb_address_table.lookup_index(&mut machine, lookup_result)?;
    assert_eq!(recovered_addr, my_addr);

    let my_addr_compressed = arb_address_table.compress(&mut machine, my_addr.clone())?;
    let (my_addr_decompressed, offset) =
        arb_address_table.decompress(&mut machine, &my_addr_compressed, Uint256::zero())?;
    assert_eq!(my_addr.clone(), my_addr_decompressed);
    assert_eq!(offset, Uint256::from_usize(my_addr_compressed.len()));

    assert_eq!(Uint256::from_u64(3), arb_address_table.size(&mut machine)?);

    let an_addr = Uint256::from_u64(581351734971918347);
    let an_addr_compressed = arb_address_table.compress(&mut machine, an_addr.clone())?;
    let (an_addr_decompressed, offset) =
        arb_address_table.decompress(&mut machine, &an_addr_compressed, Uint256::zero())?;
    assert_eq!(an_addr.clone(), an_addr_decompressed);
    assert_eq!(offset, Uint256::from_usize(an_addr_compressed.len()));

    let x0 = Uint256::from_u64(17);
    let x1 = Uint256::from_u64(35);
    let y0 = Uint256::from_u64(71);
    let y1 = Uint256::from_u64(143);
    arb_bls.register(&mut machine, x0.clone(), x1.clone(), y0.clone(), y1.clone())?;
    let (ox0, ox1, oy0, oy1) = arb_bls.get_public_key(&mut machine, my_addr.clone())?;
    assert_eq!(x0, ox0);
    assert_eq!(x1, ox1);
    assert_eq!(y0, oy0);
    assert_eq!(y1, oy1);

    if let Some(path) = log_to {
        machine
            .runtime_env
            .recorder
            .to_file(path, machine.get_total_gas_usage().to_u64().unwrap())
            .unwrap();
    }

    Ok(())
}

<<<<<<< HEAD
=======
pub fn _evm_test_arbowner(log_to: Option<&Path>, debug: bool) -> Result<(), ethabi::Error> {
    let mut machine = load_from_file(Path::new("arb_os/arbos.mexe"));
    machine.start_at_zero();

    let wallet = machine.runtime_env.new_wallet();
    let my_addr = Uint256::from_bytes(wallet.address().as_bytes());

    let arbowner = _ArbOwner::_new(&wallet, debug);

    arbowner._give_ownership(&mut machine, my_addr, Some(Uint256::zero()))?;

    arbowner._start_code_upload(&mut machine)?;

    let mcode = vec![0x90u8, 1u8, 0u8, 42u8]; // debugprint(42)
    arbowner._continue_code_upload(&mut machine, mcode)?;

    arbowner._finish_code_upload_as_arbos_upgrade(&mut machine)?;

    arbowner._set_seconds_per_send(&mut machine, Uint256::from_u64(10))?;

    arbowner._set_gas_accounting_params(
        &mut machine,
        Uint256::from_u64(100_000_000),
        Uint256::from_u64(6_000_000_000),
        Uint256::from_u64(1_000_000_000),
    )?;

    if let Some(path) = log_to {
        machine
            .runtime_env
            .recorder
            .to_file(path, machine.get_total_gas_usage().to_u64().unwrap())
            .unwrap();
    }

    Ok(())
}

pub fn _evm_test_arbgasinfo(log_to: Option<&Path>, debug: bool) -> Result<(), ethabi::Error> {
    let mut machine = load_from_file(Path::new("arb_os/arbos.mexe"));
    machine.start_at_zero();

    let wallet = machine.runtime_env.new_wallet();
    let my_addr = Uint256::from_bytes(wallet.address().as_bytes());

    let arbowner = _ArbOwner::_new(&wallet, debug);
    let arbgasinfo = _ArbGasInfo::_new(&wallet, debug);

    machine.runtime_env.insert_eth_deposit_message(
        my_addr.clone(),
        my_addr.clone(),
        Uint256::_from_eth(100),
    );
    let _ = if debug {
        machine.debug(None)
    } else {
        machine.run(None)
    };

    let (l2tx, l1calldata, storage, basegas, conggas, totalgas) =
        arbgasinfo._get_prices_in_wei(&mut machine)?;
    assert!(l2tx.is_zero());
    assert!(l1calldata.is_zero());
    assert!(storage.is_zero());
    assert!(basegas.is_zero());
    assert!(conggas.is_zero());
    assert_eq!(basegas.add(&conggas), totalgas);

    arbowner._set_fees_enabled(&mut machine, true, true)?;
    machine
        .runtime_env
        ._advance_time(Uint256::one(), None, true);

    let (l2tx, l1calldata, storage, basegas, conggas, totalgas) =
        arbgasinfo._get_prices_in_wei(&mut machine)?;
    println!(
        "L2 tx {}, L1 calldata {}, L2 storage {}, base gas {}, congestion gas {}, total gas {}",
        l2tx, l1calldata, storage, basegas, conggas, totalgas
    );
    assert_eq!(l2tx, Uint256::from_u64(642483725000000));
    assert_eq!(l1calldata, Uint256::from_u64(2778308000000));
    assert_eq!(storage, Uint256::from_u64(301990000000000));
    assert_eq!(basegas, Uint256::from_u64(15099500));
    assert!(conggas.is_zero());
    assert_eq!(basegas.add(&conggas), totalgas);

    let (l2tx, l1calldata, storage) = arbgasinfo._get_prices_in_arbgas(&mut machine)?;
    println!(
        "L2 tx / ag {}, L1 calldata / ag {}, L2 storage / ag {}",
        l2tx, l1calldata, storage
    );
    assert_eq!(l2tx, Uint256::from_u64(42550000));
    assert_eq!(l1calldata, Uint256::from_u64(184000));
    assert_eq!(storage, Uint256::from_u64(20000000));

    let (speed_limit, gas_pool_max, tx_gas_limit) =
        arbgasinfo._get_gas_accounting_params(&mut machine)?;
    println!(
        "speed limit {}, pool max {}, tx gas limit {}",
        speed_limit, gas_pool_max, tx_gas_limit
    );
    assert_eq!(speed_limit, Uint256::from_u64(100_000_000));
    assert_eq!(gas_pool_max, Uint256::from_u64(6_000_000_000));
    assert_eq!(tx_gas_limit, Uint256::from_u64(1_000_000_000));

    if let Some(path) = log_to {
        machine
            .runtime_env
            .recorder
            .to_file(path, machine.get_total_gas_usage().to_u64().unwrap())
            .unwrap();
    }

    Ok(())
}

pub fn _evm_test_arbaggregator(log_to: Option<&Path>, debug: bool) -> Result<(), ethabi::Error> {
    let mut machine = load_from_file(Path::new("arb_os/arbos.mexe"));
    machine.start_at_zero();

    let wallet = machine.runtime_env.new_wallet();
    let my_addr = Uint256::from_bytes(wallet.address().as_bytes());

    let arbagg = _ArbAggregator::_new(debug);

    let pref_agg = arbagg._get_preferred_aggregator(&mut machine, my_addr.clone())?;
    assert_eq!(pref_agg, (Uint256::zero(), true));

    let new_pref_agg = Uint256::from_u64(4242);
    arbagg._set_preferred_aggregator(&mut machine, new_pref_agg.clone(), my_addr.clone())?;
    let pref_agg = arbagg._get_preferred_aggregator(&mut machine, my_addr.clone())?;
    assert_eq!(pref_agg, (new_pref_agg, false));

    let def_agg = arbagg._get_default_aggregator(&mut machine)?;
    assert_eq!(def_agg, Uint256::zero());

    let new_def_agg = Uint256::from_u64(9696);
    arbagg._set_default_aggregator(&mut machine, new_def_agg.clone(), None)?;
    let def_agg = arbagg._get_default_aggregator(&mut machine)?;
    assert_eq!(def_agg, new_def_agg);

    assert!(arbagg
        ._set_default_aggregator(&mut machine, Uint256::from_u64(12345), Some(my_addr))
        .is_err());

    if let Some(path) = log_to {
        machine
            .runtime_env
            .recorder
            .to_file(path, machine.get_total_gas_usage().to_u64().unwrap())
            .unwrap();
    }

    Ok(())
}

pub fn _evm_test_rate_control(log_to: Option<&Path>, debug: bool) -> Result<(), ethabi::Error> {
    let mut machine = load_from_file(Path::new("arb_os/arbos.mexe"));
    machine.start_at_zero();

    let wallet = machine.runtime_env.new_wallet();
    let my_addr = Uint256::from_bytes(wallet.address().as_bytes());
    let arbowner = _ArbOwner::_new(&wallet, debug);

    arbowner._give_ownership(&mut machine, my_addr, Some(Uint256::zero()))?;

    let const_table = init_constant_table();

    let (r1, r2) = arbowner._get_fee_recipients(&mut machine)?;
    assert_eq!(&r1, const_table.get("NetFee_defaultRecipient").unwrap());
    assert_eq!(
        &r2,
        const_table.get("CongestionFee_defaultRecipient").unwrap()
    );

    let new_r1 = r1.add(&Uint256::one());
    let new_r2 = r2.add(&Uint256::one());
    arbowner._set_fee_recipients(&mut machine, new_r1.clone(), new_r2.clone())?;
    let (updated_r1, updated_r2) = arbowner._get_fee_recipients(&mut machine)?;
    assert_eq!(new_r1, updated_r1);
    assert_eq!(new_r2, updated_r2);

    if let Some(path) = log_to {
        machine
            .runtime_env
            .recorder
            .to_file(path, machine.get_total_gas_usage().to_u64().unwrap())
            .unwrap();
    }

    Ok(())
}

>>>>>>> 4999dd7a
pub fn evm_test_function_table_access(
    log_to: Option<&Path>,
    debug: bool,
) -> Result<(), ethabi::Error> {
    let mut machine = load_from_file(Path::new("arb_os/arbos.mexe"));
    machine.start_at_zero();

    let wallet = machine.runtime_env.new_wallet();
    let my_addr = Uint256::from_bytes(wallet.address().as_bytes());

    let arbsys = ArbSys::new(&wallet, debug);
    let arb_function_table = ArbFunctionTable::new(&wallet, debug);

    let gtc_short_sig = arbsys
        .contract_abi
        .short_signature_for_function("getTransactionCount")
        .unwrap();
    let mut func_table = FunctionTable::new();
    arbsys.contract_abi.append_to_compression_func_table(
        &mut func_table,
        "getTransactionCount",
        false,
        Uint256::from_u64(10000000),
    )?;
    arb_function_table.upload(&mut machine, &func_table)?;

    assert_eq!(
        arb_function_table.size(&mut machine, my_addr.clone())?,
        Uint256::one()
    );

    let (func_code, is_payable, gas_limit) =
        arb_function_table.get(&mut machine, my_addr, Uint256::zero())?;
    assert_eq!(
        func_code,
        Uint256::from_bytes(&gtc_short_sig).shift_left(256 - 32)
    );
    assert_eq!(is_payable, false);
    assert_eq!(gas_limit, Uint256::from_u64(10000000));

    if let Some(path) = log_to {
        machine
            .runtime_env
            .recorder
            .to_file(path, machine.get_total_gas_usage().to_u64().unwrap())
            .unwrap();
    }

    Ok(())
}

pub fn _basic_evm_add_test(log_to: Option<&Path>, debug: bool) -> Result<(), ethabi::Error> {
    let mut machine = load_from_file(Path::new("arb_os/arbos.mexe"));
    machine.start_at_zero();

    let arbos_test = ArbosTest::new(debug);

    let code = hex::decode("7fffffffffffffffffffffffffffffffffffffffffffffffffffffffffffffffff7fffffffffffffffffffffffffffffffffffffffffffffffffffffffffffffffff0160005500").unwrap();
    let result = arbos_test._install_account_and_call(
        &mut machine,
        Uint256::from_u64(89629813089426890),
        Uint256::zero(),
        Uint256::one(),
        code,
        vec![],
        vec![],
    )?;
    let mut right_answer = vec![0u8; 32];
    right_answer.extend(vec![255u8; 31]);
    right_answer.extend(vec![254u8]);
    assert_eq!(result, right_answer);

    if let Some(path) = log_to {
        machine
            .runtime_env
            .recorder
            .to_file(path, machine.get_total_gas_usage().to_u64().unwrap())
            .unwrap();
    }

    Ok(())
}

pub fn _underfunded_nested_call_test(
    log_to: Option<&Path>,
    debug: bool,
) -> Result<(), ethabi::Error> {
    let mut machine = load_from_file(Path::new("arb_os/arbos.mexe"));
    machine.start_at_zero();

    let mut contract = AbiForContract::new_from_file(&test_contract_path("Underfunded"))?;
    if contract
        .deploy(&[], &mut machine, Uint256::zero(), None, debug)
        .is_err()
    {
        panic!("failed to deploy Fibonacci contract");
    }

    let (logs, sends) = contract.call_function(
        Uint256::from_u64(1028),
        "nestedCall",
        &[ethabi::Token::Uint(Uint256::zero().to_u256())],
        &mut machine,
        Uint256::zero(),
        debug,
    )?;
    assert_eq!(logs.len(), 1);
    assert_eq!(sends.len(), 0);
    assert!(logs[0].succeeded());

    let (logs, sends) = contract.call_function(
        Uint256::from_u64(1028),
        "nestedCall",
        &[ethabi::Token::Uint(Uint256::one().to_u256())],
        &mut machine,
        Uint256::zero(),
        debug,
    )?;
    assert_eq!(logs.len(), 1);
    assert_eq!(sends.len(), 0);
    assert!(logs[0].succeeded());

    if let Some(path) = log_to {
        machine
            .runtime_env
            .recorder
            .to_file(path, machine.get_total_gas_usage().to_u64().unwrap())
            .unwrap();
    }

    Ok(())
}

pub fn _evm_test_callback(log_to: Option<&Path>, debug: bool) -> Result<(), ethabi::Error> {
    let mut machine = load_from_file(Path::new("arb_os/arbos.mexe"));
    machine.start_at_zero();

    let mut contract = AbiForContract::new_from_file(&test_contract_path("Callback"))?;
    if contract
        .deploy(&[], &mut machine, Uint256::zero(), None, debug)
        .is_err()
    {
        panic!("failed to deploy Callback contract");
    }

    let (logs, sends) = contract.call_function(
        Uint256::from_u64(1028),
        "sendDummies",
        &[],
        &mut machine,
        Uint256::zero(),
        debug,
    )?;
    assert_eq!(logs.len(), 1);
    assert_eq!(sends.len(), 0);
    assert!(logs[0].succeeded());
    let evmlogs = logs[0]._get_evm_logs();
    assert_eq!(evmlogs.len(), 3);
    for i in 0..2 {
        assert_eq!(evmlogs[i].addr, contract.address);
        assert_eq!(evmlogs[i].vals[1], Uint256::from_usize(i + 1));
        assert_eq!(
            evmlogs[i].data[0..32],
            Uint256::from_usize(i + 11).to_bytes_be()[0..32]
        );
        assert_eq!(
            evmlogs[i].data[32..64],
            Uint256::from_usize(i + 21).to_bytes_be()[0..32]
        );
    }

    let (logs, _) = contract.call_function(
        Uint256::from_u64(1028),
        "doCallback",
        &[],
        &mut machine,
        Uint256::zero(),
        debug,
    )?;
    assert_eq!(logs.len(), 1);
    assert!(logs[0].succeeded());
    let evmlogs = logs[0]._get_evm_logs();
    assert_eq!(evmlogs.len(), 8);

    println!("{}", evmlogs[2].vals[0]);
    assert_eq!(
        evmlogs[2].vals[0],
        Uint256::from_bytes(
            &hex::decode("5baaa87db386365b5c161be377bc3d8e317e8d98d71a3ca7ed7d555340c8f767")
                .unwrap()
        )
    );
    assert_eq!(evmlogs[2].addr, Uint256::from_u64(100)); // log was emitted by ArbSys
    assert_eq!(evmlogs[2].vals[2], Uint256::zero()); // unique ID = 0
    let batch_number = &evmlogs[2].vals[3];
    assert_eq!(batch_number, &Uint256::zero());
    let index_in_batch = Uint256::from_bytes(&evmlogs[2].data[32..64]);
    assert_eq!(index_in_batch, Uint256::zero());
    let calldata_size = Uint256::from_bytes(&evmlogs[2].data[(7 * 32)..(8 * 32)]);
    assert_eq!(calldata_size, Uint256::from_u64(11));

    assert_eq!(
        evmlogs[6].vals[0],
        Uint256::from_bytes(
            &hex::decode("5baaa87db386365b5c161be377bc3d8e317e8d98d71a3ca7ed7d555340c8f767")
                .unwrap()
        )
    );
    assert_eq!(evmlogs[6].addr, Uint256::from_u64(100)); // log was emitted by ArbSys
    assert_eq!(evmlogs[6].vals[2], Uint256::one()); // unique ID = 1
    let batch_number = &evmlogs[6].vals[3];
    assert_eq!(batch_number, &Uint256::zero());
    let index_in_batch = Uint256::from_bytes(&evmlogs[6].data[32..64]);
    assert_eq!(index_in_batch, Uint256::one());
    let calldata_size = Uint256::from_bytes(&evmlogs[6].data[(7 * 32)..(8 * 32)]);
    assert_eq!(calldata_size, Uint256::from_u64(17));

    machine
        .runtime_env
        ._advance_time(Uint256::one(), None, true);
    let _gas_used = if debug {
        machine.debug(None)
    } else {
        machine.run(None)
    }; // advance time so that sends are emitted

    let sends = machine.runtime_env.get_all_sends();
    assert_eq!(sends.len(), 2);
    assert_eq!(sends[0][0], 3u8); // send type
    assert_eq!(sends[0][1..33], contract.address.to_bytes_be()[0..32]);
    assert_eq!(sends[0][161..193], [0u8; 32]);
    assert_eq!(sends[0].len(), 204); // 11 bytes of calldata after 193 bytes of fields
    assert_eq!(sends[1][0], 3u8); // send type
    assert_eq!(sends[1][1..33], contract.address.to_bytes_be()[0..32]);
    assert_eq!(sends[1][161..193], [0u8; 32]);
    assert_eq!(sends[1].len(), 210); // 17 bytes of calldata after 193 bytes of fields

    if let Some(path) = log_to {
        machine
            .runtime_env
            .recorder
            .to_file(path, machine.get_total_gas_usage().to_u64().unwrap())
            .unwrap();
    }

    Ok(())
}

pub fn evm_test_create(
    log_to: Option<&Path>,
    debug: bool,
    _profile: bool,
) -> Result<bool, ethabi::Error> {
    let mut machine = load_from_file(Path::new("arb_os/arbos.mexe"));
    machine.start_at_zero();

    let my_addr = Uint256::from_usize(1025);
    machine.runtime_env.insert_eth_deposit_message(
        my_addr.clone(),
        my_addr.clone(),
        Uint256::from_usize(100000),
    );
    let _gas_used = if debug {
        machine.debug(None)
    } else {
        machine.run(None)
    }; // handle this eth deposit message

    let mut fib_contract = AbiForContract::new_from_file(&test_contract_path("Fibonacci"))?;
    if fib_contract
        .deploy(&[], &mut machine, Uint256::zero(), None, debug)
        .is_err()
    {
        panic!("failed to deploy Fibonacci contract");
    }

    let mut pc_contract = AbiForContract::new_from_file(&test_contract_path("PaymentChannel"))?;
    if pc_contract
        .deploy(
            &[ethabi::Token::Address(ethereum_types::H160::from_slice(
                &fib_contract.address.to_bytes_be()[12..],
            ))],
            &mut machine,
            Uint256::zero(),
            None,
            debug,
        )
        .is_err()
    {
        panic!("failed to deploy PaymentChannel contract");
    }

    let (logs, sends) = pc_contract.call_function(
        my_addr.clone(),
        "testCreate",
        &[],
        &mut machine,
        Uint256::zero(),
        debug,
    )?;
    assert_eq!(logs.len(), 1);
    assert_eq!(sends.len(), 0);
    assert!(logs[0].succeeded());

    if let Some(path) = log_to {
        machine
            .runtime_env
            .recorder
            .to_file(path, machine.get_total_gas_usage().to_u64().unwrap())
            .unwrap();
    }

    Ok(true)
}

pub fn evm_xcontract_call_using_batch(
    log_to: Option<&Path>,
    debug: bool,
    _profile: bool,
) -> Result<bool, ethabi::Error> {
    use std::convert::TryFrom;
    let mut rt_env = RuntimeEnvironment::default();

    let wallet = rt_env.new_wallet();
    let my_addr = Uint256::from_bytes(wallet.address().as_bytes());

    let mut machine = load_from_file_and_env(Path::new("arb_os/arbos.mexe"), rt_env);
    machine.start_at_zero();

    machine.runtime_env.insert_eth_deposit_message(
        my_addr.clone(),
        my_addr.clone(),
        Uint256::from_usize(100000),
    );
    let _gas_used = if debug {
        machine.debug(None)
    } else {
        machine.run(None)
    }; // handle this eth deposit message

    let mut fib_contract = AbiForContract::new_from_file(&test_contract_path("Fibonacci"))?;
    if fib_contract
        .deploy(&[], &mut machine, Uint256::zero(), None, debug)
        .is_err()
    {
        panic!("failed to deploy Fibonacci contract");
    }

    let mut pc_contract = AbiForContract::new_from_file(&test_contract_path("PaymentChannel"))?;
    if pc_contract
        .deploy(
            &[ethabi::Token::Address(ethereum_types::H160::from_slice(
                &fib_contract.address.to_bytes_be()[12..],
            ))],
            &mut machine,
            Uint256::zero(),
            None,
            debug,
        )
        .is_err()
    {
        panic!("failed to deploy PaymentChannel contract");
    }

    let mut batch = machine.runtime_env.new_batch();
    let tx_id_1 = pc_contract.add_function_call_to_batch(
        &mut batch,
        "deposit",
        &[],
        &mut machine,
        Uint256::from_usize(10000),
        &wallet,
    )?;
    let tx_id_2 = pc_contract.add_function_call_to_batch(
        &mut batch,
        "transferFib",
        vec![
            ethabi::Token::Address(ethereum_types::H160::from_slice(
                &my_addr.to_bytes_minimal(),
            )),
            ethabi::Token::Uint(ethabi::Uint::try_from(1).unwrap()),
        ]
        .as_ref(),
        &mut machine,
        Uint256::zero(),
        &wallet,
    )?;

    machine
        .runtime_env
        .insert_batch_message(Uint256::from_usize(1025), &batch);

    let num_logs_before = machine.runtime_env.get_all_receipt_logs().len();
    let num_sends_before = machine.runtime_env.get_all_sends().len();
    let _arbgas_used = if debug {
        machine.debug(None)
    } else {
        machine.run(None)
    };
    let logs = machine.runtime_env.get_all_receipt_logs();
    let sends = machine.runtime_env.get_all_sends();
    let logs = &logs[num_logs_before..];
    let sends = &sends[num_sends_before..];

    assert_eq!(logs.len(), 2);
    assert_eq!(sends.len(), 0);

    assert!(logs[0].succeeded());
    assert_eq!(logs[0].get_request_id(), tx_id_1);
    let gas_used_so_far_1 = logs[0].get_gas_used_so_far();

    assert!(logs[1].succeeded());
    assert_eq!(logs[1].get_request_id(), tx_id_2);
    assert_eq!(
        gas_used_so_far_1.add(&logs[1].get_gas_used()),
        logs[1].get_gas_used_so_far()
    );

    if let Some(path) = log_to {
        machine
            .runtime_env
            .recorder
            .to_file(path, machine.get_total_gas_usage().to_u64().unwrap())
            .unwrap();
    }

    Ok(true)
}

pub fn _evm_xcontract_call_using_sequencer_batch(
    log_to: Option<&Path>,
    debug: bool,
    _profile: bool,
) -> Result<bool, ethabi::Error> {
    use std::convert::TryFrom;
    let sequencer_addr = Uint256::from_usize(1337);
    let mut rt_env = RuntimeEnvironment::_new_options(
        Uint256::from_usize(1111),
        Some((
            sequencer_addr.clone(),
            Uint256::from_u64(20),
            Uint256::from_u64(20 * 30),
        )),
    );

    let wallet = rt_env.new_wallet();
    let my_addr = Uint256::from_bytes(wallet.address().as_bytes());

    let mut machine = load_from_file_and_env(Path::new("arb_os/arbos.mexe"), rt_env);
    machine.start_at_zero();

    machine.runtime_env.insert_eth_deposit_message(
        my_addr.clone(),
        my_addr.clone(),
        Uint256::from_usize(100000),
    );
    machine
        .runtime_env
        ._advance_time(Uint256::from_u64(50), None, true);
    let _gas_used = if debug {
        machine.debug(None)
    } else {
        machine.run(None)
    }; // handle this eth deposit message

    let mut fib_contract = AbiForContract::new_from_file(&test_contract_path("Fibonacci"))?;
    if fib_contract
        .deploy(
            &[],
            &mut machine,
            Uint256::zero(),
            Some(Uint256::from_u64(50)),
            debug,
        )
        .is_err()
    {
        panic!("failed to deploy Fibonacci contract");
    }

    let mut pc_contract = AbiForContract::new_from_file(&test_contract_path("PaymentChannel"))?;
    if pc_contract
        .deploy(
            &[ethabi::Token::Address(ethereum_types::H160::from_slice(
                &fib_contract.address.to_bytes_be()[12..],
            ))],
            &mut machine,
            Uint256::zero(),
            Some(Uint256::from_u64(50)),
            debug,
        )
        .is_err()
    {
        panic!("failed to deploy PaymentChannel contract");
    }

    machine
        .runtime_env
        ._advance_time(Uint256::from_u64(50), None, true);

    let mut batch = machine.runtime_env._new_sequencer_batch(None);
    let tx_id_1 = pc_contract.add_function_call_to_batch(
        &mut batch,
        "deposit",
        &[],
        &mut machine,
        Uint256::from_usize(10000),
        &wallet,
    )?;
    let tx_id_2 = pc_contract.add_function_call_to_batch(
        &mut batch,
        "transferFib",
        vec![
            ethabi::Token::Address(ethereum_types::H160::from_slice(
                &my_addr.to_bytes_minimal(),
            )),
            ethabi::Token::Uint(ethabi::Uint::try_from(1).unwrap()),
        ]
        .as_ref(),
        &mut machine,
        Uint256::zero(),
        &wallet,
    )?;

    machine
        .runtime_env
        .insert_batch_message(sequencer_addr, &batch);

    let num_logs_before = machine.runtime_env.get_all_receipt_logs().len();
    let num_sends_before = machine.runtime_env.get_all_sends().len();
    let _arbgas_used = if debug {
        machine.debug(None)
    } else {
        machine.run(None)
    };
    let logs = machine.runtime_env.get_all_receipt_logs();
    let sends = machine.runtime_env.get_all_sends();
    let logs = &logs[num_logs_before..];
    let sends = &sends[num_sends_before..];

    assert_eq!(logs.len(), 2);
    assert_eq!(sends.len(), 0);

    assert!(logs[0].succeeded());
    assert_eq!(logs[0].get_request_id(), tx_id_1);
    let gas_used_so_far_1 = logs[0].get_gas_used_so_far();

    assert!(logs[1].succeeded());
    assert_eq!(logs[1].get_request_id(), tx_id_2);
    assert_eq!(
        gas_used_so_far_1.add(&logs[1].get_gas_used()),
        logs[1].get_gas_used_so_far()
    );

    if let Some(path) = log_to {
        machine
            .runtime_env
            .recorder
            .to_file(path, machine.get_total_gas_usage().to_u64().unwrap())
            .unwrap();
    }

    Ok(true)
}

pub fn _evm_xcontract_call_sequencer_slow_path(
    log_to: Option<&Path>,
    debug: bool,
    _profile: bool,
) -> Result<bool, ethabi::Error> {
    use std::convert::TryFrom;
    let sequencer_addr = Uint256::from_usize(1337);
    let mut rt_env = RuntimeEnvironment::_new_options(
        Uint256::from_usize(1111),
        Some((
            sequencer_addr.clone(),
            Uint256::from_u64(20),
            Uint256::from_u64(20 * 30),
        )),
    );

    let wallet = rt_env.new_wallet();
    let my_addr = Uint256::from_bytes(wallet.address().as_bytes());

    let mut machine = load_from_file_and_env(Path::new("arb_os/arbos.mexe"), rt_env);
    machine.start_at_zero();

    machine.runtime_env.insert_eth_deposit_message(
        my_addr.clone(),
        my_addr.clone(),
        Uint256::from_usize(100000),
    );
    machine
        .runtime_env
        ._advance_time(Uint256::from_u64(50), None, true);
    let _gas_used = if debug {
        machine.debug(None)
    } else {
        machine.run(None)
    }; // handle this eth deposit message

    let mut fib_contract = AbiForContract::new_from_file(&test_contract_path("Fibonacci"))?;
    if fib_contract
        .deploy(
            &[],
            &mut machine,
            Uint256::zero(),
            Some(Uint256::from_u64(50)),
            debug,
        )
        .is_err()
    {
        panic!("failed to deploy Fibonacci contract");
    }

    let mut pc_contract = AbiForContract::new_from_file(&test_contract_path("PaymentChannel"))?;
    if pc_contract
        .deploy(
            &[ethabi::Token::Address(ethereum_types::H160::from_slice(
                &fib_contract.address.to_bytes_be()[12..],
            ))],
            &mut machine,
            Uint256::zero(),
            Some(Uint256::from_u64(50)),
            debug,
        )
        .is_err()
    {
        panic!("failed to deploy PaymentChannel contract");
    }

    let mut batch = machine.runtime_env.new_batch();
    let tx_id_1 = pc_contract.add_function_call_to_batch(
        &mut batch,
        "deposit",
        &[],
        &mut machine,
        Uint256::from_usize(10000),
        &wallet,
    )?;
    let tx_id_2 = pc_contract.add_function_call_to_batch(
        &mut batch,
        "transferFib",
        vec![
            ethabi::Token::Address(ethereum_types::H160::from_slice(
                &my_addr.to_bytes_minimal(),
            )),
            ethabi::Token::Uint(ethabi::Uint::try_from(1).unwrap()),
        ]
        .as_ref(),
        &mut machine,
        Uint256::zero(),
        &wallet,
    )?;

    machine
        .runtime_env
        .insert_batch_message(sequencer_addr, &batch);

    machine
        .runtime_env
        ._advance_time(Uint256::from_u64(50), None, true);

    let num_logs_before = machine.runtime_env.get_all_receipt_logs().len();
    let num_sends_before = machine.runtime_env.get_all_sends().len();
    let _arbgas_used = if debug {
        machine.debug(None)
    } else {
        machine.run(None)
    };
    let logs = machine.runtime_env.get_all_receipt_logs();
    let sends = machine.runtime_env.get_all_sends();
    let logs = &logs[num_logs_before..];
    let sends = &sends[num_sends_before..];

    assert_eq!(logs.len(), 2);
    assert_eq!(sends.len(), 0);

    assert!(logs[0].succeeded());
    assert_eq!(logs[0].get_request_id(), tx_id_1);
    let gas_used_so_far_1 = logs[0].get_gas_used_so_far();

    assert!(logs[1].succeeded());
    assert_eq!(logs[1].get_request_id(), tx_id_2);
    assert_eq!(
        gas_used_so_far_1.add(&logs[1].get_gas_used()),
        logs[1].get_gas_used_so_far()
    );

    if let Some(path) = log_to {
        machine
            .runtime_env
            .recorder
            .to_file(path, machine.get_total_gas_usage().to_u64().unwrap())
            .unwrap();
    }

    Ok(true)
}

pub fn _evm_xcontract_call_using_compressed_batch(
    log_to: Option<&Path>,
    debug: bool,
    _profile: bool,
) -> Result<bool, ethabi::Error> {
    use std::convert::TryFrom;
    let mut rt_env = RuntimeEnvironment::default();

    let wallet = rt_env.new_wallet();
    let my_addr = Uint256::from_bytes(wallet.address().as_bytes());

    let mut machine = load_from_file_and_env(Path::new("arb_os/arbos.mexe"), rt_env);
    machine.start_at_zero();

    machine.runtime_env.insert_eth_deposit_message(
        my_addr.clone(),
        my_addr.clone(),
        Uint256::from_usize(100000),
    );
    machine
        .runtime_env
        ._advance_time(Uint256::from_u64(50), None, true);
    let _gas_used = if debug {
        machine.debug(None)
    } else {
        machine.run(None)
    }; // handle this eth deposit message

    let mut fib_contract = AbiForContract::new_from_file(&test_contract_path("Fibonacci"))?;
    if fib_contract
        .deploy(&[], &mut machine, Uint256::zero(), None, debug)
        .is_err()
    {
        panic!("failed to deploy Fibonacci contract");
    }

    let mut pc_contract = AbiForContract::new_from_file(&test_contract_path("PaymentChannel"))?;
    if pc_contract
        .deploy(
            &[ethabi::Token::Address(ethereum_types::H160::from_slice(
                &fib_contract.address.to_bytes_be()[12..],
            ))],
            &mut machine,
            Uint256::zero(),
            None,
            debug,
        )
        .is_err()
    {
        panic!("failed to deploy PaymentChannel contract");
    }

    let mut batch = machine.runtime_env.new_batch();
    let tx_id_1 = pc_contract._add_function_call_to_compressed_batch(
        &mut batch,
        "deposit",
        &[],
        &mut machine,
        Uint256::from_usize(10000),
        &wallet,
    )?;
    let tx_id_2 = pc_contract._add_function_call_to_compressed_batch(
        &mut batch,
        "transferFib",
        vec![
            ethabi::Token::Address(ethereum_types::H160::from_slice(
                &my_addr.to_bytes_minimal(),
            )),
            ethabi::Token::Uint(ethabi::Uint::try_from(1).unwrap()),
        ]
        .as_ref(),
        &mut machine,
        Uint256::zero(),
        &wallet,
    )?;

    machine
        .runtime_env
        .insert_batch_message(Uint256::from_usize(1025), &batch);

    let num_logs_before = machine.runtime_env.get_all_receipt_logs().len();
    let num_sends_before = machine.runtime_env.get_all_sends().len();
    let _arbgas_used = if debug {
        machine.debug(None)
    } else {
        machine.run(None)
    };
    let logs = machine.runtime_env.get_all_receipt_logs();
    let sends = machine.runtime_env.get_all_sends();
    let logs = &logs[num_logs_before..];
    let sends = &sends[num_sends_before..];

    assert_eq!(logs.len(), 2);
    assert_eq!(sends.len(), 0);

    assert!(logs[0].succeeded());
    assert_eq!(logs[0].get_request_id(), tx_id_1);
    let gas_used_so_far_1 = logs[0].get_gas_used_so_far();

    assert!(logs[1].succeeded());
    assert_eq!(logs[1].get_request_id(), tx_id_2);
    assert_eq!(
        gas_used_so_far_1.add(&logs[1].get_gas_used()),
        logs[1].get_gas_used_so_far()
    );

    if let Some(path) = log_to {
        machine
            .runtime_env
            .recorder
            .to_file(path, machine.get_total_gas_usage().to_u64().unwrap())
            .unwrap();
    }

    Ok(true)
}

pub fn _evm_xcontract_call_sequencer_reordering(
    log_to: Option<&Path>,
    debug: bool,
    _profile: bool,
) -> Result<bool, ethabi::Error> {
    use std::convert::TryFrom;
    let sequencer_addr = Uint256::from_usize(1337);
    let mut rt_env = RuntimeEnvironment::_new_options(
        Uint256::from_usize(1111),
        Some((
            sequencer_addr.clone(),
            Uint256::from_u64(20),
            Uint256::from_u64(20 * 30),
        )),
    );

    let wallet = rt_env.new_wallet();
    let my_addr = Uint256::from_bytes(wallet.address().as_bytes());

    let mut machine = load_from_file_and_env(Path::new("arb_os/arbos.mexe"), rt_env);
    machine.start_at_zero();

    machine.runtime_env.insert_eth_deposit_message(
        my_addr.clone(),
        my_addr.clone(),
        Uint256::from_usize(100000),
    );
    machine
        .runtime_env
        ._advance_time(Uint256::from_u64(50), None, true);
    let _gas_used = if debug {
        machine.debug(None)
    } else {
        machine.run(None)
    }; // handle this eth deposit message

    let mut fib_contract = AbiForContract::new_from_file(&test_contract_path("Fibonacci"))?;
    if fib_contract
        .deploy(
            &[],
            &mut machine,
            Uint256::zero(),
            Some(Uint256::from_u64(50)),
            debug,
        )
        .is_err()
    {
        panic!("failed to deploy Fibonacci contract");
    }

    let mut pc_contract = AbiForContract::new_from_file(&test_contract_path("PaymentChannel"))?;
    if pc_contract
        .deploy(
            &[ethabi::Token::Address(ethereum_types::H160::from_slice(
                &fib_contract.address.to_bytes_be()[12..],
            ))],
            &mut machine,
            Uint256::zero(),
            Some(Uint256::from_u64(50)),
            debug,
        )
        .is_err()
    {
        panic!("failed to deploy PaymentChannel contract");
    }

    machine
        .runtime_env
        ._advance_time(Uint256::from_u64(50), None, true);

    let mut slow_batch = machine.runtime_env.new_batch();
    let mut seq_batch = machine
        .runtime_env
        ._new_sequencer_batch(Some((Uint256::from_u64(3), Uint256::from_u64(40))));

    let tx_id_1 = pc_contract.add_function_call_to_batch(
        &mut seq_batch,
        "deposit",
        &[],
        &mut machine,
        Uint256::from_usize(10000),
        &wallet,
    )?;
    let tx_id_2 = pc_contract.add_function_call_to_batch(
        &mut slow_batch,
        "transferFib",
        vec![
            ethabi::Token::Address(ethereum_types::H160::from_slice(
                &my_addr.to_bytes_minimal(),
            )),
            ethabi::Token::Uint(ethabi::Uint::try_from(1).unwrap()),
        ]
        .as_ref(),
        &mut machine,
        Uint256::zero(),
        &wallet,
    )?;

    machine
        .runtime_env
        .insert_batch_message(my_addr, &slow_batch);

    machine
        .runtime_env
        ._advance_time(Uint256::one(), None, false);

    machine
        .runtime_env
        .insert_batch_message(sequencer_addr, &seq_batch);

    machine
        .runtime_env
        ._advance_time(Uint256::from_u64(50), None, true);

    let num_logs_before = machine.runtime_env.get_all_receipt_logs().len();
    let num_sends_before = machine.runtime_env.get_all_sends().len();
    let _arbgas_used = if debug {
        machine.debug(None)
    } else {
        machine.run(None)
    };
    let logs = machine.runtime_env.get_all_receipt_logs();
    let sends = machine.runtime_env.get_all_sends();
    let logs = &logs[num_logs_before..];
    let sends = &sends[num_sends_before..];

    assert_eq!(logs.len(), 2);
    assert_eq!(sends.len(), 0);

    assert!(logs[0].succeeded());
    assert_eq!(logs[0].get_request_id(), tx_id_1);

    assert!(logs[1].succeeded());
    assert_eq!(logs[1].get_request_id(), tx_id_2);

    if let Some(path) = log_to {
        machine
            .runtime_env
            .recorder
            .to_file(path, machine.get_total_gas_usage().to_u64().unwrap())
            .unwrap();
    }

    Ok(true)
}

pub fn _evm_xcontract_call_using_compressed_batch_2(
    log_to: Option<&Path>,
    debug: bool,
    _profile: bool,
) -> Result<bool, ethabi::Error> {
    use std::convert::TryFrom;
    let mut rt_env = RuntimeEnvironment::default();

    let wallet = rt_env.new_wallet();
    let my_addr = Uint256::from_bytes(wallet.address().as_bytes());

    let mut machine = load_from_file_and_env(Path::new("arb_os/arbos.mexe"), rt_env);
    machine.start_at_zero();

    machine.runtime_env.insert_eth_deposit_message(
        my_addr.clone(),
        my_addr.clone(),
        Uint256::from_usize(100000),
    );
    let _gas_used = if debug {
        machine.debug(None)
    } else {
        machine.run(None)
    }; // handle this eth deposit message

    let mut fib_contract = AbiForContract::new_from_file(&test_contract_path("Fibonacci"))?;
    if fib_contract
        .deploy(&[], &mut machine, Uint256::zero(), None, debug)
        .is_err()
    {
        panic!("failed to deploy Fibonacci contract");
    }

    let mut pc_contract = AbiForContract::new_from_file(&test_contract_path("PaymentChannel"))?;
    if pc_contract
        .deploy(
            &[ethabi::Token::Address(ethereum_types::H160::from_slice(
                &fib_contract.address.to_bytes_be()[12..],
            ))],
            &mut machine,
            Uint256::zero(),
            None,
            debug,
        )
        .is_err()
    {
        panic!("failed to deploy PaymentChannel contract");
    }

    let mut batch = machine.runtime_env.new_batch();
    let tx_id_1 = pc_contract._add_function_call_to_compressed_batch(
        &mut batch,
        "deposit",
        &[],
        &mut machine,
        Uint256::from_usize(10000),
        &wallet,
    )?;
    let tx_id_2 = pc_contract._add_function_call_to_compressed_batch(
        &mut batch,
        "transferFib",
        vec![
            ethabi::Token::Address(ethereum_types::H160::from_slice(
                &my_addr.to_bytes_minimal(),
            )),
            ethabi::Token::Uint(ethabi::Uint::try_from(1).unwrap()),
        ]
        .as_ref(),
        &mut machine,
        Uint256::zero(),
        &wallet,
    )?;

    machine
        .runtime_env
        .insert_batch_message(Uint256::from_usize(1025), &batch);

    let num_logs_before = machine.runtime_env.get_all_receipt_logs().len();
    let num_sends_before = machine.runtime_env.get_all_sends().len();
    let _arbgas_used = if debug {
        machine.debug(None)
    } else {
        machine.run(None)
    };
    let logs = machine.runtime_env.get_all_receipt_logs();
    let sends = machine.runtime_env.get_all_sends();
    let logs = &logs[num_logs_before..];
    let sends = &sends[num_sends_before..];

    assert_eq!(logs.len(), 2);
    assert_eq!(sends.len(), 0);

    assert!(logs[0].succeeded());
    assert_eq!(logs[0].get_request_id(), tx_id_1);
    let gas_used_so_far_1 = logs[0].get_gas_used_so_far();

    assert!(logs[1].succeeded());
    assert_eq!(logs[1].get_request_id(), tx_id_2);
    assert_eq!(
        gas_used_so_far_1.add(&logs[1].get_gas_used()),
        logs[1].get_gas_used_so_far()
    );

    if let Some(path) = log_to {
        machine
            .runtime_env
            .recorder
            .to_file(path, machine.get_total_gas_usage().to_u64().unwrap())
            .unwrap();
    }

    Ok(true)
}

pub fn evm_direct_deploy_add(log_to: Option<&Path>, debug: bool) {
    let mut machine = load_from_file(Path::new("arb_os/arbos.mexe"));
    machine.start_at_zero();

    match AbiForContract::new_from_file(&test_contract_path("Add")) {
        Ok(mut contract) => {
            let result = contract.deploy(&[], &mut machine, Uint256::zero(), None, debug);
            if let Ok(contract_addr) = result {
                assert_ne!(contract_addr, Uint256::zero());
            } else {
                panic!("deploy failed");
            }
        }
        Err(e) => {
            panic!("error loading contract: {:?}", e);
        }
    }

    if let Some(path) = log_to {
        machine
            .runtime_env
            .recorder
            .to_file(path, machine.get_total_gas_usage().to_u64().unwrap())
            .unwrap();
    }
}

pub fn _evm_test_payment_in_constructor(log_to: Option<&Path>, debug: bool) {
    let mut machine = load_from_file(Path::new("arb_os/arbos.mexe"));
    machine.start_at_zero();

    let my_addr = Uint256::from_usize(1025);
    machine.runtime_env.insert_eth_deposit_message(
        my_addr.clone(),
        my_addr.clone(),
        Uint256::from_usize(10000),
    );
    let _gas_used = if debug {
        machine.debug(None)
    } else {
        machine.run(None)
    }; // handle this eth deposit message

    let contract = match AbiForContract::new_from_file(&test_contract_path("Add")) {
        Ok(mut contract) => {
            let result =
                contract.deploy(&vec![], &mut machine, Uint256::from_u64(10000), None, debug);

            if let Ok(contract_addr) = result {
                assert_ne!(contract_addr, Uint256::zero());
                contract
            } else {
                panic!("deploy failed");
            }
        }
        Err(e) => {
            panic!("error loading contract: {:?}", e);
        }
    };

    let result = contract.call_function(
        my_addr.clone(),
        "withdraw5000",
        vec![].as_ref(),
        &mut machine,
        Uint256::zero(),
        debug,
    );
    match result {
        Ok((logs, _sends)) => {
            assert_eq!(logs.len(), 1);
            assert!(logs[0].succeeded());
        }
        Err(e) => {
            panic!("{}", e.to_string());
        }
    }

    machine
        .runtime_env
        ._advance_time(Uint256::one(), None, true);
    let _gas_used = if debug {
        machine.debug(None)
    } else {
        machine.run(None)
    }; // make sure the machine notices that time advanced

    let last_send = machine.runtime_env._get_last_send().unwrap();
    assert_eq!(last_send[0], 3u8);
    assert_eq!(last_send[1..33], contract.address.to_bytes_be());
    assert_eq!(last_send[33..65], Uint256::from_u64(1025).to_bytes_be());
    assert_eq!(last_send[161..193], Uint256::from_u64(5000).to_bytes_be());
    assert_eq!(last_send.len(), 193);

    if let Some(path) = log_to {
        let _ = machine
            .runtime_env
            .recorder
            .to_file(path, machine.get_total_gas_usage().to_u64().unwrap())
            .unwrap();
    }
}

pub fn evm_test_arbsys(log_to: Option<&Path>, debug: bool) {
    use std::convert::TryFrom;
    let mut machine = load_from_file(Path::new("arb_os/arbos.mexe"));
    machine.start_at_zero();

    let my_addr = Uint256::from_usize(1025);
    machine.runtime_env.insert_eth_deposit_message(
        my_addr.clone(),
        my_addr.clone(),
        Uint256::from_usize(10000),
    );
    let _gas_used = if debug {
        machine.debug(None)
    } else {
        machine.run(None)
    }; // handle this eth deposit message

    let contract = match AbiForContract::new_from_file(&test_contract_path("Add")) {
        Ok(mut contract) => {
            let result = contract.deploy(&vec![], &mut machine, Uint256::zero(), None, debug);
            if let Ok(contract_addr) = result {
                assert_ne!(contract_addr, Uint256::zero());
                contract
            } else {
                panic!("deploy failed");
            }
        }
        Err(e) => {
            panic!("error loading contract: {:?}", e);
        }
    };
    let result = contract.call_function(
        my_addr.clone(),
        "getSeqNum",
        vec![].as_ref(),
        &mut machine,
        Uint256::zero(),
        debug,
    );
    match result {
        Ok((logs, sends)) => {
            assert_eq!(logs.len(), 1);
            assert_eq!(sends.len(), 0);
            assert!(logs[0].succeeded());
            let decoded_result = contract
                .get_function("getSeqNum")
                .unwrap()
                .decode_output(&logs[0].get_return_data())
                .unwrap();
            assert_eq!(
                decoded_result[0],
                ethabi::Token::Uint(ethabi::Uint::try_from(2).unwrap())
            );
        }
        Err(e) => {
            panic!("{}", e.to_string());
        }
    }

    let result = contract.call_function(
        my_addr.clone(),
        "withdrawMyEth",
        vec![].as_ref(),
        &mut machine,
        Uint256::from_usize(5000),
        debug,
    );
    match result {
        Ok((logs, _sends)) => {
            assert_eq!(logs.len(), 1);
            assert!(logs[0].succeeded());
        }
        Err(e) => {
            panic!("{}", e.to_string());
        }
    }

    machine
        .runtime_env
        ._advance_time(Uint256::one(), None, true);
    let _gas_used = if debug {
        machine.debug(None)
    } else {
        machine.run(None)
    }; // make sure the machine notices that time advanced

    let last_send = machine.runtime_env._get_last_send().unwrap();
    assert_eq!(last_send[0], 3u8);
    assert_eq!(last_send[1..33], contract.address.to_bytes_be());
    assert_eq!(last_send[33..65], my_addr.to_bytes_be());
    assert_eq!(last_send[161..193], Uint256::from_u64(5000).to_bytes_be());
    assert_eq!(last_send.len(), 193);

    if let Some(path) = log_to {
        let _ = machine
            .runtime_env
            .recorder
            .to_file(path, machine.get_total_gas_usage().to_u64().unwrap())
            .unwrap();
    }
}

pub fn evm_direct_deploy_and_call_add(log_to: Option<&Path>, debug: bool) {
    use std::convert::TryFrom;
    let mut machine = load_from_file(Path::new("arb_os/arbos.mexe"));
    machine.start_at_zero();

    let my_addr = Uint256::from_usize(1025);
    let contract = match AbiForContract::new_from_file(&test_contract_path("Add")) {
        Ok(mut contract) => {
            let result = contract.deploy(&[], &mut machine, Uint256::zero(), None, debug);
            if let Ok(contract_addr) = result {
                assert_ne!(contract_addr, Uint256::zero());
                contract
            } else {
                panic!("deploy failed");
            }
        }
        Err(e) => {
            panic!("error loading contract: {:?}", e);
        }
    };

    let result = contract.call_function(
        my_addr,
        "add",
        vec![
            ethabi::Token::Uint(ethabi::Uint::one()),
            ethabi::Token::Uint(ethabi::Uint::one()),
        ]
        .as_ref(),
        &mut machine,
        Uint256::zero(),
        debug,
    );
    match result {
        Ok((logs, sends)) => {
            assert_eq!(logs.len(), 1);
            assert_eq!(sends.len(), 0);
            assert!(logs[0].succeeded());
            let decoded_result = contract
                .get_function("add")
                .unwrap()
                .decode_output(&logs[0].get_return_data())
                .unwrap();
            assert_eq!(
                decoded_result[0],
                ethabi::Token::Uint(ethabi::Uint::try_from(2).unwrap())
            );
        }
        Err(e) => {
            panic!("{}", e.to_string());
        }
    }

    if let Some(path) = log_to {
        machine
            .runtime_env
            .recorder
            .to_file(path, machine.get_total_gas_usage().to_u64().unwrap())
            .unwrap();
    }
}

pub fn _evm_test_contract_call(log_to: Option<&Path>, debug: bool) {
    use std::convert::TryFrom;
    let mut machine = load_from_file(Path::new("arb_os/arbos.mexe"));
    machine.start_at_zero();

    let my_addr = Uint256::from_usize(1025);
    let contract = match AbiForContract::new_from_file(&test_contract_path("Add")) {
        Ok(mut contract) => {
            let result = contract.deploy(&[], &mut machine, Uint256::zero(), None, debug);
            if let Ok(contract_addr) = result {
                assert_ne!(contract_addr, Uint256::zero());
                contract
            } else {
                panic!("deploy failed");
            }
        }
        Err(e) => {
            panic!("error loading contract: {:?}", e);
        }
    };

    for i in 0..4 {
        let result = contract._call_function_from_contract(
            my_addr.clone(),
            "add",
            vec![
                ethabi::Token::Uint(ethabi::Uint::one()),
                ethabi::Token::Uint(Uint256::from_u64(i).to_u256()),
            ]
            .as_ref(),
            &mut machine,
            Uint256::zero(),
            debug,
        );
        match result {
            Ok((logs, sends)) => {
                assert_eq!(logs.len(), 1);
                assert_eq!(sends.len(), 0);
                assert!(logs[0].succeeded());
                let decoded_result = contract
                    .get_function("add")
                    .unwrap()
                    .decode_output(&logs[0].get_return_data())
                    .unwrap();
                assert_eq!(
                    decoded_result[0],
                    ethabi::Token::Uint(ethabi::Uint::try_from(1 + i).unwrap())
                );
            }
            Err(e) => {
                panic!("{}", e.to_string());
            }
        }
    }

    if let Some(path) = log_to {
        machine
            .runtime_env
            .recorder
            .to_file(path, machine.get_total_gas_usage().to_u64().unwrap())
            .unwrap();
    }
}

pub fn evm_direct_deploy_and_compressed_call_add(log_to: Option<&Path>, debug: bool) {
    use std::convert::TryFrom;
    let mut rt_env = RuntimeEnvironment::default();
    let wallet = rt_env.new_wallet();
    let mut machine = load_from_file_and_env(Path::new("arb_os/arbos.mexe"), rt_env);
    machine.start_at_zero();

    let my_addr = Uint256::from_bytes(wallet.address().as_bytes());
    let contract = match AbiForContract::new_from_file(&test_contract_path("Add")) {
        Ok(mut contract) => {
            let result = contract.deploy(&[], &mut machine, Uint256::zero(), None, debug);
            if let Ok(contract_addr) = result {
                assert_ne!(contract_addr, Uint256::zero());
                contract
            } else {
                panic!("deploy failed");
            }
        }
        Err(e) => {
            panic!("error loading contract: {:?}", e);
        }
    };

    let result = contract.call_function_compressed(
        my_addr,
        "add",
        vec![
            ethabi::Token::Uint(ethabi::Uint::one()),
            ethabi::Token::Uint(ethabi::Uint::one()),
        ]
        .as_ref(),
        &mut machine,
        Uint256::zero(),
        &wallet,
        debug,
    );
    match result {
        Ok((logs, sends)) => {
            assert_eq!(logs.len(), 1);
            assert_eq!(sends.len(), 0);
            assert!(logs[0].succeeded());
            let decoded_result = contract
                .get_function("add")
                .unwrap()
                .decode_output(&logs[0].get_return_data())
                .unwrap();
            assert_eq!(
                decoded_result[0],
                ethabi::Token::Uint(ethabi::Uint::try_from(2).unwrap())
            );
        }
        Err(e) => {
            panic!("{}", e.to_string());
        }
    }

    if let Some(path) = log_to {
        machine
            .runtime_env
            .recorder
            .to_file(path, machine.get_total_gas_usage().to_u64().unwrap())
            .unwrap();
    }
}

#[test]
fn evm_reverter_factory_test() {
    _evm_reverter_factory_test_impl();
}

fn _evm_reverter_factory_test_impl() {
    let mut machine = load_from_file(Path::new("arb_os/arbos.mexe"));
    machine.start_at_zero();

    let _contract = match AbiForContract::new_from_file(&test_contract_path("ReverterFactory")) {
        Ok(mut contract) => {
            let result = contract.deploy(
                &[ethabi::Token::Uint(Uint256::one().to_u256())],
                &mut machine,
                Uint256::zero(),
                None,
                false,
            );
            if let Err(maybe_receipt) = result {
                if let Some(receipt) = maybe_receipt {
                    if receipt.get_return_data().len() == 0 {
                        panic!("zero-length returndata")
                    }
                } else {
                    panic!("deploy failed without receipt");
                }
            } else {
                panic!("deploy succeeded but should have failed");
            }
        }
        Err(e) => {
            panic!("error loading contract: {:?}", e);
        }
    };
}

<<<<<<< HEAD
=======
pub fn _evm_payment_to_self(log_to: Option<&Path>, debug: bool) -> Result<(), ethabi::Error> {
    let mut machine = load_from_file(Path::new("arb_os/arbos.mexe"));
    machine.start_at_zero();

    let my_addr = Uint256::from_u64(1025);

    machine.runtime_env.insert_eth_deposit_message(
        my_addr.clone(),
        my_addr.clone(),
        Uint256::from_u64(20000),
    );
    let _ = if debug {
        machine.debug(None)
    } else {
        machine.run(None)
    };

    let arbinfo = _ArbInfo::_new(false);
    let balance = arbinfo._get_balance(&mut machine, &my_addr)?;
    assert_eq!(balance, Uint256::from_u64(20000));

    let tx_id = machine.runtime_env.insert_tx_message(
        my_addr.clone(),
        Uint256::from_u64(1000000000),
        Uint256::zero(),
        my_addr.clone(),
        Uint256::from_u64(10000),
        &vec![],
        false,
    );

    let _ = if debug {
        machine.debug(None)
    } else {
        machine.run(None)
    };

    let receipts = machine.runtime_env.get_all_receipt_logs();
    let last_rcpt = receipts.len() - 1;
    assert_eq!(receipts[last_rcpt].get_request_id(), tx_id);
    assert!(receipts[last_rcpt].succeeded());

    let new_balance = arbinfo._get_balance(&mut machine, &my_addr)?;
    assert_eq!(new_balance, Uint256::from_u64(20000));

    if let Some(path) = log_to {
        machine
            .runtime_env
            .recorder
            .to_file(path, machine.get_total_gas_usage().to_u64().unwrap())
            .unwrap();
    }

    Ok(())
}

>>>>>>> 4999dd7a
pub fn evm_payment_to_empty_address(log_to: Option<&Path>, debug: bool) {
    let mut machine = load_from_file(Path::new("arb_os/arbos.mexe"));
    machine.start_at_zero();

    let my_addr = Uint256::from_u64(1025);
    let dest_addr = Uint256::from_u64(4242);

    machine.runtime_env.insert_eth_deposit_message(
        my_addr.clone(),
        my_addr.clone(),
        Uint256::from_u64(20000),
    );
    let tx_id = machine.runtime_env.insert_tx_message(
        my_addr,
        Uint256::from_u64(1000000000),
        Uint256::zero(),
        dest_addr,
        Uint256::from_u64(10000),
        &vec![],
        false,
    );

    let _ = if debug {
        machine.debug(None)
    } else {
        machine.run(None)
    };

    let receipts = machine.runtime_env.get_all_receipt_logs();
    assert_eq!(receipts.len(), 2);
    assert_eq!(receipts[1].get_request_id(), tx_id);
    assert!(receipts[1].succeeded());

    if let Some(path) = log_to {
        machine
            .runtime_env
            .recorder
            .to_file(path, machine.get_total_gas_usage().to_u64().unwrap())
            .unwrap();
    }
}

pub fn evm_eval_sha256(log_to: Option<&Path>, debug: bool) {
    let mut machine = load_from_file(Path::new("arb_os/arbos.mexe"));
    machine.start_at_zero();

    let my_addr = Uint256::from_u64(1025);

    let tx_id = machine.runtime_env.insert_tx_message(
        my_addr,
        Uint256::from_u64(1000000000),
        Uint256::zero(),
        Uint256::from_u64(2), // sha256 precompile
        Uint256::from_u64(0),
        &vec![0xCCu8],
        false,
    );

    let _ = if debug {
        machine.debug(None)
    } else {
        machine.run(None)
    };

    let receipts = machine.runtime_env.get_all_receipt_logs();
    assert_eq!(receipts.len(), 1);
    assert_eq!(receipts[0].get_request_id(), tx_id);
    assert!(receipts[0].succeeded());
    let return_data = receipts[0].get_return_data();
    let return_uint = Uint256::from_bytes(&return_data);
    assert_eq!(
        return_uint,
        Uint256::from_string_hex(
            "1dd8312636f6a0bf3d21fa2855e63072507453e93a5ced4301b364e91c9d87d6"
        )
        .unwrap()
    );

    if let Some(path) = log_to {
        machine
            .runtime_env
            .recorder
            .to_file(path, machine.get_total_gas_usage().to_u64().unwrap())
            .unwrap();
    }
}

pub fn _evm_ecpairing_precompile(_log_to: Option<&Path>, debug: bool) {
    for (calldata, result) in &[
        // test vectors from geth: https://github.com/ethereum/go-ethereum/blob/2045a2bba3cd2f93fd913c692be146adabd8940c/core/vm/testdata/precompiles/bn256Pairing.json
        ("1c76476f4def4bb94541d57ebba1193381ffa7aa76ada664dd31c16024c43f593034dd2920f673e204fee2811c678745fc819b55d3e9d294e45c9b03a76aef41209dd15ebff5d46c4bd888e51a93cf99a7329636c63514396b4a452003a35bf704bf11ca01483bfa8b34b43561848d28905960114c8ac04049af4b6315a416782bb8324af6cfc93537a2ad1a445cfd0ca2a71acd7ac41fadbf933c2a51be344d120a2a4cf30c1bf9845f20c6fe39e07ea2cce61f0c9bb048165fe5e4de877550111e129f1cf1097710d41c4ac70fcdfa5ba2023c6ff1cbeac322de49d1b6df7c2032c61a830e3c17286de9462bf242fca2883585b93870a73853face6a6bf411198e9393920d483a7260bfb731fb5d25f1aa493335a9e71297e485b7aef312c21800deef121f1e76426a00665e5c4479674322d4f75edadd46debd5cd992f6ed090689d0585ff075ec9e99ad690c3395bc4b313370b38ef355acdadcd122975b12c85ea5db8c6deb4aab71808dcb408fe3d1e7690c43d37b4ce6cc0166fa7daa", true),
        ("2eca0c7238bf16e83e7a1e6c5d49540685ff51380f309842a98561558019fc0203d3260361bb8451de5ff5ecd17f010ff22f5c31cdf184e9020b06fa5997db841213d2149b006137fcfb23036606f848d638d576a120ca981b5b1a5f9300b3ee2276cf730cf493cd95d64677bbb75fc42db72513a4c1e387b476d056f80aa75f21ee6226d31426322afcda621464d0611d226783262e21bb3bc86b537e986237096df1f82dff337dd5972e32a8ad43e28a78a96a823ef1cd4debe12b6552ea5f06967a1237ebfeca9aaae0d6d0bab8e28c198c5a339ef8a2407e31cdac516db922160fa257a5fd5b280642ff47b65eca77e626cb685c84fa6d3b6882a283ddd1198e9393920d483a7260bfb731fb5d25f1aa493335a9e71297e485b7aef312c21800deef121f1e76426a00665e5c4479674322d4f75edadd46debd5cd992f6ed090689d0585ff075ec9e99ad690c3395bc4b313370b38ef355acdadcd122975b12c85ea5db8c6deb4aab71808dcb408fe3d1e7690c43d37b4ce6cc0166fa7daa", true),
        ("0f25929bcb43d5a57391564615c9e70a992b10eafa4db109709649cf48c50dd216da2f5cb6be7a0aa72c440c53c9bbdfec6c36c7d515536431b3a865468acbba2e89718ad33c8bed92e210e81d1853435399a271913a6520736a4729cf0d51eb01a9e2ffa2e92599b68e44de5bcf354fa2642bd4f26b259daa6f7ce3ed57aeb314a9a87b789a58af499b314e13c3d65bede56c07ea2d418d6874857b70763713178fb49a2d6cd347dc58973ff49613a20757d0fcc22079f9abd10c3baee245901b9e027bd5cfc2cb5db82d4dc9677ac795ec500ecd47deee3b5da006d6d049b811d7511c78158de484232fc68daf8a45cf217d1c2fae693ff5871e8752d73b21198e9393920d483a7260bfb731fb5d25f1aa493335a9e71297e485b7aef312c21800deef121f1e76426a00665e5c4479674322d4f75edadd46debd5cd992f6ed090689d0585ff075ec9e99ad690c3395bc4b313370b38ef355acdadcd122975b12c85ea5db8c6deb4aab71808dcb408fe3d1e7690c43d37b4ce6cc0166fa7daa", true),
        ("2f2ea0b3da1e8ef11914acf8b2e1b32d99df51f5f4f206fc6b947eae860eddb6068134ddb33dc888ef446b648d72338684d678d2eb2371c61a50734d78da4b7225f83c8b6ab9de74e7da488ef02645c5a16a6652c3c71a15dc37fe3a5dcb7cb122acdedd6308e3bb230d226d16a105295f523a8a02bfc5e8bd2da135ac4c245d065bbad92e7c4e31bf3757f1fe7362a63fbfee50e7dc68da116e67d600d9bf6806d302580dc0661002994e7cd3a7f224e7ddc27802777486bf80f40e4ca3cfdb186bac5188a98c45e6016873d107f5cd131f3a3e339d0375e58bd6219347b008122ae2b09e539e152ec5364e7e2204b03d11d3caa038bfc7cd499f8176aacbee1f39e4e4afc4bc74790a4a028aff2c3d2538731fb755edefd8cb48d6ea589b5e283f150794b6736f670d6a1033f9b46c6f5204f50813eb85c8dc4b59db1c5d39140d97ee4d2b36d99bc49974d18ecca3e7ad51011956051b464d9e27d46cc25e0764bb98575bd466d32db7b15f582b2d5c452b36aa394b789366e5e3ca5aabd415794ab061441e51d01e94640b7e3084a07e02c78cf3103c542bc5b298669f211b88da1679b0b64a63b7e0e7bfe52aae524f73a55be7fe70c7e9bfc94b4cf0da1213d2149b006137fcfb23036606f848d638d576a120ca981b5b1a5f9300b3ee2276cf730cf493cd95d64677bbb75fc42db72513a4c1e387b476d056f80aa75f21ee6226d31426322afcda621464d0611d226783262e21bb3bc86b537e986237096df1f82dff337dd5972e32a8ad43e28a78a96a823ef1cd4debe12b6552ea5f", true),
        ("20a754d2071d4d53903e3b31a7e98ad6882d58aec240ef981fdf0a9d22c5926a29c853fcea789887315916bbeb89ca37edb355b4f980c9a12a94f30deeed30211213d2149b006137fcfb23036606f848d638d576a120ca981b5b1a5f9300b3ee2276cf730cf493cd95d64677bbb75fc42db72513a4c1e387b476d056f80aa75f21ee6226d31426322afcda621464d0611d226783262e21bb3bc86b537e986237096df1f82dff337dd5972e32a8ad43e28a78a96a823ef1cd4debe12b6552ea5f1abb4a25eb9379ae96c84fff9f0540abcfc0a0d11aeda02d4f37e4baf74cb0c11073b3ff2cdbb38755f8691ea59e9606696b3ff278acfc098fa8226470d03869217cee0a9ad79a4493b5253e2e4e3a39fc2df38419f230d341f60cb064a0ac290a3d76f140db8418ba512272381446eb73958670f00cf46f1d9e64cba057b53c26f64a8ec70387a13e41430ed3ee4a7db2059cc5fc13c067194bcc0cb49a98552fd72bd9edb657346127da132e5b82ab908f5816c826acb499e22f2412d1a2d70f25929bcb43d5a57391564615c9e70a992b10eafa4db109709649cf48c50dd2198a1f162a73261f112401aa2db79c7dab1533c9935c77290a6ce3b191f2318d198e9393920d483a7260bfb731fb5d25f1aa493335a9e71297e485b7aef312c21800deef121f1e76426a00665e5c4479674322d4f75edadd46debd5cd992f6ed090689d0585ff075ec9e99ad690c3395bc4b313370b38ef355acdadcd122975b12c85ea5db8c6deb4aab71808dcb408fe3d1e7690c43d37b4ce6cc0166fa7daa", true),
        ("1c76476f4def4bb94541d57ebba1193381ffa7aa76ada664dd31c16024c43f593034dd2920f673e204fee2811c678745fc819b55d3e9d294e45c9b03a76aef41209dd15ebff5d46c4bd888e51a93cf99a7329636c63514396b4a452003a35bf704bf11ca01483bfa8b34b43561848d28905960114c8ac04049af4b6315a416782bb8324af6cfc93537a2ad1a445cfd0ca2a71acd7ac41fadbf933c2a51be344d120a2a4cf30c1bf9845f20c6fe39e07ea2cce61f0c9bb048165fe5e4de877550111e129f1cf1097710d41c4ac70fcdfa5ba2023c6ff1cbeac322de49d1b6df7c103188585e2364128fe25c70558f1560f4f9350baf3959e603cc91486e110936198e9393920d483a7260bfb731fb5d25f1aa493335a9e71297e485b7aef312c21800deef121f1e76426a00665e5c4479674322d4f75edadd46debd5cd992f6ed090689d0585ff075ec9e99ad690c3395bc4b313370b38ef355acdadcd122975b12c85ea5db8c6deb4aab71808dcb408fe3d1e7690c43d37b4ce6cc0166fa7daa", false),
        ("", true),
        ("00000000000000000000000000000000000000000000000000000000000000010000000000000000000000000000000000000000000000000000000000000002198e9393920d483a7260bfb731fb5d25f1aa493335a9e71297e485b7aef312c21800deef121f1e76426a00665e5c4479674322d4f75edadd46debd5cd992f6ed090689d0585ff075ec9e99ad690c3395bc4b313370b38ef355acdadcd122975b12c85ea5db8c6deb4aab71808dcb408fe3d1e7690c43d37b4ce6cc0166fa7daa", false),
        ("00000000000000000000000000000000000000000000000000000000000000010000000000000000000000000000000000000000000000000000000000000002198e9393920d483a7260bfb731fb5d25f1aa493335a9e71297e485b7aef312c21800deef121f1e76426a00665e5c4479674322d4f75edadd46debd5cd992f6ed090689d0585ff075ec9e99ad690c3395bc4b313370b38ef355acdadcd122975b12c85ea5db8c6deb4aab71808dcb408fe3d1e7690c43d37b4ce6cc0166fa7daa00000000000000000000000000000000000000000000000000000000000000010000000000000000000000000000000000000000000000000000000000000002198e9393920d483a7260bfb731fb5d25f1aa493335a9e71297e485b7aef312c21800deef121f1e76426a00665e5c4479674322d4f75edadd46debd5cd992f6ed275dc4a288d1afb3cbb1ac09187524c7db36395df7be3b99e673b13a075a65ec1d9befcd05a5323e6da4d435f3b617cdb3af83285c2df711ef39c01571827f9d", true),
        ("00000000000000000000000000000000000000000000000000000000000000010000000000000000000000000000000000000000000000000000000000000002203e205db4f19b37b60121b83a7333706db86431c6d835849957ed8c3928ad7927dc7234fd11d3e8c36c59277c3e6f149d5cd3cfa9a62aee49f8130962b4b3b9195e8aa5b7827463722b8c153931579d3505566b4edf48d498e185f0509de15204bb53b8977e5f92a0bc372742c4830944a59b4fe6b1c0466e2a6dad122b5d2e030644e72e131a029b85045b68181585d97816a916871ca8d3c208c16d87cfd31a76dae6d3272396d0cbe61fced2bc532edac647851e3ac53ce1cc9c7e645a83198e9393920d483a7260bfb731fb5d25f1aa493335a9e71297e485b7aef312c21800deef121f1e76426a00665e5c4479674322d4f75edadd46debd5cd992f6ed090689d0585ff075ec9e99ad690c3395bc4b313370b38ef355acdadcd122975b12c85ea5db8c6deb4aab71808dcb408fe3d1e7690c43d37b4ce6cc0166fa7daa", true),
        ("105456a333e6d636854f987ea7bb713dfd0ae8371a72aea313ae0c32c0bf10160cf031d41b41557f3e7e3ba0c51bebe5da8e6ecd855ec50fc87efcdeac168bcc0476be093a6d2b4bbf907172049874af11e1b6267606e00804d3ff0037ec57fd3010c68cb50161b7d1d96bb71edfec9880171954e56871abf3d93cc94d745fa114c059d74e5b6c4ec14ae5864ebe23a71781d86c29fb8fb6cce94f70d3de7a2101b33461f39d9e887dbb100f170a2345dde3c07e256d1dfa2b657ba5cd030427000000000000000000000000000000000000000000000000000000000000000100000000000000000000000000000000000000000000000000000000000000021a2c3013d2ea92e13c800cde68ef56a294b883f6ac35d25f587c09b1b3c635f7290158a80cd3d66530f74dc94c94adb88f5cdb481acca997b6e60071f08a115f2f997f3dbd66a7afe07fe7862ce239edba9e05c5afff7f8a1259c9733b2dfbb929d1691530ca701b4a106054688728c9972c8512e9789e9567aae23e302ccd75", true),
        ("00000000000000000000000000000000000000000000000000000000000000010000000000000000000000000000000000000000000000000000000000000002198e9393920d483a7260bfb731fb5d25f1aa493335a9e71297e485b7aef312c21800deef121f1e76426a00665e5c4479674322d4f75edadd46debd5cd992f6ed090689d0585ff075ec9e99ad690c3395bc4b313370b38ef355acdadcd122975b12c85ea5db8c6deb4aab71808dcb408fe3d1e7690c43d37b4ce6cc0166fa7daa00000000000000000000000000000000000000000000000000000000000000010000000000000000000000000000000000000000000000000000000000000002198e9393920d483a7260bfb731fb5d25f1aa493335a9e71297e485b7aef312c21800deef121f1e76426a00665e5c4479674322d4f75edadd46debd5cd992f6ed275dc4a288d1afb3cbb1ac09187524c7db36395df7be3b99e673b13a075a65ec1d9befcd05a5323e6da4d435f3b617cdb3af83285c2df711ef39c01571827f9d00000000000000000000000000000000000000000000000000000000000000010000000000000000000000000000000000000000000000000000000000000002198e9393920d483a7260bfb731fb5d25f1aa493335a9e71297e485b7aef312c21800deef121f1e76426a00665e5c4479674322d4f75edadd46debd5cd992f6ed090689d0585ff075ec9e99ad690c3395bc4b313370b38ef355acdadcd122975b12c85ea5db8c6deb4aab71808dcb408fe3d1e7690c43d37b4ce6cc0166fa7daa00000000000000000000000000000000000000000000000000000000000000010000000000000000000000000000000000000000000000000000000000000002198e9393920d483a7260bfb731fb5d25f1aa493335a9e71297e485b7aef312c21800deef121f1e76426a00665e5c4479674322d4f75edadd46debd5cd992f6ed275dc4a288d1afb3cbb1ac09187524c7db36395df7be3b99e673b13a075a65ec1d9befcd05a5323e6da4d435f3b617cdb3af83285c2df711ef39c01571827f9d00000000000000000000000000000000000000000000000000000000000000010000000000000000000000000000000000000000000000000000000000000002198e9393920d483a7260bfb731fb5d25f1aa493335a9e71297e485b7aef312c21800deef121f1e76426a00665e5c4479674322d4f75edadd46debd5cd992f6ed090689d0585ff075ec9e99ad690c3395bc4b313370b38ef355acdadcd122975b12c85ea5db8c6deb4aab71808dcb408fe3d1e7690c43d37b4ce6cc0166fa7daa00000000000000000000000000000000000000000000000000000000000000010000000000000000000000000000000000000000000000000000000000000002198e9393920d483a7260bfb731fb5d25f1aa493335a9e71297e485b7aef312c21800deef121f1e76426a00665e5c4479674322d4f75edadd46debd5cd992f6ed275dc4a288d1afb3cbb1ac09187524c7db36395df7be3b99e673b13a075a65ec1d9befcd05a5323e6da4d435f3b617cdb3af83285c2df711ef39c01571827f9d00000000000000000000000000000000000000000000000000000000000000010000000000000000000000000000000000000000000000000000000000000002198e9393920d483a7260bfb731fb5d25f1aa493335a9e71297e485b7aef312c21800deef121f1e76426a00665e5c4479674322d4f75edadd46debd5cd992f6ed090689d0585ff075ec9e99ad690c3395bc4b313370b38ef355acdadcd122975b12c85ea5db8c6deb4aab71808dcb408fe3d1e7690c43d37b4ce6cc0166fa7daa00000000000000000000000000000000000000000000000000000000000000010000000000000000000000000000000000000000000000000000000000000002198e9393920d483a7260bfb731fb5d25f1aa493335a9e71297e485b7aef312c21800deef121f1e76426a00665e5c4479674322d4f75edadd46debd5cd992f6ed275dc4a288d1afb3cbb1ac09187524c7db36395df7be3b99e673b13a075a65ec1d9befcd05a5323e6da4d435f3b617cdb3af83285c2df711ef39c01571827f9d00000000000000000000000000000000000000000000000000000000000000010000000000000000000000000000000000000000000000000000000000000002198e9393920d483a7260bfb731fb5d25f1aa493335a9e71297e485b7aef312c21800deef121f1e76426a00665e5c4479674322d4f75edadd46debd5cd992f6ed090689d0585ff075ec9e99ad690c3395bc4b313370b38ef355acdadcd122975b12c85ea5db8c6deb4aab71808dcb408fe3d1e7690c43d37b4ce6cc0166fa7daa00000000000000000000000000000000000000000000000000000000000000010000000000000000000000000000000000000000000000000000000000000002198e9393920d483a7260bfb731fb5d25f1aa493335a9e71297e485b7aef312c21800deef121f1e76426a00665e5c4479674322d4f75edadd46debd5cd992f6ed275dc4a288d1afb3cbb1ac09187524c7db36395df7be3b99e673b13a075a65ec1d9befcd05a5323e6da4d435f3b617cdb3af83285c2df711ef39c01571827f9d", true),
        ("00000000000000000000000000000000000000000000000000000000000000010000000000000000000000000000000000000000000000000000000000000002203e205db4f19b37b60121b83a7333706db86431c6d835849957ed8c3928ad7927dc7234fd11d3e8c36c59277c3e6f149d5cd3cfa9a62aee49f8130962b4b3b9195e8aa5b7827463722b8c153931579d3505566b4edf48d498e185f0509de15204bb53b8977e5f92a0bc372742c4830944a59b4fe6b1c0466e2a6dad122b5d2e030644e72e131a029b85045b68181585d97816a916871ca8d3c208c16d87cfd31a76dae6d3272396d0cbe61fced2bc532edac647851e3ac53ce1cc9c7e645a83198e9393920d483a7260bfb731fb5d25f1aa493335a9e71297e485b7aef312c21800deef121f1e76426a00665e5c4479674322d4f75edadd46debd5cd992f6ed090689d0585ff075ec9e99ad690c3395bc4b313370b38ef355acdadcd122975b12c85ea5db8c6deb4aab71808dcb408fe3d1e7690c43d37b4ce6cc0166fa7daa00000000000000000000000000000000000000000000000000000000000000010000000000000000000000000000000000000000000000000000000000000002203e205db4f19b37b60121b83a7333706db86431c6d835849957ed8c3928ad7927dc7234fd11d3e8c36c59277c3e6f149d5cd3cfa9a62aee49f8130962b4b3b9195e8aa5b7827463722b8c153931579d3505566b4edf48d498e185f0509de15204bb53b8977e5f92a0bc372742c4830944a59b4fe6b1c0466e2a6dad122b5d2e030644e72e131a029b85045b68181585d97816a916871ca8d3c208c16d87cfd31a76dae6d3272396d0cbe61fced2bc532edac647851e3ac53ce1cc9c7e645a83198e9393920d483a7260bfb731fb5d25f1aa493335a9e71297e485b7aef312c21800deef121f1e76426a00665e5c4479674322d4f75edadd46debd5cd992f6ed090689d0585ff075ec9e99ad690c3395bc4b313370b38ef355acdadcd122975b12c85ea5db8c6deb4aab71808dcb408fe3d1e7690c43d37b4ce6cc0166fa7daa00000000000000000000000000000000000000000000000000000000000000010000000000000000000000000000000000000000000000000000000000000002203e205db4f19b37b60121b83a7333706db86431c6d835849957ed8c3928ad7927dc7234fd11d3e8c36c59277c3e6f149d5cd3cfa9a62aee49f8130962b4b3b9195e8aa5b7827463722b8c153931579d3505566b4edf48d498e185f0509de15204bb53b8977e5f92a0bc372742c4830944a59b4fe6b1c0466e2a6dad122b5d2e030644e72e131a029b85045b68181585d97816a916871ca8d3c208c16d87cfd31a76dae6d3272396d0cbe61fced2bc532edac647851e3ac53ce1cc9c7e645a83198e9393920d483a7260bfb731fb5d25f1aa493335a9e71297e485b7aef312c21800deef121f1e76426a00665e5c4479674322d4f75edadd46debd5cd992f6ed090689d0585ff075ec9e99ad690c3395bc4b313370b38ef355acdadcd122975b12c85ea5db8c6deb4aab71808dcb408fe3d1e7690c43d37b4ce6cc0166fa7daa00000000000000000000000000000000000000000000000000000000000000010000000000000000000000000000000000000000000000000000000000000002203e205db4f19b37b60121b83a7333706db86431c6d835849957ed8c3928ad7927dc7234fd11d3e8c36c59277c3e6f149d5cd3cfa9a62aee49f8130962b4b3b9195e8aa5b7827463722b8c153931579d3505566b4edf48d498e185f0509de15204bb53b8977e5f92a0bc372742c4830944a59b4fe6b1c0466e2a6dad122b5d2e030644e72e131a029b85045b68181585d97816a916871ca8d3c208c16d87cfd31a76dae6d3272396d0cbe61fced2bc532edac647851e3ac53ce1cc9c7e645a83198e9393920d483a7260bfb731fb5d25f1aa493335a9e71297e485b7aef312c21800deef121f1e76426a00665e5c4479674322d4f75edadd46debd5cd992f6ed090689d0585ff075ec9e99ad690c3395bc4b313370b38ef355acdadcd122975b12c85ea5db8c6deb4aab71808dcb408fe3d1e7690c43d37b4ce6cc0166fa7daa00000000000000000000000000000000000000000000000000000000000000010000000000000000000000000000000000000000000000000000000000000002203e205db4f19b37b60121b83a7333706db86431c6d835849957ed8c3928ad7927dc7234fd11d3e8c36c59277c3e6f149d5cd3cfa9a62aee49f8130962b4b3b9195e8aa5b7827463722b8c153931579d3505566b4edf48d498e185f0509de15204bb53b8977e5f92a0bc372742c4830944a59b4fe6b1c0466e2a6dad122b5d2e030644e72e131a029b85045b68181585d97816a916871ca8d3c208c16d87cfd31a76dae6d3272396d0cbe61fced2bc532edac647851e3ac53ce1cc9c7e645a83198e9393920d483a7260bfb731fb5d25f1aa493335a9e71297e485b7aef312c21800deef121f1e76426a00665e5c4479674322d4f75edadd46debd5cd992f6ed090689d0585ff075ec9e99ad690c3395bc4b313370b38ef355acdadcd122975b12c85ea5db8c6deb4aab71808dcb408fe3d1e7690c43d37b4ce6cc0166fa7daa", true),
        ("105456a333e6d636854f987ea7bb713dfd0ae8371a72aea313ae0c32c0bf10160cf031d41b41557f3e7e3ba0c51bebe5da8e6ecd855ec50fc87efcdeac168bcc0476be093a6d2b4bbf907172049874af11e1b6267606e00804d3ff0037ec57fd3010c68cb50161b7d1d96bb71edfec9880171954e56871abf3d93cc94d745fa114c059d74e5b6c4ec14ae5864ebe23a71781d86c29fb8fb6cce94f70d3de7a2101b33461f39d9e887dbb100f170a2345dde3c07e256d1dfa2b657ba5cd030427000000000000000000000000000000000000000000000000000000000000000100000000000000000000000000000000000000000000000000000000000000021a2c3013d2ea92e13c800cde68ef56a294b883f6ac35d25f587c09b1b3c635f7290158a80cd3d66530f74dc94c94adb88f5cdb481acca997b6e60071f08a115f2f997f3dbd66a7afe07fe7862ce239edba9e05c5afff7f8a1259c9733b2dfbb929d1691530ca701b4a106054688728c9972c8512e9789e9567aae23e302ccd75", true),
    ] {
        _evm_ecpairing_precompile_test_one(calldata, *result, debug);
    }
}

fn _evm_ecpairing_precompile_test_one(calldata: &str, result: bool, debug: bool) {
    let mut machine = load_from_file(Path::new("arb_os/arbos.mexe"));
    machine.start_at_zero();

    let my_addr = Uint256::from_u64(1025);
    let calldata = hex::decode(calldata).unwrap();
    assert_eq!(calldata.len() % (6 * 32), 0);

    let tx_id = machine.runtime_env.insert_tx_message(
        my_addr,
        Uint256::from_u64(1000000000),
        Uint256::zero(),
        Uint256::from_u64(8), // ecpairing precompile
        Uint256::from_u64(0),
        &calldata,
        false,
    );

    let _ = if debug {
        machine.debug(None)
    } else {
        machine.run(None)
    };

    let receipts = machine.runtime_env.get_all_receipt_logs();
    assert_eq!(receipts.len(), 1);
    assert_eq!(receipts[0].get_request_id(), tx_id);
    assert!(receipts[0].succeeded());
    let return_data = receipts[0].get_return_data();
    let return_uint = Uint256::from_bytes(&return_data);
    assert_eq!(return_uint == Uint256::one(), result);

    //if let Some(path) = log_to {
    //    machine.runtime_env.recorder.to_file(path, machine.get_total_gas_usage().to_u64().unwrap()).unwrap();
    //}
}

pub fn _evm_eval_ripemd160(log_to: Option<&Path>, debug: bool) {
    let mut machine = load_from_file(Path::new("arb_os/arbos.mexe"));
    machine.start_at_zero();

    let my_addr = Uint256::from_u64(1025);
    let tx_id = machine.runtime_env.insert_tx_message(
        my_addr,
        Uint256::from_u64(1000000000),
        Uint256::zero(),
        Uint256::from_u64(3), // ripemd160 precompile
        Uint256::from_u64(0),
        &vec![0x61u8],
        false,
    );

    let _ = if debug {
        machine.debug(None)
    } else {
        machine.run(None)
    };

    let receipts = machine.runtime_env.get_all_receipt_logs();
    assert_eq!(receipts.len(), 1);
    assert_eq!(receipts[0].get_request_id(), tx_id);
    assert!(receipts[0].succeeded());
    let return_data = receipts[0].get_return_data();
    let return_uint = Uint256::from_bytes(&return_data);
    assert_eq!(
        return_uint,
        Uint256::from_string_hex(
            "0000000000000000000000000bdc9d2d256b3ee9daae347be6f4dc835a467ffe"
        )
        .unwrap()
    );

    if let Some(path) = log_to {
        machine
            .runtime_env
            .recorder
            .to_file(path, machine.get_total_gas_usage().to_u64().unwrap())
            .unwrap();
    }
}

pub fn make_logs_for_all_arbos_tests() {
    evm_direct_deploy_add(
        Some(Path::new("testlogs/evm_direct_deploy_add.aoslog")),
        false,
    );
    evm_direct_deploy_and_call_add(
        Some(Path::new("testlogs/evm_direct_deploy_and_call_add.aoslog")),
        false,
    );
    let _ = evm_test_arbsys_direct(
        Some(Path::new("testlogs/evm_test_arbsys_direct.aoslog")),
        false,
    );
    let _ = evm_test_function_table_access(
        Some(Path::new("testlogs/evm_test_function_table_access.aoslog")),
        false,
    );
    let _ = evm_xcontract_call_with_constructors(
        Some(Path::new(
            "testlogs/evm_xcontract_call_with_constructors.aoslog",
        )),
        false,
        false,
    );
    let _ = evm_xcontract_call_using_batch(
        Some(Path::new("testlogs/evm_xcontract_call_using_batch.aoslog")),
        false,
        false,
    );
    /*let _ = evm_xcontract_call_using_compressed_batch(
        Some(Path::new("testlogs/evm_xcontract_call_using_batch.aoslog")),
        false,
        false,
    );*/
    evm_direct_deploy_and_compressed_call_add(
        Some(Path::new(
            "testlogs/evm_direct_deploy_and_compressed_call_add.aoslog",
        )),
        false,
    );
    let _ = evm_test_create(
        Some(Path::new("testlogs/evm_test_create.aoslog")),
        false,
        false,
    );
    evm_test_arbsys(Some(Path::new("testlogs/evm_test_arbsys.aoslog")), false);
    evm_eval_sha256(Some(Path::new("testlogs/evm_eval_sha256.aoslog")), false);
    evm_payment_to_empty_address(
        Some(Path::new("testlogs/payment_to_empty_address.aoslog")),
        false,
    );
}<|MERGE_RESOLUTION|>--- conflicted
+++ resolved
@@ -121,8 +121,6 @@
     Ok(true)
 }
 
-<<<<<<< HEAD
-=======
 pub fn _evm_run_with_gas_charging(
     log_to: Option<&Path>,
     funding: Uint256,
@@ -234,7 +232,6 @@
     Ok(true)
 }
 
->>>>>>> 4999dd7a
 pub fn _evm_tx_with_deposit(
     log_to: Option<&Path>,
     debug: bool,
@@ -406,8 +403,6 @@
     Ok(())
 }
 
-<<<<<<< HEAD
-=======
 pub fn _evm_test_arbowner(log_to: Option<&Path>, debug: bool) -> Result<(), ethabi::Error> {
     let mut machine = load_from_file(Path::new("arb_os/arbos.mexe"));
     machine.start_at_zero();
@@ -601,7 +596,6 @@
     Ok(())
 }
 
->>>>>>> 4999dd7a
 pub fn evm_test_function_table_access(
     log_to: Option<&Path>,
     debug: bool,
@@ -2110,8 +2104,6 @@
     };
 }
 
-<<<<<<< HEAD
-=======
 pub fn _evm_payment_to_self(log_to: Option<&Path>, debug: bool) -> Result<(), ethabi::Error> {
     let mut machine = load_from_file(Path::new("arb_os/arbos.mexe"));
     machine.start_at_zero();
@@ -2168,7 +2160,6 @@
     Ok(())
 }
 
->>>>>>> 4999dd7a
 pub fn evm_payment_to_empty_address(log_to: Option<&Path>, debug: bool) {
     let mut machine = load_from_file(Path::new("arb_os/arbos.mexe"));
     machine.start_at_zero();
