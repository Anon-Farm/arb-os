--- conflicted
+++ resolved
@@ -4,12 +4,8 @@
 
 use crate::compile::miniconstants::init_constant_table;
 use crate::evm::abi::{
-<<<<<<< HEAD
-    ArbAddressTable, ArbBLS, ArbFunctionTable, ArbSys, ArbosTest, _ArbGasInfo, _ArbOwner, _ArbAggregator,
-=======
-    ArbAddressTable, ArbBLS, ArbFunctionTable, ArbSys, ArbosTest, _ArbGasInfo, _ArbOwner,
-    builtin_contract_path,
->>>>>>> c8c263bc
+    ArbAddressTable, ArbBLS, ArbFunctionTable, ArbSys, ArbosTest, _ArbAggregator, _ArbGasInfo,
+    _ArbOwner, builtin_contract_path,
 };
 use crate::evm::abi::{FunctionTable, _ArbInfo};
 use crate::run::{load_from_file, RuntimeEnvironment};
@@ -390,14 +386,7 @@
     assert!(arbsys.is_top_level_call(&mut machine)?);
 
     let mut add_contract = AbiForContract::new_from_file(&test_contract_path("Add")).unwrap();
-    let res = add_contract.deploy(
-        &[],
-        &mut machine,
-        Uint256::zero(),
-        None,
-        None,
-        false,
-    );
+    let res = add_contract.deploy(&[], &mut machine, Uint256::zero(), None, None, false);
     assert!(res.is_ok());
     let (add_receipts, _) = add_contract.call_function(
         my_addr.clone(),
@@ -609,7 +598,9 @@
     let def_agg = arbagg._get_default_aggregator(&mut machine)?;
     assert_eq!(def_agg, new_def_agg);
 
-    assert!(arbagg._set_default_aggregator(&mut machine, Uint256::from_u64(12345), Some(my_addr)).is_err());
+    assert!(arbagg
+        ._set_default_aggregator(&mut machine, Uint256::from_u64(12345), Some(my_addr))
+        .is_err());
 
     if let Some(path) = log_to {
         machine
