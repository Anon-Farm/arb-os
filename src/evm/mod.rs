--- conflicted
+++ resolved
@@ -211,7 +211,7 @@
 
 pub fn _evm_block_num_consistency_test(debug: bool) -> Result<(), ethabi::Error> {
     let mut machine = load_from_file(Path::new("arb_os/arbos.mexe"));
-    machine.start_at_zero();
+    machine.start_at_zero(true);
 
     let my_addr = Uint256::from_usize(1025);
 
@@ -263,6 +263,7 @@
 
     assert_eq!(get_block_result, curr_block_result);
 
+    machine.write_coverage("test_block_num_consistency".to_string());
     Ok(())
 }
 
@@ -808,10 +809,7 @@
             .unwrap();
     }
 
-<<<<<<< HEAD
     machine.write_coverage("test_crosscontract_call_using_batch".to_string());
-=======
->>>>>>> 031d6026
     Ok(true)
 }
 
@@ -933,149 +931,6 @@
     Ok(true)
 }
 
-<<<<<<< HEAD
-pub fn _evm_xcontract_call_sequencer_reordering(
-    log_to: Option<&Path>,
-    debug: bool,
-    _profile: bool,
-) -> Result<bool, ethabi::Error> {
-    use std::convert::TryFrom;
-    let sequencer_addr = Uint256::from_usize(1337);
-    let mut rt_env = RuntimeEnvironment::_new_options(Uint256::from_usize(1111));
-
-    let wallet = rt_env.new_wallet();
-    let my_addr = Uint256::from_bytes(wallet.address().as_bytes());
-
-    let mut machine = load_from_file_and_env(Path::new("arb_os/arbos.mexe"), rt_env);
-    machine.start_at_zero(true);
-
-    machine.runtime_env.insert_eth_deposit_message(
-        my_addr.clone(),
-        my_addr.clone(),
-        Uint256::from_usize(100000),
-    );
-    machine
-        .runtime_env
-        ._advance_time(Uint256::from_u64(50), None, true);
-    let _gas_used = if debug {
-        machine.debug(None)
-    } else {
-        machine.run(None)
-    }; // handle this eth deposit message
-
-    let mut fib_contract = AbiForContract::new_from_file(&test_contract_path("Fibonacci"))?;
-    if fib_contract
-        .deploy(
-            &[],
-            &mut machine,
-            Uint256::zero(),
-            Some(Uint256::from_u64(50)),
-            debug,
-        )
-        .is_err()
-    {
-        panic!("failed to deploy Fibonacci contract");
-    }
-
-    let mut pc_contract = AbiForContract::new_from_file(&test_contract_path("PaymentChannel"))?;
-    if pc_contract
-        .deploy(
-            &[ethabi::Token::Address(ethereum_types::H160::from_slice(
-                &fib_contract.address.to_bytes_be()[12..],
-            ))],
-            &mut machine,
-            Uint256::zero(),
-            Some(Uint256::from_u64(50)),
-            debug,
-        )
-        .is_err()
-    {
-        panic!("failed to deploy PaymentChannel contract");
-    }
-
-    machine
-        .runtime_env
-        ._advance_time(Uint256::from_u64(50), None, true);
-
-    let mut slow_batch = machine.runtime_env.new_batch();
-    let mut seq_batch = machine
-        .runtime_env
-        ._new_sequencer_batch(Some((Uint256::from_u64(3), Uint256::from_u64(40))));
-
-    let tx_id_1 = pc_contract.add_function_call_to_batch(
-        &mut seq_batch,
-        "deposit",
-        &[],
-        &mut machine,
-        Uint256::from_usize(10000),
-        &wallet,
-    )?;
-    let tx_id_2 = pc_contract.add_function_call_to_batch(
-        &mut slow_batch,
-        "transferFib",
-        vec![
-            ethabi::Token::Address(ethereum_types::H160::from_slice(
-                &my_addr.to_bytes_minimal(),
-            )),
-            ethabi::Token::Uint(ethabi::Uint::try_from(1).unwrap()),
-        ]
-        .as_ref(),
-        &mut machine,
-        Uint256::zero(),
-        &wallet,
-    )?;
-
-    machine
-        .runtime_env
-        .insert_batch_message(my_addr, &slow_batch);
-
-    machine
-        .runtime_env
-        ._advance_time(Uint256::one(), None, false);
-
-    machine
-        .runtime_env
-        .insert_batch_message(sequencer_addr, &seq_batch);
-
-    machine
-        .runtime_env
-        ._advance_time(Uint256::from_u64(50), None, true);
-
-    let num_logs_before = machine.runtime_env.get_all_receipt_logs().len();
-    let num_sends_before = machine.runtime_env.get_all_sends().len();
-    let _arbgas_used = if debug {
-        machine.debug(None)
-    } else {
-        machine.run(None)
-    };
-    let logs = machine.runtime_env.get_all_receipt_logs();
-    let sends = machine.runtime_env.get_all_sends();
-    let logs = &logs[num_logs_before..];
-    let sends = &sends[num_sends_before..];
-
-    assert_eq!(logs.len(), 2);
-    assert_eq!(sends.len(), 0);
-
-    assert!(logs[0].succeeded());
-    assert_eq!(logs[0].get_request_id(), tx_id_1);
-
-    assert!(logs[1].succeeded());
-    assert_eq!(logs[1].get_request_id(), tx_id_2);
-
-    if let Some(path) = log_to {
-        machine
-            .runtime_env
-            .recorder
-            .to_file(path, machine.get_total_gas_usage().to_u64().unwrap())
-            .unwrap();
-    }
-
-    machine.write_coverage("_evm_xcontract_call_sequencer_reordering".to_string());
-    Ok(true)
-}
-
-=======
->>>>>>> 031d6026
 pub fn _evm_xcontract_call_using_compressed_batch_2(
     log_to: Option<&Path>,
     debug: bool,
