/*
 * Copyright 2020, Offchain Labs, Inc. All rights reserved.
 */

<<<<<<< HEAD
use crate::compile::miniconstants::init_constant_table;
use crate::compile::miniconstants::ARBOS_VERSION;
use crate::evm::abi::{
    ArbAddressTable, ArbBLS, ArbFunctionTable, ArbSys, ArbosTest, _ArbAggregator, _ArbGasInfo,
    _ArbOwner, _ArbReplayableTx, builtin_contract_path,
};
use crate::evm::abi::{FunctionTable, _ArbInfo};
=======
use crate::evm::abi::FunctionTable;
use crate::evm::abi::{ArbAddressTable, ArbBLS, ArbFunctionTable, ArbSys, ArbosTest};
>>>>>>> 0af21f22
use crate::run::{load_from_file, load_from_file_and_env, RuntimeEnvironment};
use crate::uint256::Uint256;
use ethers_signers::Signer;
use std::path::Path;

pub use abi::{builtin_contract_path, AbiForContract};
pub use benchmarks::make_benchmarks;
pub use evmtest::run_evm_tests;

mod abi;
mod benchmarks;
#[cfg(test)]
mod bls;
mod evmtest;
#[cfg(test)]
mod preinstalled_contracts;

#[derive(Clone)]
pub struct CallInfo<'a> {
    function_name: &'a str,
    args: &'a [ethabi::Token],
    payment: Uint256,
    mutating: bool,
}

pub fn test_contract_path(contract_name: &str) -> String {
    format!(
        "contracts/artifacts/arbos/test/{}.sol/{}.json",
        contract_name, contract_name
    )
}

pub fn evm_xcontract_call_with_constructors(
    log_to: Option<&Path>,
    debug: bool,
    _profile: bool,
) -> Result<bool, ethabi::Error> {
    use std::convert::TryFrom;
    let mut machine = load_from_file(Path::new("arb_os/arbos.mexe"));
    machine.start_at_zero();

    let my_addr = Uint256::from_usize(1025);
    machine.runtime_env.insert_eth_deposit_message(
        my_addr.clone(),
        my_addr.clone(),
        Uint256::from_usize(100000),
    );
    let _gas_used = if debug {
        machine.debug(None)
    } else {
        machine.run(None)
    }; // handle this eth deposit message

    let mut fib_contract = AbiForContract::new_from_file(&test_contract_path("Fibonacci"))?;
    if fib_contract
        .deploy(&[], &mut machine, Uint256::zero(), None, debug)
        .is_err()
    {
        panic!("failed to deploy Fibonacci contract");
    }

    let mut pc_contract = AbiForContract::new_from_file(&test_contract_path("PaymentChannel"))?;
    if pc_contract
        .deploy(
            &[ethabi::Token::Address(ethereum_types::H160::from_slice(
                &fib_contract.address.to_bytes_be()[12..],
            ))],
            &mut machine,
            Uint256::zero(),
            None,
            debug,
        )
        .is_err()
    {
        panic!("failed to deploy PaymentChannel contract");
    }

    let (logs, sends) = pc_contract.call_function(
        my_addr.clone(),
        "deposit",
        &[],
        &mut machine,
        Uint256::from_usize(10000),
        debug,
    )?;
    assert_eq!(logs.len(), 1);
    assert_eq!(sends.len(), 0);
    assert!(logs[0].succeeded());

    let (logs, sends) = pc_contract.call_function(
        my_addr,
        "transferFib",
        vec![
            ethabi::Token::Address(ethabi::Address::from_low_u64_be(1025)),
            ethabi::Token::Uint(ethabi::Uint::try_from(1).unwrap()),
        ]
        .as_ref(),
        &mut machine,
        Uint256::zero(),
        debug,
    )?;
    assert_eq!(logs.len(), 1);
    assert_eq!(sends.len(), 0);
    assert!(logs[0].succeeded());

    if let Some(path) = log_to {
        machine
            .runtime_env
            .recorder
            .to_file(path, machine.get_total_gas_usage().to_u64().unwrap())
            .unwrap();
    }

    Ok(true)
}

pub fn _evm_tx_with_deposit(
    log_to: Option<&Path>,
    debug: bool,
    _profile: bool,
) -> Result<bool, ethabi::Error> {
    use std::convert::TryFrom;
    let mut machine = load_from_file(Path::new("arb_os/arbos.mexe"));
    machine.start_at_zero();

    let my_addr = Uint256::from_usize(1025);

    let mut fib_contract = AbiForContract::new_from_file(&test_contract_path("Fibonacci"))?;
    if fib_contract
        .deploy(&[], &mut machine, Uint256::zero(), None, debug)
        .is_err()
    {
        panic!("failed to deploy Fibonacci contract");
    }

    let mut pc_contract = AbiForContract::new_from_file(&test_contract_path("PaymentChannel"))?;

    if pc_contract
        .deploy(
            &[ethabi::Token::Address(ethereum_types::H160::from_slice(
                &fib_contract.address.to_bytes_be()[12..],
            ))],
            &mut machine,
            Uint256::zero(),
            None,
            debug,
        )
        .is_err()
    {
        panic!("failed to deploy PaymentChannel contract");
    }

    let (logs, sends) = pc_contract._call_function_with_deposit(
        my_addr.clone(),
        "deposit",
        &[],
        &mut machine,
        Uint256::from_usize(10000),
        debug,
    )?;
    assert_eq!(logs.len(), 1);
    assert_eq!(sends.len(), 0);

    assert!(logs[0].succeeded());

    let (logs, sends) = pc_contract.call_function(
        my_addr,
        "transferFib",
        vec![
            ethabi::Token::Address(ethabi::Address::from_low_u64_be(1025)),
            ethabi::Token::Uint(ethabi::Uint::try_from(1).unwrap()),
        ]
        .as_ref(),
        &mut machine,
        Uint256::zero(),
        debug,
    )?;
    assert_eq!(logs.len(), 1);
    assert_eq!(sends.len(), 0);

    assert!(logs[0].succeeded());

    if let Some(path) = log_to {
        machine
            .runtime_env
            .recorder
            .to_file(path, machine.get_total_gas_usage().to_u64().unwrap())
            .unwrap();
    }

    Ok(true)
}

pub fn evm_test_arbsys_direct(log_to: Option<&Path>, debug: bool) -> Result<(), ethabi::Error> {
    let mut machine = load_from_file(Path::new("arb_os/arbos.mexe"));
    machine.start_at_zero();

    let wallet = machine.runtime_env.new_wallet();
    let my_addr = Uint256::from_bytes(wallet.address().as_bytes());

    let arbsys = ArbSys::new(&wallet, debug);
    let arb_address_table = ArbAddressTable::new(&wallet, debug);
    AbiForContract::new_from_file(&builtin_contract_path("ArbSys")).unwrap();
    let arb_bls = ArbBLS::new(&wallet, debug);

    let version = arbsys._arbos_version(&mut machine)?;
    assert_eq!(version, Uint256::from_u64(ARBOS_VERSION));

    let tx_count = arbsys.get_transaction_count(&mut machine, my_addr.clone())?;
    assert_eq!(tx_count, Uint256::from_u64(2));

    assert!(arbsys.is_top_level_call(&mut machine)?);

    let mut add_contract = AbiForContract::new_from_file(&test_contract_path("Add")).unwrap();
    let res = add_contract.deploy(&[], &mut machine, Uint256::zero(), None, false);
    assert!(res.is_ok());
    let (add_receipts, _) = add_contract.call_function(
        my_addr.clone(),
        "isTopLevel",
        &[],
        &mut machine,
        Uint256::zero(),
        debug,
    )?;
    assert_eq!(add_receipts.len(), 1);
    assert_eq!(
        add_receipts[0].get_return_data(),
        Uint256::one().to_bytes_be()
    );
    let (add_receipts, _) = add_contract.call_function(
        my_addr.clone(),
        "isNotTopLevel",
        &[],
        &mut machine,
        Uint256::zero(),
        debug,
    )?;
    assert_eq!(add_receipts.len(), 1);
    assert_eq!(
        add_receipts[0].get_return_data(),
        Uint256::zero().to_bytes_be()
    );

    let addr_table_index = arb_address_table.register(&mut machine, my_addr.clone())?;
    let lookup_result = arb_address_table.lookup(&mut machine, my_addr.clone())?;
    assert_eq!(addr_table_index, lookup_result);

    let recovered_addr = arb_address_table.lookup_index(&mut machine, lookup_result)?;
    assert_eq!(recovered_addr, my_addr);

    let my_addr_compressed = arb_address_table.compress(&mut machine, my_addr.clone())?;
    let (my_addr_decompressed, offset) =
        arb_address_table.decompress(&mut machine, &my_addr_compressed, Uint256::zero())?;
    assert_eq!(my_addr.clone(), my_addr_decompressed);
    assert_eq!(offset, Uint256::from_usize(my_addr_compressed.len()));

    assert_eq!(Uint256::from_u64(3), arb_address_table.size(&mut machine)?);

    let an_addr = Uint256::from_u64(581351734971918347);
    let an_addr_compressed = arb_address_table.compress(&mut machine, an_addr.clone())?;
    let (an_addr_decompressed, offset) =
        arb_address_table.decompress(&mut machine, &an_addr_compressed, Uint256::zero())?;
    assert_eq!(an_addr.clone(), an_addr_decompressed);
    assert_eq!(offset, Uint256::from_usize(an_addr_compressed.len()));

    let x0 = Uint256::from_u64(17);
    let x1 = Uint256::from_u64(35);
    let y0 = Uint256::from_u64(71);
    let y1 = Uint256::from_u64(143);
    arb_bls.register(&mut machine, x0.clone(), x1.clone(), y0.clone(), y1.clone())?;
    let (ox0, ox1, oy0, oy1) = arb_bls.get_public_key(&mut machine, my_addr.clone())?;
    assert_eq!(x0, ox0);
    assert_eq!(x1, ox1);
    assert_eq!(y0, oy0);
    assert_eq!(y1, oy1);

    if let Some(path) = log_to {
        machine
            .runtime_env
            .recorder
            .to_file(path, machine.get_total_gas_usage().to_u64().unwrap())
            .unwrap();
    }

    Ok(())
}

<<<<<<< HEAD
pub fn _evm_test_arbowner(log_to: Option<&Path>, debug: bool) -> Result<(), ethabi::Error> {
    let mut machine = load_from_file(Path::new("arb_os/arbos.mexe"));
    machine.start_at_zero();

    let wallet = machine.runtime_env.new_wallet();
    let my_addr = Uint256::from_bytes(wallet.address().as_bytes());

    let arbowner = _ArbOwner::_new(&wallet, debug);

    arbowner._give_ownership(&mut machine, my_addr, Some(Uint256::zero()))?;

    arbowner._start_code_upload(&mut machine)?;

    let mcode = vec![0x90u8, 1u8, 0u8, 42u8]; // debugprint(42)
    arbowner._continue_code_upload(&mut machine, mcode)?;

    arbowner._finish_code_upload_as_arbos_upgrade(&mut machine)?;

    arbowner._set_seconds_per_send(&mut machine, Uint256::from_u64(10))?;

    arbowner._set_gas_accounting_params(
        &mut machine,
        Uint256::from_u64(100_000_000),
        Uint256::from_u64(6_000_000_000),
        Uint256::from_u64(1_000_000_000),
    )?;

    if let Some(path) = log_to {
        machine
            .runtime_env
            .recorder
            .to_file(path, machine.get_total_gas_usage().to_u64().unwrap())
            .unwrap();
    }

    Ok(())
}

pub fn _evm_test_arbgasinfo(log_to: Option<&Path>, debug: bool) -> Result<(), ethabi::Error> {
    let mut machine = load_from_file(Path::new("arb_os/arbos.mexe"));
    machine.start_at_zero();

    let wallet = machine.runtime_env.new_wallet();
    let my_addr = Uint256::from_bytes(wallet.address().as_bytes());

    let arbowner = _ArbOwner::_new(&wallet, debug);
    let arbgasinfo = _ArbGasInfo::_new(&wallet, debug);

    machine.runtime_env.insert_eth_deposit_message(
        my_addr.clone(),
        my_addr.clone(),
        Uint256::_from_eth(100),
    );
    let _ = if debug {
        machine.debug(None)
    } else {
        machine.run(None)
    };

    let (l2tx, l1calldata, storage, basegas, conggas, totalgas) =
        arbgasinfo._get_prices_in_wei(&mut machine)?;
    assert!(l2tx.is_zero());
    assert!(l1calldata.is_zero());
    assert!(storage.is_zero());
    assert!(basegas.is_zero());
    assert!(conggas.is_zero());
    assert_eq!(basegas.add(&conggas), totalgas);

    arbowner._set_fees_enabled(&mut machine, true, true)?;
    machine
        .runtime_env
        ._advance_time(Uint256::one(), None, true);

    let (l2tx, l1calldata, storage, basegas, conggas, totalgas) =
        arbgasinfo._get_prices_in_wei(&mut machine)?;
    println!(
        "L2 tx {}, L1 calldata {}, L2 storage {}, base gas {}, congestion gas {}, total gas {}",
        l2tx, l1calldata, storage, basegas, conggas, totalgas
    );
    assert_eq!(l2tx, Uint256::from_u64(642483725000000));
    assert_eq!(l1calldata, Uint256::from_u64(2778308000000));
    assert_eq!(storage, Uint256::from_u64(301990000000000));
    assert_eq!(basegas, Uint256::from_u64(15099500));
    assert!(conggas.is_zero());
    assert_eq!(basegas.add(&conggas), totalgas);

    let (l2tx, l1calldata, storage) = arbgasinfo._get_prices_in_arbgas(&mut machine)?;
    println!(
        "L2 tx / ag {}, L1 calldata / ag {}, L2 storage / ag {}",
        l2tx, l1calldata, storage
    );
    assert_eq!(l2tx, Uint256::from_u64(42550000));
    assert_eq!(l1calldata, Uint256::from_u64(184000));
    assert_eq!(storage, Uint256::from_u64(20000000));

    let (speed_limit, gas_pool_max, tx_gas_limit) =
        arbgasinfo._get_gas_accounting_params(&mut machine)?;
    println!(
        "speed limit {}, pool max {}, tx gas limit {}",
        speed_limit, gas_pool_max, tx_gas_limit
    );
    assert_eq!(speed_limit, Uint256::from_u64(100_000_000));
    assert_eq!(gas_pool_max, Uint256::from_u64(6_000_000_000));
    assert_eq!(tx_gas_limit, Uint256::from_u64(1_000_000_000));

    if let Some(path) = log_to {
        machine
            .runtime_env
            .recorder
            .to_file(path, machine.get_total_gas_usage().to_u64().unwrap())
            .unwrap();
    }

    Ok(())
}

pub fn _evm_test_arbaggregator(log_to: Option<&Path>, debug: bool) -> Result<(), ethabi::Error> {
    let mut machine = load_from_file(Path::new("arb_os/arbos.mexe"));
    machine.start_at_zero();

    let wallet = machine.runtime_env.new_wallet();
    let my_addr = Uint256::from_bytes(wallet.address().as_bytes());

    let arbagg = _ArbAggregator::_new(debug);

    let pref_agg = arbagg._get_preferred_aggregator(&mut machine, my_addr.clone())?;
    assert_eq!(pref_agg, (Uint256::zero(), true));

    let new_pref_agg = Uint256::from_u64(4242);
    arbagg._set_preferred_aggregator(&mut machine, new_pref_agg.clone(), my_addr.clone())?;
    let pref_agg = arbagg._get_preferred_aggregator(&mut machine, my_addr.clone())?;
    assert_eq!(pref_agg, (new_pref_agg, false));

    let def_agg = arbagg._get_default_aggregator(&mut machine)?;
    assert_eq!(def_agg, Uint256::zero());

    let new_def_agg = Uint256::from_u64(9696);
    arbagg._set_default_aggregator(&mut machine, new_def_agg.clone(), None)?;
    let def_agg = arbagg._get_default_aggregator(&mut machine)?;
    assert_eq!(def_agg, new_def_agg);

    assert!(arbagg
        ._set_default_aggregator(&mut machine, Uint256::from_u64(12345), Some(my_addr))
        .is_err());

    if let Some(path) = log_to {
        machine
            .runtime_env
            .recorder
            .to_file(path, machine.get_total_gas_usage().to_u64().unwrap())
            .unwrap();
    }

    Ok(())
}

pub fn _evm_test_rate_control(log_to: Option<&Path>, debug: bool) -> Result<(), ethabi::Error> {
    let mut machine = load_from_file(Path::new("arb_os/arbos.mexe"));
    machine.start_at_zero();

    let wallet = machine.runtime_env.new_wallet();
    let my_addr = Uint256::from_bytes(wallet.address().as_bytes());
    let arbowner = _ArbOwner::_new(&wallet, debug);

    arbowner._give_ownership(&mut machine, my_addr, Some(Uint256::zero()))?;

    let const_table = init_constant_table(Some(Path::new("arb_os/constants.json")))
        .map_err(|e| ethabi::Error::Other(format!("{}", e)))?;

    let (r1, r2) = arbowner._get_fee_recipients(&mut machine)?;
    assert_eq!(&r1, const_table.get("NetFee_defaultRecipient").unwrap());
    assert_eq!(
        &r2,
        const_table.get("CongestionFee_defaultRecipient").unwrap()
    );

    let new_r1 = r1.add(&Uint256::one());
    let new_r2 = r2.add(&Uint256::one());
    arbowner._set_fee_recipients(&mut machine, new_r1.clone(), new_r2.clone())?;
    let (updated_r1, updated_r2) = arbowner._get_fee_recipients(&mut machine)?;
    assert_eq!(new_r1, updated_r1);
    assert_eq!(new_r2, updated_r2);

    if let Some(path) = log_to {
        machine
            .runtime_env
            .recorder
            .to_file(path, machine.get_total_gas_usage().to_u64().unwrap())
            .unwrap();
    }

    Ok(())
}

=======
>>>>>>> 0af21f22
pub fn evm_test_function_table_access(
    log_to: Option<&Path>,
    debug: bool,
) -> Result<(), ethabi::Error> {
    let mut machine = load_from_file(Path::new("arb_os/arbos.mexe"));
    machine.start_at_zero();

    let wallet = machine.runtime_env.new_wallet();
    let my_addr = Uint256::from_bytes(wallet.address().as_bytes());

    let arbsys = ArbSys::new(&wallet, debug);
    let arb_function_table = ArbFunctionTable::new(&wallet, debug);

    let gtc_short_sig = arbsys
        .contract_abi
        .short_signature_for_function("getTransactionCount")
        .unwrap();
    let mut func_table = FunctionTable::new();
    arbsys.contract_abi.append_to_compression_func_table(
        &mut func_table,
        "getTransactionCount",
        false,
        Uint256::from_u64(10000000),
    )?;
    arb_function_table.upload(&mut machine, &func_table)?;

    assert_eq!(
        arb_function_table.size(&mut machine, my_addr.clone())?,
        Uint256::one()
    );

    let (func_code, is_payable, gas_limit) =
        arb_function_table.get(&mut machine, my_addr, Uint256::zero())?;
    assert_eq!(
        func_code,
        Uint256::from_bytes(&gtc_short_sig).shift_left(256 - 32)
    );
    assert_eq!(is_payable, false);
    assert_eq!(gas_limit, Uint256::from_u64(10000000));

    if let Some(path) = log_to {
        machine
            .runtime_env
            .recorder
            .to_file(path, machine.get_total_gas_usage().to_u64().unwrap())
            .unwrap();
    }

    Ok(())
}

pub fn _basic_evm_add_test(log_to: Option<&Path>, debug: bool) -> Result<(), ethabi::Error> {
    let mut machine = load_from_file(Path::new("arb_os/arbos.mexe"));
    machine.start_at_zero();

    let arbos_test = ArbosTest::new(debug);

    let code = hex::decode("7fffffffffffffffffffffffffffffffffffffffffffffffffffffffffffffffff7fffffffffffffffffffffffffffffffffffffffffffffffffffffffffffffffff0160005500").unwrap();
    let result = arbos_test._install_account_and_call(
        &mut machine,
        Uint256::from_u64(89629813089426890),
        Uint256::zero(),
        Uint256::one(),
        code,
        vec![],
        vec![],
    )?;
    let mut right_answer = vec![0u8; 32];
    right_answer.extend(vec![255u8; 31]);
    right_answer.extend(vec![254u8]);
    assert_eq!(result, right_answer);

    if let Some(path) = log_to {
        machine
            .runtime_env
            .recorder
            .to_file(path, machine.get_total_gas_usage().to_u64().unwrap())
            .unwrap();
    }

    Ok(())
}

pub fn _underfunded_nested_call_test(
    log_to: Option<&Path>,
    debug: bool,
) -> Result<(), ethabi::Error> {
    let mut machine = load_from_file(Path::new("arb_os/arbos.mexe"));
    machine.start_at_zero();

    let mut contract = AbiForContract::new_from_file(&test_contract_path("Underfunded"))?;
    if contract
        .deploy(&[], &mut machine, Uint256::zero(), None, debug)
        .is_err()
    {
        panic!("failed to deploy Fibonacci contract");
    }

    let (logs, sends) = contract.call_function(
        Uint256::from_u64(1028),
        "nestedCall",
        &[ethabi::Token::Uint(Uint256::zero().to_u256())],
        &mut machine,
        Uint256::zero(),
        debug,
    )?;
    assert_eq!(logs.len(), 1);
    assert_eq!(sends.len(), 0);
    assert!(logs[0].succeeded());

    let (logs, sends) = contract.call_function(
        Uint256::from_u64(1028),
        "nestedCall",
        &[ethabi::Token::Uint(Uint256::one().to_u256())],
        &mut machine,
        Uint256::zero(),
        debug,
    )?;
    assert_eq!(logs.len(), 1);
    assert_eq!(sends.len(), 0);
    assert!(logs[0].succeeded());

    if let Some(path) = log_to {
        machine
            .runtime_env
            .recorder
            .to_file(path, machine.get_total_gas_usage().to_u64().unwrap())
            .unwrap();
    }

    Ok(())
}

pub fn _evm_test_callback(log_to: Option<&Path>, debug: bool) -> Result<(), ethabi::Error> {
    let mut machine = load_from_file(Path::new("arb_os/arbos.mexe"));
    machine.start_at_zero();

    let mut contract = AbiForContract::new_from_file(&test_contract_path("Callback"))?;
    if contract
        .deploy(&[], &mut machine, Uint256::zero(), None, debug)
        .is_err()
    {
        panic!("failed to deploy Callback contract");
    }

    let (logs, sends) = contract.call_function(
        Uint256::from_u64(1028),
        "sendDummies",
        &[],
        &mut machine,
        Uint256::zero(),
        debug,
    )?;
    assert_eq!(logs.len(), 1);
    assert_eq!(sends.len(), 0);
    assert!(logs[0].succeeded());
    let evmlogs = logs[0]._get_evm_logs();
    assert_eq!(evmlogs.len(), 3);
    for i in 0..2 {
        assert_eq!(evmlogs[i].addr, contract.address);
        assert_eq!(evmlogs[i].vals[1], Uint256::from_usize(i + 1));
        assert_eq!(
            evmlogs[i].data[0..32],
            Uint256::from_usize(i + 11).to_bytes_be()[0..32]
        );
        assert_eq!(
            evmlogs[i].data[32..64],
            Uint256::from_usize(i + 21).to_bytes_be()[0..32]
        );
    }

    let (logs, _) = contract.call_function(
        Uint256::from_u64(1028),
        "doCallback",
        &[],
        &mut machine,
        Uint256::zero(),
        debug,
    )?;
    assert_eq!(logs.len(), 1);
    assert!(logs[0].succeeded());
    let evmlogs = logs[0]._get_evm_logs();
    assert_eq!(evmlogs.len(), 8);

    println!("{}", evmlogs[2].vals[0]);
    assert_eq!(
        evmlogs[2].vals[0],
        Uint256::from_bytes(
            &hex::decode("5baaa87db386365b5c161be377bc3d8e317e8d98d71a3ca7ed7d555340c8f767")
                .unwrap()
        )
    );
    assert_eq!(evmlogs[2].addr, Uint256::from_u64(100)); // log was emitted by ArbSys
    assert_eq!(evmlogs[2].vals[2], Uint256::zero()); // unique ID = 0
    let batch_number = &evmlogs[2].vals[3];
    assert_eq!(batch_number, &Uint256::zero());
    let index_in_batch = Uint256::from_bytes(&evmlogs[2].data[32..64]);
    assert_eq!(index_in_batch, Uint256::zero());
    let calldata_size = Uint256::from_bytes(&evmlogs[2].data[(7 * 32)..(8 * 32)]);
    assert_eq!(calldata_size, Uint256::from_u64(11));

    assert_eq!(
        evmlogs[6].vals[0],
        Uint256::from_bytes(
            &hex::decode("5baaa87db386365b5c161be377bc3d8e317e8d98d71a3ca7ed7d555340c8f767")
                .unwrap()
        )
    );
    assert_eq!(evmlogs[6].addr, Uint256::from_u64(100)); // log was emitted by ArbSys
    assert_eq!(evmlogs[6].vals[2], Uint256::one()); // unique ID = 1
    let batch_number = &evmlogs[6].vals[3];
    assert_eq!(batch_number, &Uint256::zero());
    let index_in_batch = Uint256::from_bytes(&evmlogs[6].data[32..64]);
    assert_eq!(index_in_batch, Uint256::one());
    let calldata_size = Uint256::from_bytes(&evmlogs[6].data[(7 * 32)..(8 * 32)]);
    assert_eq!(calldata_size, Uint256::from_u64(17));

    machine
        .runtime_env
        ._advance_time(Uint256::one(), None, true);
    let _gas_used = if debug {
        machine.debug(None)
    } else {
        machine.run(None)
    }; // advance time so that sends are emitted

    let sends = machine.runtime_env.get_all_sends();
    assert_eq!(sends.len(), 2);
    assert_eq!(sends[0][0], 3u8); // send type
    assert_eq!(sends[0][1..33], contract.address.to_bytes_be()[0..32]);
    assert_eq!(sends[0][161..193], [0u8; 32]);
    assert_eq!(sends[0].len(), 204); // 11 bytes of calldata after 193 bytes of fields
    assert_eq!(sends[1][0], 3u8); // send type
    assert_eq!(sends[1][1..33], contract.address.to_bytes_be()[0..32]);
    assert_eq!(sends[1][161..193], [0u8; 32]);
    assert_eq!(sends[1].len(), 210); // 17 bytes of calldata after 193 bytes of fields

    if let Some(path) = log_to {
        machine
            .runtime_env
            .recorder
            .to_file(path, machine.get_total_gas_usage().to_u64().unwrap())
            .unwrap();
    }

    Ok(())
}

pub fn evm_test_create(
    log_to: Option<&Path>,
    debug: bool,
    _profile: bool,
) -> Result<bool, ethabi::Error> {
    let mut machine = load_from_file(Path::new("arb_os/arbos.mexe"));
    machine.start_at_zero();

    let my_addr = Uint256::from_usize(1025);
    machine.runtime_env.insert_eth_deposit_message(
        my_addr.clone(),
        my_addr.clone(),
        Uint256::from_usize(100000),
    );
    let _gas_used = if debug {
        machine.debug(None)
    } else {
        machine.run(None)
    }; // handle this eth deposit message

    let mut fib_contract = AbiForContract::new_from_file(&test_contract_path("Fibonacci"))?;
    if fib_contract
        .deploy(&[], &mut machine, Uint256::zero(), None, debug)
        .is_err()
    {
        panic!("failed to deploy Fibonacci contract");
    }

    let mut pc_contract = AbiForContract::new_from_file(&test_contract_path("PaymentChannel"))?;
    if pc_contract
        .deploy(
            &[ethabi::Token::Address(ethereum_types::H160::from_slice(
                &fib_contract.address.to_bytes_be()[12..],
            ))],
            &mut machine,
            Uint256::zero(),
            None,
            debug,
        )
        .is_err()
    {
        panic!("failed to deploy PaymentChannel contract");
    }

    let (logs, sends) = pc_contract.call_function(
        my_addr.clone(),
        "testCreate",
        &[],
        &mut machine,
        Uint256::zero(),
        debug,
    )?;
    assert_eq!(logs.len(), 1);
    assert_eq!(sends.len(), 0);
    assert!(logs[0].succeeded());

    if let Some(path) = log_to {
        machine
            .runtime_env
            .recorder
            .to_file(path, machine.get_total_gas_usage().to_u64().unwrap())
            .unwrap();
    }

    Ok(true)
}

pub fn evm_xcontract_call_using_batch(
    log_to: Option<&Path>,
    debug: bool,
    _profile: bool,
) -> Result<bool, ethabi::Error> {
    use std::convert::TryFrom;
    let mut rt_env = RuntimeEnvironment::default();

    let wallet = rt_env.new_wallet();
    let my_addr = Uint256::from_bytes(wallet.address().as_bytes());

    let mut machine = load_from_file_and_env(Path::new("arb_os/arbos.mexe"), rt_env);
    machine.start_at_zero();

    machine.runtime_env.insert_eth_deposit_message(
        my_addr.clone(),
        my_addr.clone(),
        Uint256::from_usize(100000),
    );
    let _gas_used = if debug {
        machine.debug(None)
    } else {
        machine.run(None)
    }; // handle this eth deposit message

    let mut fib_contract = AbiForContract::new_from_file(&test_contract_path("Fibonacci"))?;
    if fib_contract
        .deploy(&[], &mut machine, Uint256::zero(), None, debug)
        .is_err()
    {
        panic!("failed to deploy Fibonacci contract");
    }

    let mut pc_contract = AbiForContract::new_from_file(&test_contract_path("PaymentChannel"))?;
    if pc_contract
        .deploy(
            &[ethabi::Token::Address(ethereum_types::H160::from_slice(
                &fib_contract.address.to_bytes_be()[12..],
            ))],
            &mut machine,
            Uint256::zero(),
            None,
            debug,
        )
        .is_err()
    {
        panic!("failed to deploy PaymentChannel contract");
    }

    let mut batch = machine.runtime_env.new_batch();
    let tx_id_1 = pc_contract.add_function_call_to_batch(
        &mut batch,
        "deposit",
        &[],
        &mut machine,
        Uint256::from_usize(10000),
        &wallet,
    )?;
    let tx_id_2 = pc_contract.add_function_call_to_batch(
        &mut batch,
        "transferFib",
        vec![
            ethabi::Token::Address(ethereum_types::H160::from_slice(
                &my_addr.to_bytes_minimal(),
            )),
            ethabi::Token::Uint(ethabi::Uint::try_from(1).unwrap()),
        ]
        .as_ref(),
        &mut machine,
        Uint256::zero(),
        &wallet,
    )?;

    machine
        .runtime_env
        .insert_batch_message(Uint256::from_usize(1025), &batch);

    let num_logs_before = machine.runtime_env.get_all_receipt_logs().len();
    let num_sends_before = machine.runtime_env.get_all_sends().len();
    let _arbgas_used = if debug {
        machine.debug(None)
    } else {
        machine.run(None)
    };
    let logs = machine.runtime_env.get_all_receipt_logs();
    let sends = machine.runtime_env.get_all_sends();
    let logs = &logs[num_logs_before..];
    let sends = &sends[num_sends_before..];

    assert_eq!(logs.len(), 2);
    assert_eq!(sends.len(), 0);

    assert!(logs[0].succeeded());
    assert_eq!(logs[0].get_request_id(), tx_id_1);
    let gas_used_so_far_1 = logs[0].get_gas_used_so_far();

    assert!(logs[1].succeeded());
    assert_eq!(logs[1].get_request_id(), tx_id_2);
    assert_eq!(
        gas_used_so_far_1.add(&logs[1].get_gas_used()),
        logs[1].get_gas_used_so_far()
    );

    if let Some(path) = log_to {
        machine
            .runtime_env
            .recorder
            .to_file(path, machine.get_total_gas_usage().to_u64().unwrap())
            .unwrap();
    }

    Ok(true)
}

pub fn _evm_xcontract_call_using_sequencer_batch(
    log_to: Option<&Path>,
    debug: bool,
    _profile: bool,
) -> Result<bool, ethabi::Error> {
    use std::convert::TryFrom;
    let sequencer_addr = Uint256::from_usize(1337);
    let mut rt_env = RuntimeEnvironment::_new_options(
        Uint256::from_usize(1111),
        Some((
            sequencer_addr.clone(),
            Uint256::from_u64(20),
            Uint256::from_u64(20 * 30),
        )),
    );

    let wallet = rt_env.new_wallet();
    let my_addr = Uint256::from_bytes(wallet.address().as_bytes());

    let mut machine = load_from_file_and_env(Path::new("arb_os/arbos.mexe"), rt_env);
    machine.start_at_zero();

    machine.runtime_env.insert_eth_deposit_message(
        my_addr.clone(),
        my_addr.clone(),
        Uint256::from_usize(100000),
    );
    machine
        .runtime_env
        ._advance_time(Uint256::from_u64(50), None, true);
    let _gas_used = if debug {
        machine.debug(None)
    } else {
        machine.run(None)
    }; // handle this eth deposit message

    let mut fib_contract = AbiForContract::new_from_file(&test_contract_path("Fibonacci"))?;
    if fib_contract
        .deploy(
            &[],
            &mut machine,
            Uint256::zero(),
            Some(Uint256::from_u64(50)),
            debug,
        )
        .is_err()
    {
        panic!("failed to deploy Fibonacci contract");
    }

    let mut pc_contract = AbiForContract::new_from_file(&test_contract_path("PaymentChannel"))?;
    if pc_contract
        .deploy(
            &[ethabi::Token::Address(ethereum_types::H160::from_slice(
                &fib_contract.address.to_bytes_be()[12..],
            ))],
            &mut machine,
            Uint256::zero(),
            Some(Uint256::from_u64(50)),
            debug,
        )
        .is_err()
    {
        panic!("failed to deploy PaymentChannel contract");
    }

    machine
        .runtime_env
        ._advance_time(Uint256::from_u64(50), None, true);

    let mut batch = machine.runtime_env._new_sequencer_batch(None);
    let tx_id_1 = pc_contract.add_function_call_to_batch(
        &mut batch,
        "deposit",
        &[],
        &mut machine,
        Uint256::from_usize(10000),
        &wallet,
    )?;
    let tx_id_2 = pc_contract.add_function_call_to_batch(
        &mut batch,
        "transferFib",
        vec![
            ethabi::Token::Address(ethereum_types::H160::from_slice(
                &my_addr.to_bytes_minimal(),
            )),
            ethabi::Token::Uint(ethabi::Uint::try_from(1).unwrap()),
        ]
        .as_ref(),
        &mut machine,
        Uint256::zero(),
        &wallet,
    )?;

    machine
        .runtime_env
        .insert_batch_message(sequencer_addr, &batch);

    let num_logs_before = machine.runtime_env.get_all_receipt_logs().len();
    let num_sends_before = machine.runtime_env.get_all_sends().len();
    let _arbgas_used = if debug {
        machine.debug(None)
    } else {
        machine.run(None)
    };
    let logs = machine.runtime_env.get_all_receipt_logs();
    let sends = machine.runtime_env.get_all_sends();
    let logs = &logs[num_logs_before..];
    let sends = &sends[num_sends_before..];

    assert_eq!(logs.len(), 2);
    assert_eq!(sends.len(), 0);

    assert!(logs[0].succeeded());
    assert_eq!(logs[0].get_request_id(), tx_id_1);
    let gas_used_so_far_1 = logs[0].get_gas_used_so_far();

    assert!(logs[1].succeeded());
    assert_eq!(logs[1].get_request_id(), tx_id_2);
    assert_eq!(
        gas_used_so_far_1.add(&logs[1].get_gas_used()),
        logs[1].get_gas_used_so_far()
    );

    if let Some(path) = log_to {
        machine
            .runtime_env
            .recorder
            .to_file(path, machine.get_total_gas_usage().to_u64().unwrap())
            .unwrap();
    }

    Ok(true)
}

pub fn _evm_xcontract_call_sequencer_slow_path(
    log_to: Option<&Path>,
    debug: bool,
    _profile: bool,
) -> Result<bool, ethabi::Error> {
    use std::convert::TryFrom;
    let sequencer_addr = Uint256::from_usize(1337);
    let mut rt_env = RuntimeEnvironment::_new_options(
        Uint256::from_usize(1111),
        Some((
            sequencer_addr.clone(),
            Uint256::from_u64(20),
            Uint256::from_u64(20 * 30),
        )),
    );

    let wallet = rt_env.new_wallet();
    let my_addr = Uint256::from_bytes(wallet.address().as_bytes());

    let mut machine = load_from_file_and_env(Path::new("arb_os/arbos.mexe"), rt_env);
    machine.start_at_zero();

    machine.runtime_env.insert_eth_deposit_message(
        my_addr.clone(),
        my_addr.clone(),
        Uint256::from_usize(100000),
    );
    machine
        .runtime_env
        ._advance_time(Uint256::from_u64(50), None, true);
    let _gas_used = if debug {
        machine.debug(None)
    } else {
        machine.run(None)
    }; // handle this eth deposit message

    let mut fib_contract = AbiForContract::new_from_file(&test_contract_path("Fibonacci"))?;
    if fib_contract
        .deploy(
            &[],
            &mut machine,
            Uint256::zero(),
            Some(Uint256::from_u64(50)),
            debug,
        )
        .is_err()
    {
        panic!("failed to deploy Fibonacci contract");
    }

    let mut pc_contract = AbiForContract::new_from_file(&test_contract_path("PaymentChannel"))?;
    if pc_contract
        .deploy(
            &[ethabi::Token::Address(ethereum_types::H160::from_slice(
                &fib_contract.address.to_bytes_be()[12..],
            ))],
            &mut machine,
            Uint256::zero(),
            Some(Uint256::from_u64(50)),
            debug,
        )
        .is_err()
    {
        panic!("failed to deploy PaymentChannel contract");
    }

    let mut batch = machine.runtime_env.new_batch();
    let tx_id_1 = pc_contract.add_function_call_to_batch(
        &mut batch,
        "deposit",
        &[],
        &mut machine,
        Uint256::from_usize(10000),
        &wallet,
    )?;
    let tx_id_2 = pc_contract.add_function_call_to_batch(
        &mut batch,
        "transferFib",
        vec![
            ethabi::Token::Address(ethereum_types::H160::from_slice(
                &my_addr.to_bytes_minimal(),
            )),
            ethabi::Token::Uint(ethabi::Uint::try_from(1).unwrap()),
        ]
        .as_ref(),
        &mut machine,
        Uint256::zero(),
        &wallet,
    )?;

    machine
        .runtime_env
        .insert_batch_message(sequencer_addr, &batch);

    machine
        .runtime_env
        ._advance_time(Uint256::from_u64(50), None, true);

    let num_logs_before = machine.runtime_env.get_all_receipt_logs().len();
    let num_sends_before = machine.runtime_env.get_all_sends().len();
    let _arbgas_used = if debug {
        machine.debug(None)
    } else {
        machine.run(None)
    };
    let logs = machine.runtime_env.get_all_receipt_logs();
    let sends = machine.runtime_env.get_all_sends();
    let logs = &logs[num_logs_before..];
    let sends = &sends[num_sends_before..];

    assert_eq!(logs.len(), 2);
    assert_eq!(sends.len(), 0);

    assert!(logs[0].succeeded());
    assert_eq!(logs[0].get_request_id(), tx_id_1);
    let gas_used_so_far_1 = logs[0].get_gas_used_so_far();

    assert!(logs[1].succeeded());
    assert_eq!(logs[1].get_request_id(), tx_id_2);
    assert_eq!(
        gas_used_so_far_1.add(&logs[1].get_gas_used()),
        logs[1].get_gas_used_so_far()
    );

    if let Some(path) = log_to {
        machine
            .runtime_env
            .recorder
            .to_file(path, machine.get_total_gas_usage().to_u64().unwrap())
            .unwrap();
    }

    Ok(true)
}

pub fn _evm_xcontract_call_using_compressed_batch(
    log_to: Option<&Path>,
    debug: bool,
    _profile: bool,
) -> Result<bool, ethabi::Error> {
    use std::convert::TryFrom;
    let mut rt_env = RuntimeEnvironment::default();

    let wallet = rt_env.new_wallet();
    let my_addr = Uint256::from_bytes(wallet.address().as_bytes());

    let mut machine = load_from_file_and_env(Path::new("arb_os/arbos.mexe"), rt_env);
    machine.start_at_zero();

    machine.runtime_env.insert_eth_deposit_message(
        my_addr.clone(),
        my_addr.clone(),
        Uint256::from_usize(100000),
    );
    machine
        .runtime_env
        ._advance_time(Uint256::from_u64(50), None, true);
    let _gas_used = if debug {
        machine.debug(None)
    } else {
        machine.run(None)
    }; // handle this eth deposit message

    let mut fib_contract = AbiForContract::new_from_file(&test_contract_path("Fibonacci"))?;
    if fib_contract
        .deploy(&[], &mut machine, Uint256::zero(), None, debug)
        .is_err()
    {
        panic!("failed to deploy Fibonacci contract");
    }

    let mut pc_contract = AbiForContract::new_from_file(&test_contract_path("PaymentChannel"))?;
    if pc_contract
        .deploy(
            &[ethabi::Token::Address(ethereum_types::H160::from_slice(
                &fib_contract.address.to_bytes_be()[12..],
            ))],
            &mut machine,
            Uint256::zero(),
            None,
            debug,
        )
        .is_err()
    {
        panic!("failed to deploy PaymentChannel contract");
    }

    let mut batch = machine.runtime_env.new_batch();
    let tx_id_1 = pc_contract._add_function_call_to_compressed_batch(
        &mut batch,
        "deposit",
        &[],
        &mut machine,
        Uint256::from_usize(10000),
        &wallet,
    )?;
    let tx_id_2 = pc_contract._add_function_call_to_compressed_batch(
        &mut batch,
        "transferFib",
        vec![
            ethabi::Token::Address(ethereum_types::H160::from_slice(
                &my_addr.to_bytes_minimal(),
            )),
            ethabi::Token::Uint(ethabi::Uint::try_from(1).unwrap()),
        ]
        .as_ref(),
        &mut machine,
        Uint256::zero(),
        &wallet,
    )?;

    machine
        .runtime_env
        .insert_batch_message(Uint256::from_usize(1025), &batch);

    let num_logs_before = machine.runtime_env.get_all_receipt_logs().len();
    let num_sends_before = machine.runtime_env.get_all_sends().len();
    let _arbgas_used = if debug {
        machine.debug(None)
    } else {
        machine.run(None)
    };
    let logs = machine.runtime_env.get_all_receipt_logs();
    let sends = machine.runtime_env.get_all_sends();
    let logs = &logs[num_logs_before..];
    let sends = &sends[num_sends_before..];

    assert_eq!(logs.len(), 2);
    assert_eq!(sends.len(), 0);

    assert!(logs[0].succeeded());
    assert_eq!(logs[0].get_request_id(), tx_id_1);
    let gas_used_so_far_1 = logs[0].get_gas_used_so_far();

    assert!(logs[1].succeeded());
    assert_eq!(logs[1].get_request_id(), tx_id_2);
    assert_eq!(
        gas_used_so_far_1.add(&logs[1].get_gas_used()),
        logs[1].get_gas_used_so_far()
    );

    if let Some(path) = log_to {
        machine
            .runtime_env
            .recorder
            .to_file(path, machine.get_total_gas_usage().to_u64().unwrap())
            .unwrap();
    }

    Ok(true)
}

pub fn _evm_xcontract_call_sequencer_reordering(
    log_to: Option<&Path>,
    debug: bool,
    _profile: bool,
) -> Result<bool, ethabi::Error> {
    use std::convert::TryFrom;
    let sequencer_addr = Uint256::from_usize(1337);
    let mut rt_env = RuntimeEnvironment::_new_options(
        Uint256::from_usize(1111),
        Some((
            sequencer_addr.clone(),
            Uint256::from_u64(20),
            Uint256::from_u64(20 * 30),
        )),
    );

    let wallet = rt_env.new_wallet();
    let my_addr = Uint256::from_bytes(wallet.address().as_bytes());

    let mut machine = load_from_file_and_env(Path::new("arb_os/arbos.mexe"), rt_env);
    machine.start_at_zero();

    machine.runtime_env.insert_eth_deposit_message(
        my_addr.clone(),
        my_addr.clone(),
        Uint256::from_usize(100000),
    );
    machine
        .runtime_env
        ._advance_time(Uint256::from_u64(50), None, true);
    let _gas_used = if debug {
        machine.debug(None)
    } else {
        machine.run(None)
    }; // handle this eth deposit message

    let mut fib_contract = AbiForContract::new_from_file(&test_contract_path("Fibonacci"))?;
    if fib_contract
        .deploy(
            &[],
            &mut machine,
            Uint256::zero(),
            Some(Uint256::from_u64(50)),
            debug,
        )
        .is_err()
    {
        panic!("failed to deploy Fibonacci contract");
    }

    let mut pc_contract = AbiForContract::new_from_file(&test_contract_path("PaymentChannel"))?;
    if pc_contract
        .deploy(
            &[ethabi::Token::Address(ethereum_types::H160::from_slice(
                &fib_contract.address.to_bytes_be()[12..],
            ))],
            &mut machine,
            Uint256::zero(),
            Some(Uint256::from_u64(50)),
            debug,
        )
        .is_err()
    {
        panic!("failed to deploy PaymentChannel contract");
    }

    machine
        .runtime_env
        ._advance_time(Uint256::from_u64(50), None, true);

    let mut slow_batch = machine.runtime_env.new_batch();
    let mut seq_batch = machine
        .runtime_env
        ._new_sequencer_batch(Some((Uint256::from_u64(3), Uint256::from_u64(40))));

    let tx_id_1 = pc_contract.add_function_call_to_batch(
        &mut seq_batch,
        "deposit",
        &[],
        &mut machine,
        Uint256::from_usize(10000),
        &wallet,
    )?;
    let tx_id_2 = pc_contract.add_function_call_to_batch(
        &mut slow_batch,
        "transferFib",
        vec![
            ethabi::Token::Address(ethereum_types::H160::from_slice(
                &my_addr.to_bytes_minimal(),
            )),
            ethabi::Token::Uint(ethabi::Uint::try_from(1).unwrap()),
        ]
        .as_ref(),
        &mut machine,
        Uint256::zero(),
        &wallet,
    )?;

    machine
        .runtime_env
        .insert_batch_message(my_addr, &slow_batch);

    machine
        .runtime_env
        ._advance_time(Uint256::one(), None, false);

    machine
        .runtime_env
        .insert_batch_message(sequencer_addr, &seq_batch);

    machine
        .runtime_env
        ._advance_time(Uint256::from_u64(50), None, true);

    let num_logs_before = machine.runtime_env.get_all_receipt_logs().len();
    let num_sends_before = machine.runtime_env.get_all_sends().len();
    let _arbgas_used = if debug {
        machine.debug(None)
    } else {
        machine.run(None)
    };
    let logs = machine.runtime_env.get_all_receipt_logs();
    let sends = machine.runtime_env.get_all_sends();
    let logs = &logs[num_logs_before..];
    let sends = &sends[num_sends_before..];

    assert_eq!(logs.len(), 2);
    assert_eq!(sends.len(), 0);

    assert!(logs[0].succeeded());
    assert_eq!(logs[0].get_request_id(), tx_id_1);

    assert!(logs[1].succeeded());
    assert_eq!(logs[1].get_request_id(), tx_id_2);

    if let Some(path) = log_to {
        machine
            .runtime_env
            .recorder
            .to_file(path, machine.get_total_gas_usage().to_u64().unwrap())
            .unwrap();
    }

    Ok(true)
}

pub fn _evm_xcontract_call_using_compressed_batch_2(
    log_to: Option<&Path>,
    debug: bool,
    _profile: bool,
) -> Result<bool, ethabi::Error> {
    use std::convert::TryFrom;
    let mut rt_env = RuntimeEnvironment::default();

    let wallet = rt_env.new_wallet();
    let my_addr = Uint256::from_bytes(wallet.address().as_bytes());

    let mut machine = load_from_file_and_env(Path::new("arb_os/arbos.mexe"), rt_env);
    machine.start_at_zero();

    machine.runtime_env.insert_eth_deposit_message(
        my_addr.clone(),
        my_addr.clone(),
        Uint256::from_usize(100000),
    );
    let _gas_used = if debug {
        machine.debug(None)
    } else {
        machine.run(None)
    }; // handle this eth deposit message

    let mut fib_contract = AbiForContract::new_from_file(&test_contract_path("Fibonacci"))?;
    if fib_contract
        .deploy(&[], &mut machine, Uint256::zero(), None, debug)
        .is_err()
    {
        panic!("failed to deploy Fibonacci contract");
    }

    let mut pc_contract = AbiForContract::new_from_file(&test_contract_path("PaymentChannel"))?;
    if pc_contract
        .deploy(
            &[ethabi::Token::Address(ethereum_types::H160::from_slice(
                &fib_contract.address.to_bytes_be()[12..],
            ))],
            &mut machine,
            Uint256::zero(),
            None,
            debug,
        )
        .is_err()
    {
        panic!("failed to deploy PaymentChannel contract");
    }

    let mut batch = machine.runtime_env.new_batch();
    let tx_id_1 = pc_contract._add_function_call_to_compressed_batch(
        &mut batch,
        "deposit",
        &[],
        &mut machine,
        Uint256::from_usize(10000),
        &wallet,
    )?;
    let tx_id_2 = pc_contract._add_function_call_to_compressed_batch(
        &mut batch,
        "transferFib",
        vec![
            ethabi::Token::Address(ethereum_types::H160::from_slice(
                &my_addr.to_bytes_minimal(),
            )),
            ethabi::Token::Uint(ethabi::Uint::try_from(1).unwrap()),
        ]
        .as_ref(),
        &mut machine,
        Uint256::zero(),
        &wallet,
    )?;

    machine
        .runtime_env
        .insert_batch_message(Uint256::from_usize(1025), &batch);

    let num_logs_before = machine.runtime_env.get_all_receipt_logs().len();
    let num_sends_before = machine.runtime_env.get_all_sends().len();
    let _arbgas_used = if debug {
        machine.debug(None)
    } else {
        machine.run(None)
    };
    let logs = machine.runtime_env.get_all_receipt_logs();
    let sends = machine.runtime_env.get_all_sends();
    let logs = &logs[num_logs_before..];
    let sends = &sends[num_sends_before..];

    assert_eq!(logs.len(), 2);
    assert_eq!(sends.len(), 0);

    assert!(logs[0].succeeded());
    assert_eq!(logs[0].get_request_id(), tx_id_1);
    let gas_used_so_far_1 = logs[0].get_gas_used_so_far();

    assert!(logs[1].succeeded());
    assert_eq!(logs[1].get_request_id(), tx_id_2);
    assert_eq!(
        gas_used_so_far_1.add(&logs[1].get_gas_used()),
        logs[1].get_gas_used_so_far()
    );

    if let Some(path) = log_to {
        machine
            .runtime_env
            .recorder
            .to_file(path, machine.get_total_gas_usage().to_u64().unwrap())
            .unwrap();
    }

    Ok(true)
}

pub fn evm_direct_deploy_add(log_to: Option<&Path>, debug: bool) {
    let mut machine = load_from_file(Path::new("arb_os/arbos.mexe"));
    machine.start_at_zero();

    match AbiForContract::new_from_file(&test_contract_path("Add")) {
        Ok(mut contract) => {
            let result = contract.deploy(&[], &mut machine, Uint256::zero(), None, debug);
            if let Ok(contract_addr) = result {
                assert_ne!(contract_addr, Uint256::zero());
            } else {
                panic!("deploy failed");
            }
        }
        Err(e) => {
            panic!("error loading contract: {:?}", e);
        }
    }

    if let Some(path) = log_to {
        machine
            .runtime_env
            .recorder
            .to_file(path, machine.get_total_gas_usage().to_u64().unwrap())
            .unwrap();
    }
}

pub fn _evm_test_payment_in_constructor(log_to: Option<&Path>, debug: bool) {
    let mut machine = load_from_file(Path::new("arb_os/arbos.mexe"));
    machine.start_at_zero();

    let my_addr = Uint256::from_usize(1025);
    machine.runtime_env.insert_eth_deposit_message(
        my_addr.clone(),
        my_addr.clone(),
        Uint256::from_usize(10000),
    );
    let _gas_used = if debug {
        machine.debug(None)
    } else {
        machine.run(None)
    }; // handle this eth deposit message

    let contract = match AbiForContract::new_from_file(&test_contract_path("Add")) {
        Ok(mut contract) => {
            let result =
                contract.deploy(&vec![], &mut machine, Uint256::from_u64(10000), None, debug);

            if let Ok(contract_addr) = result {
                assert_ne!(contract_addr, Uint256::zero());
                contract
            } else {
                panic!("deploy failed");
            }
        }
        Err(e) => {
            panic!("error loading contract: {:?}", e);
        }
    };

    let result = contract.call_function(
        my_addr.clone(),
        "withdraw5000",
        vec![].as_ref(),
        &mut machine,
        Uint256::zero(),
        debug,
    );
    match result {
        Ok((logs, _sends)) => {
            assert_eq!(logs.len(), 1);
            assert!(logs[0].succeeded());
        }
        Err(e) => {
            panic!("{}", e.to_string());
        }
    }

    machine
        .runtime_env
        ._advance_time(Uint256::one(), None, true);
    let _gas_used = if debug {
        machine.debug(None)
    } else {
        machine.run(None)
    }; // make sure the machine notices that time advanced

    let last_send = machine.runtime_env._get_last_send().unwrap();
    assert_eq!(last_send[0], 3u8);
    assert_eq!(last_send[1..33], contract.address.to_bytes_be());
    assert_eq!(last_send[33..65], Uint256::from_u64(1025).to_bytes_be());
    assert_eq!(last_send[161..193], Uint256::from_u64(5000).to_bytes_be());
    assert_eq!(last_send.len(), 193);

    if let Some(path) = log_to {
        let _ = machine
            .runtime_env
            .recorder
            .to_file(path, machine.get_total_gas_usage().to_u64().unwrap())
            .unwrap();
    }
}

pub fn evm_test_arbsys(log_to: Option<&Path>, debug: bool) {
    use std::convert::TryFrom;
    let mut machine = load_from_file(Path::new("arb_os/arbos.mexe"));
    machine.start_at_zero();

    let my_addr = Uint256::from_usize(1025);
    machine.runtime_env.insert_eth_deposit_message(
        my_addr.clone(),
        my_addr.clone(),
        Uint256::from_usize(10000),
    );
    let _gas_used = if debug {
        machine.debug(None)
    } else {
        machine.run(None)
    }; // handle this eth deposit message

    let contract = match AbiForContract::new_from_file(&test_contract_path("Add")) {
        Ok(mut contract) => {
            let result = contract.deploy(&vec![], &mut machine, Uint256::zero(), None, debug);
            if let Ok(contract_addr) = result {
                assert_ne!(contract_addr, Uint256::zero());
                contract
            } else {
                panic!("deploy failed");
            }
        }
        Err(e) => {
            panic!("error loading contract: {:?}", e);
        }
    };
    let result = contract.call_function(
        my_addr.clone(),
        "getSeqNum",
        vec![].as_ref(),
        &mut machine,
        Uint256::zero(),
        debug,
    );
    match result {
        Ok((logs, sends)) => {
            assert_eq!(logs.len(), 1);
            assert_eq!(sends.len(), 0);
            assert!(logs[0].succeeded());
            let decoded_result = contract
                .get_function("getSeqNum")
                .unwrap()
                .decode_output(&logs[0].get_return_data())
                .unwrap();
            assert_eq!(
                decoded_result[0],
                ethabi::Token::Uint(ethabi::Uint::try_from(2).unwrap())
            );
        }
        Err(e) => {
            panic!("{}", e.to_string());
        }
    }

    let result = contract.call_function(
        my_addr.clone(),
        "withdrawMyEth",
        vec![].as_ref(),
        &mut machine,
        Uint256::from_usize(5000),
        debug,
    );
    match result {
        Ok((logs, _sends)) => {
            assert_eq!(logs.len(), 1);
            assert!(logs[0].succeeded());
        }
        Err(e) => {
            panic!("{}", e.to_string());
        }
    }

    machine
        .runtime_env
        ._advance_time(Uint256::one(), None, true);
    let _gas_used = if debug {
        machine.debug(None)
    } else {
        machine.run(None)
    }; // make sure the machine notices that time advanced

    let last_send = machine.runtime_env._get_last_send().unwrap();
    assert_eq!(last_send[0], 3u8);
    assert_eq!(last_send[1..33], contract.address.to_bytes_be());
    assert_eq!(last_send[33..65], my_addr.to_bytes_be());
    assert_eq!(last_send[161..193], Uint256::from_u64(5000).to_bytes_be());
    assert_eq!(last_send.len(), 193);

    if let Some(path) = log_to {
        let _ = machine
            .runtime_env
            .recorder
            .to_file(path, machine.get_total_gas_usage().to_u64().unwrap())
            .unwrap();
    }
}

pub fn evm_direct_deploy_and_call_add(log_to: Option<&Path>, debug: bool) {
    use std::convert::TryFrom;
    let mut machine = load_from_file(Path::new("arb_os/arbos.mexe"));
    machine.start_at_zero();

    let my_addr = Uint256::from_usize(1025);
    let contract = match AbiForContract::new_from_file(&test_contract_path("Add")) {
        Ok(mut contract) => {
            let result = contract.deploy(&[], &mut machine, Uint256::zero(), None, debug);
            if let Ok(contract_addr) = result {
                assert_ne!(contract_addr, Uint256::zero());
                contract
            } else {
                panic!("deploy failed");
            }
        }
        Err(e) => {
            panic!("error loading contract: {:?}", e);
        }
    };

    let result = contract.call_function(
        my_addr,
        "add",
        vec![
            ethabi::Token::Uint(ethabi::Uint::one()),
            ethabi::Token::Uint(ethabi::Uint::one()),
        ]
        .as_ref(),
        &mut machine,
        Uint256::zero(),
        debug,
    );
    match result {
        Ok((logs, sends)) => {
            assert_eq!(logs.len(), 1);
            assert_eq!(sends.len(), 0);
            assert!(logs[0].succeeded());
            let decoded_result = contract
                .get_function("add")
                .unwrap()
                .decode_output(&logs[0].get_return_data())
                .unwrap();
            assert_eq!(
                decoded_result[0],
                ethabi::Token::Uint(ethabi::Uint::try_from(2).unwrap())
            );
        }
        Err(e) => {
            panic!("{}", e.to_string());
        }
    }

    if let Some(path) = log_to {
        machine
            .runtime_env
            .recorder
            .to_file(path, machine.get_total_gas_usage().to_u64().unwrap())
            .unwrap();
    }
}

pub fn _evm_test_contract_call(log_to: Option<&Path>, debug: bool) {
    use std::convert::TryFrom;
    let mut machine = load_from_file(Path::new("arb_os/arbos.mexe"));
    machine.start_at_zero();

    let my_addr = Uint256::from_usize(1025);
    let contract = match AbiForContract::new_from_file(&test_contract_path("Add")) {
        Ok(mut contract) => {
            let result = contract.deploy(&[], &mut machine, Uint256::zero(), None, debug);
            if let Ok(contract_addr) = result {
                assert_ne!(contract_addr, Uint256::zero());
                contract
            } else {
                panic!("deploy failed");
            }
        }
        Err(e) => {
            panic!("error loading contract: {:?}", e);
        }
    };

    for i in 0..4 {
        let result = contract._call_function_from_contract(
            my_addr.clone(),
            "add",
            vec![
                ethabi::Token::Uint(ethabi::Uint::one()),
                ethabi::Token::Uint(Uint256::from_u64(i).to_u256()),
            ]
            .as_ref(),
            &mut machine,
            Uint256::zero(),
            debug,
        );
        match result {
            Ok((logs, sends)) => {
                assert_eq!(logs.len(), 1);
                assert_eq!(sends.len(), 0);
                assert!(logs[0].succeeded());
                let decoded_result = contract
                    .get_function("add")
                    .unwrap()
                    .decode_output(&logs[0].get_return_data())
                    .unwrap();
                assert_eq!(
                    decoded_result[0],
                    ethabi::Token::Uint(ethabi::Uint::try_from(1 + i).unwrap())
                );
            }
            Err(e) => {
                panic!("{}", e.to_string());
            }
        }
    }

    if let Some(path) = log_to {
        machine
            .runtime_env
            .recorder
            .to_file(path, machine.get_total_gas_usage().to_u64().unwrap())
            .unwrap();
    }
}

pub fn evm_direct_deploy_and_compressed_call_add(log_to: Option<&Path>, debug: bool) {
    use std::convert::TryFrom;
    let mut rt_env = RuntimeEnvironment::default();
    let wallet = rt_env.new_wallet();
    let mut machine = load_from_file_and_env(Path::new("arb_os/arbos.mexe"), rt_env);
    machine.start_at_zero();

    let my_addr = Uint256::from_bytes(wallet.address().as_bytes());
    let contract = match AbiForContract::new_from_file(&test_contract_path("Add")) {
        Ok(mut contract) => {
            let result = contract.deploy(&[], &mut machine, Uint256::zero(), None, debug);
            if let Ok(contract_addr) = result {
                assert_ne!(contract_addr, Uint256::zero());
                contract
            } else {
                panic!("deploy failed");
            }
        }
        Err(e) => {
            panic!("error loading contract: {:?}", e);
        }
    };

    let result = contract.call_function_compressed(
        my_addr,
        "add",
        vec![
            ethabi::Token::Uint(ethabi::Uint::one()),
            ethabi::Token::Uint(ethabi::Uint::one()),
        ]
        .as_ref(),
        &mut machine,
        Uint256::zero(),
        &wallet,
        debug,
    );
    match result {
        Ok((logs, sends)) => {
            assert_eq!(logs.len(), 1);
            assert_eq!(sends.len(), 0);
            assert!(logs[0].succeeded());
            let decoded_result = contract
                .get_function("add")
                .unwrap()
                .decode_output(&logs[0].get_return_data())
                .unwrap();
            assert_eq!(
                decoded_result[0],
                ethabi::Token::Uint(ethabi::Uint::try_from(2).unwrap())
            );
        }
        Err(e) => {
            panic!("{}", e.to_string());
        }
    }

    if let Some(path) = log_to {
        machine
            .runtime_env
            .recorder
            .to_file(path, machine.get_total_gas_usage().to_u64().unwrap())
            .unwrap();
    }
}

#[test]
fn evm_reverter_factory_test() {
    _evm_reverter_factory_test_impl();
}

fn _evm_reverter_factory_test_impl() {
    let mut machine = load_from_file(Path::new("arb_os/arbos.mexe"));
    machine.start_at_zero();

    let _contract = match AbiForContract::new_from_file(&test_contract_path("ReverterFactory")) {
        Ok(mut contract) => {
            let result = contract.deploy(
                &[ethabi::Token::Uint(Uint256::one().to_u256())],
                &mut machine,
                Uint256::zero(),
                None,
                false,
            );
            if let Err(maybe_receipt) = result {
                if let Some(receipt) = maybe_receipt {
                    if receipt.get_return_data().len() == 0 {
                        panic!("zero-length returndata")
                    }
                } else {
                    panic!("deploy failed without receipt");
                }
            } else {
                panic!("deploy succeeded but should have failed");
            }
        }
        Err(e) => {
            panic!("error loading contract: {:?}", e);
        }
    };
}

pub fn evm_payment_to_empty_address(log_to: Option<&Path>, debug: bool) {
    let mut machine = load_from_file(Path::new("arb_os/arbos.mexe"));
    machine.start_at_zero();

    let my_addr = Uint256::from_u64(1025);
    let dest_addr = Uint256::from_u64(4242);

    machine.runtime_env.insert_eth_deposit_message(
        my_addr.clone(),
        my_addr.clone(),
        Uint256::from_u64(20000),
    );
    let tx_id = machine.runtime_env.insert_tx_message(
        my_addr,
        Uint256::from_u64(1000000000),
        Uint256::zero(),
        dest_addr,
        Uint256::from_u64(10000),
        &vec![],
        false,
    );

    let _ = if debug {
        machine.debug(None)
    } else {
        machine.run(None)
    };

    let receipts = machine.runtime_env.get_all_receipt_logs();
    assert_eq!(receipts.len(), 2);
    assert_eq!(receipts[1].get_request_id(), tx_id);
    assert!(receipts[1].succeeded());

    if let Some(path) = log_to {
        machine
            .runtime_env
            .recorder
            .to_file(path, machine.get_total_gas_usage().to_u64().unwrap())
            .unwrap();
    }
}

pub fn evm_eval_sha256(log_to: Option<&Path>, debug: bool) {
    let mut machine = load_from_file(Path::new("arb_os/arbos.mexe"));
    machine.start_at_zero();

    let my_addr = Uint256::from_u64(1025);

    let tx_id = machine.runtime_env.insert_tx_message(
        my_addr,
        Uint256::from_u64(1000000000),
        Uint256::zero(),
        Uint256::from_u64(2), // sha256 precompile
        Uint256::from_u64(0),
        &vec![0xCCu8],
        false,
    );

    let _ = if debug {
        machine.debug(None)
    } else {
        machine.run(None)
    };

    let receipts = machine.runtime_env.get_all_receipt_logs();
    assert_eq!(receipts.len(), 1);
    assert_eq!(receipts[0].get_request_id(), tx_id);
    assert!(receipts[0].succeeded());
    let return_data = receipts[0].get_return_data();
    let return_uint = Uint256::from_bytes(&return_data);
    assert_eq!(
        return_uint,
        Uint256::from_string_hex(
            "1dd8312636f6a0bf3d21fa2855e63072507453e93a5ced4301b364e91c9d87d6"
        )
        .unwrap()
    );

    if let Some(path) = log_to {
        machine
            .runtime_env
            .recorder
            .to_file(path, machine.get_total_gas_usage().to_u64().unwrap())
            .unwrap();
    }
}

pub fn _evm_ecpairing_precompile(_log_to: Option<&Path>, debug: bool) {
    for (calldata, result) in &[
        // test vectors from geth: https://github.com/ethereum/go-ethereum/blob/2045a2bba3cd2f93fd913c692be146adabd8940c/core/vm/testdata/precompiles/bn256Pairing.json
        ("1c76476f4def4bb94541d57ebba1193381ffa7aa76ada664dd31c16024c43f593034dd2920f673e204fee2811c678745fc819b55d3e9d294e45c9b03a76aef41209dd15ebff5d46c4bd888e51a93cf99a7329636c63514396b4a452003a35bf704bf11ca01483bfa8b34b43561848d28905960114c8ac04049af4b6315a416782bb8324af6cfc93537a2ad1a445cfd0ca2a71acd7ac41fadbf933c2a51be344d120a2a4cf30c1bf9845f20c6fe39e07ea2cce61f0c9bb048165fe5e4de877550111e129f1cf1097710d41c4ac70fcdfa5ba2023c6ff1cbeac322de49d1b6df7c2032c61a830e3c17286de9462bf242fca2883585b93870a73853face6a6bf411198e9393920d483a7260bfb731fb5d25f1aa493335a9e71297e485b7aef312c21800deef121f1e76426a00665e5c4479674322d4f75edadd46debd5cd992f6ed090689d0585ff075ec9e99ad690c3395bc4b313370b38ef355acdadcd122975b12c85ea5db8c6deb4aab71808dcb408fe3d1e7690c43d37b4ce6cc0166fa7daa", true),
        ("2eca0c7238bf16e83e7a1e6c5d49540685ff51380f309842a98561558019fc0203d3260361bb8451de5ff5ecd17f010ff22f5c31cdf184e9020b06fa5997db841213d2149b006137fcfb23036606f848d638d576a120ca981b5b1a5f9300b3ee2276cf730cf493cd95d64677bbb75fc42db72513a4c1e387b476d056f80aa75f21ee6226d31426322afcda621464d0611d226783262e21bb3bc86b537e986237096df1f82dff337dd5972e32a8ad43e28a78a96a823ef1cd4debe12b6552ea5f06967a1237ebfeca9aaae0d6d0bab8e28c198c5a339ef8a2407e31cdac516db922160fa257a5fd5b280642ff47b65eca77e626cb685c84fa6d3b6882a283ddd1198e9393920d483a7260bfb731fb5d25f1aa493335a9e71297e485b7aef312c21800deef121f1e76426a00665e5c4479674322d4f75edadd46debd5cd992f6ed090689d0585ff075ec9e99ad690c3395bc4b313370b38ef355acdadcd122975b12c85ea5db8c6deb4aab71808dcb408fe3d1e7690c43d37b4ce6cc0166fa7daa", true),
        ("0f25929bcb43d5a57391564615c9e70a992b10eafa4db109709649cf48c50dd216da2f5cb6be7a0aa72c440c53c9bbdfec6c36c7d515536431b3a865468acbba2e89718ad33c8bed92e210e81d1853435399a271913a6520736a4729cf0d51eb01a9e2ffa2e92599b68e44de5bcf354fa2642bd4f26b259daa6f7ce3ed57aeb314a9a87b789a58af499b314e13c3d65bede56c07ea2d418d6874857b70763713178fb49a2d6cd347dc58973ff49613a20757d0fcc22079f9abd10c3baee245901b9e027bd5cfc2cb5db82d4dc9677ac795ec500ecd47deee3b5da006d6d049b811d7511c78158de484232fc68daf8a45cf217d1c2fae693ff5871e8752d73b21198e9393920d483a7260bfb731fb5d25f1aa493335a9e71297e485b7aef312c21800deef121f1e76426a00665e5c4479674322d4f75edadd46debd5cd992f6ed090689d0585ff075ec9e99ad690c3395bc4b313370b38ef355acdadcd122975b12c85ea5db8c6deb4aab71808dcb408fe3d1e7690c43d37b4ce6cc0166fa7daa", true),
        ("2f2ea0b3da1e8ef11914acf8b2e1b32d99df51f5f4f206fc6b947eae860eddb6068134ddb33dc888ef446b648d72338684d678d2eb2371c61a50734d78da4b7225f83c8b6ab9de74e7da488ef02645c5a16a6652c3c71a15dc37fe3a5dcb7cb122acdedd6308e3bb230d226d16a105295f523a8a02bfc5e8bd2da135ac4c245d065bbad92e7c4e31bf3757f1fe7362a63fbfee50e7dc68da116e67d600d9bf6806d302580dc0661002994e7cd3a7f224e7ddc27802777486bf80f40e4ca3cfdb186bac5188a98c45e6016873d107f5cd131f3a3e339d0375e58bd6219347b008122ae2b09e539e152ec5364e7e2204b03d11d3caa038bfc7cd499f8176aacbee1f39e4e4afc4bc74790a4a028aff2c3d2538731fb755edefd8cb48d6ea589b5e283f150794b6736f670d6a1033f9b46c6f5204f50813eb85c8dc4b59db1c5d39140d97ee4d2b36d99bc49974d18ecca3e7ad51011956051b464d9e27d46cc25e0764bb98575bd466d32db7b15f582b2d5c452b36aa394b789366e5e3ca5aabd415794ab061441e51d01e94640b7e3084a07e02c78cf3103c542bc5b298669f211b88da1679b0b64a63b7e0e7bfe52aae524f73a55be7fe70c7e9bfc94b4cf0da1213d2149b006137fcfb23036606f848d638d576a120ca981b5b1a5f9300b3ee2276cf730cf493cd95d64677bbb75fc42db72513a4c1e387b476d056f80aa75f21ee6226d31426322afcda621464d0611d226783262e21bb3bc86b537e986237096df1f82dff337dd5972e32a8ad43e28a78a96a823ef1cd4debe12b6552ea5f", true),
        ("20a754d2071d4d53903e3b31a7e98ad6882d58aec240ef981fdf0a9d22c5926a29c853fcea789887315916bbeb89ca37edb355b4f980c9a12a94f30deeed30211213d2149b006137fcfb23036606f848d638d576a120ca981b5b1a5f9300b3ee2276cf730cf493cd95d64677bbb75fc42db72513a4c1e387b476d056f80aa75f21ee6226d31426322afcda621464d0611d226783262e21bb3bc86b537e986237096df1f82dff337dd5972e32a8ad43e28a78a96a823ef1cd4debe12b6552ea5f1abb4a25eb9379ae96c84fff9f0540abcfc0a0d11aeda02d4f37e4baf74cb0c11073b3ff2cdbb38755f8691ea59e9606696b3ff278acfc098fa8226470d03869217cee0a9ad79a4493b5253e2e4e3a39fc2df38419f230d341f60cb064a0ac290a3d76f140db8418ba512272381446eb73958670f00cf46f1d9e64cba057b53c26f64a8ec70387a13e41430ed3ee4a7db2059cc5fc13c067194bcc0cb49a98552fd72bd9edb657346127da132e5b82ab908f5816c826acb499e22f2412d1a2d70f25929bcb43d5a57391564615c9e70a992b10eafa4db109709649cf48c50dd2198a1f162a73261f112401aa2db79c7dab1533c9935c77290a6ce3b191f2318d198e9393920d483a7260bfb731fb5d25f1aa493335a9e71297e485b7aef312c21800deef121f1e76426a00665e5c4479674322d4f75edadd46debd5cd992f6ed090689d0585ff075ec9e99ad690c3395bc4b313370b38ef355acdadcd122975b12c85ea5db8c6deb4aab71808dcb408fe3d1e7690c43d37b4ce6cc0166fa7daa", true),
        ("1c76476f4def4bb94541d57ebba1193381ffa7aa76ada664dd31c16024c43f593034dd2920f673e204fee2811c678745fc819b55d3e9d294e45c9b03a76aef41209dd15ebff5d46c4bd888e51a93cf99a7329636c63514396b4a452003a35bf704bf11ca01483bfa8b34b43561848d28905960114c8ac04049af4b6315a416782bb8324af6cfc93537a2ad1a445cfd0ca2a71acd7ac41fadbf933c2a51be344d120a2a4cf30c1bf9845f20c6fe39e07ea2cce61f0c9bb048165fe5e4de877550111e129f1cf1097710d41c4ac70fcdfa5ba2023c6ff1cbeac322de49d1b6df7c103188585e2364128fe25c70558f1560f4f9350baf3959e603cc91486e110936198e9393920d483a7260bfb731fb5d25f1aa493335a9e71297e485b7aef312c21800deef121f1e76426a00665e5c4479674322d4f75edadd46debd5cd992f6ed090689d0585ff075ec9e99ad690c3395bc4b313370b38ef355acdadcd122975b12c85ea5db8c6deb4aab71808dcb408fe3d1e7690c43d37b4ce6cc0166fa7daa", false),
        ("", true),
        ("00000000000000000000000000000000000000000000000000000000000000010000000000000000000000000000000000000000000000000000000000000002198e9393920d483a7260bfb731fb5d25f1aa493335a9e71297e485b7aef312c21800deef121f1e76426a00665e5c4479674322d4f75edadd46debd5cd992f6ed090689d0585ff075ec9e99ad690c3395bc4b313370b38ef355acdadcd122975b12c85ea5db8c6deb4aab71808dcb408fe3d1e7690c43d37b4ce6cc0166fa7daa", false),
        ("00000000000000000000000000000000000000000000000000000000000000010000000000000000000000000000000000000000000000000000000000000002198e9393920d483a7260bfb731fb5d25f1aa493335a9e71297e485b7aef312c21800deef121f1e76426a00665e5c4479674322d4f75edadd46debd5cd992f6ed090689d0585ff075ec9e99ad690c3395bc4b313370b38ef355acdadcd122975b12c85ea5db8c6deb4aab71808dcb408fe3d1e7690c43d37b4ce6cc0166fa7daa00000000000000000000000000000000000000000000000000000000000000010000000000000000000000000000000000000000000000000000000000000002198e9393920d483a7260bfb731fb5d25f1aa493335a9e71297e485b7aef312c21800deef121f1e76426a00665e5c4479674322d4f75edadd46debd5cd992f6ed275dc4a288d1afb3cbb1ac09187524c7db36395df7be3b99e673b13a075a65ec1d9befcd05a5323e6da4d435f3b617cdb3af83285c2df711ef39c01571827f9d", true),
        ("00000000000000000000000000000000000000000000000000000000000000010000000000000000000000000000000000000000000000000000000000000002203e205db4f19b37b60121b83a7333706db86431c6d835849957ed8c3928ad7927dc7234fd11d3e8c36c59277c3e6f149d5cd3cfa9a62aee49f8130962b4b3b9195e8aa5b7827463722b8c153931579d3505566b4edf48d498e185f0509de15204bb53b8977e5f92a0bc372742c4830944a59b4fe6b1c0466e2a6dad122b5d2e030644e72e131a029b85045b68181585d97816a916871ca8d3c208c16d87cfd31a76dae6d3272396d0cbe61fced2bc532edac647851e3ac53ce1cc9c7e645a83198e9393920d483a7260bfb731fb5d25f1aa493335a9e71297e485b7aef312c21800deef121f1e76426a00665e5c4479674322d4f75edadd46debd5cd992f6ed090689d0585ff075ec9e99ad690c3395bc4b313370b38ef355acdadcd122975b12c85ea5db8c6deb4aab71808dcb408fe3d1e7690c43d37b4ce6cc0166fa7daa", true),
        ("105456a333e6d636854f987ea7bb713dfd0ae8371a72aea313ae0c32c0bf10160cf031d41b41557f3e7e3ba0c51bebe5da8e6ecd855ec50fc87efcdeac168bcc0476be093a6d2b4bbf907172049874af11e1b6267606e00804d3ff0037ec57fd3010c68cb50161b7d1d96bb71edfec9880171954e56871abf3d93cc94d745fa114c059d74e5b6c4ec14ae5864ebe23a71781d86c29fb8fb6cce94f70d3de7a2101b33461f39d9e887dbb100f170a2345dde3c07e256d1dfa2b657ba5cd030427000000000000000000000000000000000000000000000000000000000000000100000000000000000000000000000000000000000000000000000000000000021a2c3013d2ea92e13c800cde68ef56a294b883f6ac35d25f587c09b1b3c635f7290158a80cd3d66530f74dc94c94adb88f5cdb481acca997b6e60071f08a115f2f997f3dbd66a7afe07fe7862ce239edba9e05c5afff7f8a1259c9733b2dfbb929d1691530ca701b4a106054688728c9972c8512e9789e9567aae23e302ccd75", true),
        ("00000000000000000000000000000000000000000000000000000000000000010000000000000000000000000000000000000000000000000000000000000002198e9393920d483a7260bfb731fb5d25f1aa493335a9e71297e485b7aef312c21800deef121f1e76426a00665e5c4479674322d4f75edadd46debd5cd992f6ed090689d0585ff075ec9e99ad690c3395bc4b313370b38ef355acdadcd122975b12c85ea5db8c6deb4aab71808dcb408fe3d1e7690c43d37b4ce6cc0166fa7daa00000000000000000000000000000000000000000000000000000000000000010000000000000000000000000000000000000000000000000000000000000002198e9393920d483a7260bfb731fb5d25f1aa493335a9e71297e485b7aef312c21800deef121f1e76426a00665e5c4479674322d4f75edadd46debd5cd992f6ed275dc4a288d1afb3cbb1ac09187524c7db36395df7be3b99e673b13a075a65ec1d9befcd05a5323e6da4d435f3b617cdb3af83285c2df711ef39c01571827f9d00000000000000000000000000000000000000000000000000000000000000010000000000000000000000000000000000000000000000000000000000000002198e9393920d483a7260bfb731fb5d25f1aa493335a9e71297e485b7aef312c21800deef121f1e76426a00665e5c4479674322d4f75edadd46debd5cd992f6ed090689d0585ff075ec9e99ad690c3395bc4b313370b38ef355acdadcd122975b12c85ea5db8c6deb4aab71808dcb408fe3d1e7690c43d37b4ce6cc0166fa7daa00000000000000000000000000000000000000000000000000000000000000010000000000000000000000000000000000000000000000000000000000000002198e9393920d483a7260bfb731fb5d25f1aa493335a9e71297e485b7aef312c21800deef121f1e76426a00665e5c4479674322d4f75edadd46debd5cd992f6ed275dc4a288d1afb3cbb1ac09187524c7db36395df7be3b99e673b13a075a65ec1d9befcd05a5323e6da4d435f3b617cdb3af83285c2df711ef39c01571827f9d00000000000000000000000000000000000000000000000000000000000000010000000000000000000000000000000000000000000000000000000000000002198e9393920d483a7260bfb731fb5d25f1aa493335a9e71297e485b7aef312c21800deef121f1e76426a00665e5c4479674322d4f75edadd46debd5cd992f6ed090689d0585ff075ec9e99ad690c3395bc4b313370b38ef355acdadcd122975b12c85ea5db8c6deb4aab71808dcb408fe3d1e7690c43d37b4ce6cc0166fa7daa00000000000000000000000000000000000000000000000000000000000000010000000000000000000000000000000000000000000000000000000000000002198e9393920d483a7260bfb731fb5d25f1aa493335a9e71297e485b7aef312c21800deef121f1e76426a00665e5c4479674322d4f75edadd46debd5cd992f6ed275dc4a288d1afb3cbb1ac09187524c7db36395df7be3b99e673b13a075a65ec1d9befcd05a5323e6da4d435f3b617cdb3af83285c2df711ef39c01571827f9d00000000000000000000000000000000000000000000000000000000000000010000000000000000000000000000000000000000000000000000000000000002198e9393920d483a7260bfb731fb5d25f1aa493335a9e71297e485b7aef312c21800deef121f1e76426a00665e5c4479674322d4f75edadd46debd5cd992f6ed090689d0585ff075ec9e99ad690c3395bc4b313370b38ef355acdadcd122975b12c85ea5db8c6deb4aab71808dcb408fe3d1e7690c43d37b4ce6cc0166fa7daa00000000000000000000000000000000000000000000000000000000000000010000000000000000000000000000000000000000000000000000000000000002198e9393920d483a7260bfb731fb5d25f1aa493335a9e71297e485b7aef312c21800deef121f1e76426a00665e5c4479674322d4f75edadd46debd5cd992f6ed275dc4a288d1afb3cbb1ac09187524c7db36395df7be3b99e673b13a075a65ec1d9befcd05a5323e6da4d435f3b617cdb3af83285c2df711ef39c01571827f9d00000000000000000000000000000000000000000000000000000000000000010000000000000000000000000000000000000000000000000000000000000002198e9393920d483a7260bfb731fb5d25f1aa493335a9e71297e485b7aef312c21800deef121f1e76426a00665e5c4479674322d4f75edadd46debd5cd992f6ed090689d0585ff075ec9e99ad690c3395bc4b313370b38ef355acdadcd122975b12c85ea5db8c6deb4aab71808dcb408fe3d1e7690c43d37b4ce6cc0166fa7daa00000000000000000000000000000000000000000000000000000000000000010000000000000000000000000000000000000000000000000000000000000002198e9393920d483a7260bfb731fb5d25f1aa493335a9e71297e485b7aef312c21800deef121f1e76426a00665e5c4479674322d4f75edadd46debd5cd992f6ed275dc4a288d1afb3cbb1ac09187524c7db36395df7be3b99e673b13a075a65ec1d9befcd05a5323e6da4d435f3b617cdb3af83285c2df711ef39c01571827f9d", true),
        ("00000000000000000000000000000000000000000000000000000000000000010000000000000000000000000000000000000000000000000000000000000002203e205db4f19b37b60121b83a7333706db86431c6d835849957ed8c3928ad7927dc7234fd11d3e8c36c59277c3e6f149d5cd3cfa9a62aee49f8130962b4b3b9195e8aa5b7827463722b8c153931579d3505566b4edf48d498e185f0509de15204bb53b8977e5f92a0bc372742c4830944a59b4fe6b1c0466e2a6dad122b5d2e030644e72e131a029b85045b68181585d97816a916871ca8d3c208c16d87cfd31a76dae6d3272396d0cbe61fced2bc532edac647851e3ac53ce1cc9c7e645a83198e9393920d483a7260bfb731fb5d25f1aa493335a9e71297e485b7aef312c21800deef121f1e76426a00665e5c4479674322d4f75edadd46debd5cd992f6ed090689d0585ff075ec9e99ad690c3395bc4b313370b38ef355acdadcd122975b12c85ea5db8c6deb4aab71808dcb408fe3d1e7690c43d37b4ce6cc0166fa7daa00000000000000000000000000000000000000000000000000000000000000010000000000000000000000000000000000000000000000000000000000000002203e205db4f19b37b60121b83a7333706db86431c6d835849957ed8c3928ad7927dc7234fd11d3e8c36c59277c3e6f149d5cd3cfa9a62aee49f8130962b4b3b9195e8aa5b7827463722b8c153931579d3505566b4edf48d498e185f0509de15204bb53b8977e5f92a0bc372742c4830944a59b4fe6b1c0466e2a6dad122b5d2e030644e72e131a029b85045b68181585d97816a916871ca8d3c208c16d87cfd31a76dae6d3272396d0cbe61fced2bc532edac647851e3ac53ce1cc9c7e645a83198e9393920d483a7260bfb731fb5d25f1aa493335a9e71297e485b7aef312c21800deef121f1e76426a00665e5c4479674322d4f75edadd46debd5cd992f6ed090689d0585ff075ec9e99ad690c3395bc4b313370b38ef355acdadcd122975b12c85ea5db8c6deb4aab71808dcb408fe3d1e7690c43d37b4ce6cc0166fa7daa00000000000000000000000000000000000000000000000000000000000000010000000000000000000000000000000000000000000000000000000000000002203e205db4f19b37b60121b83a7333706db86431c6d835849957ed8c3928ad7927dc7234fd11d3e8c36c59277c3e6f149d5cd3cfa9a62aee49f8130962b4b3b9195e8aa5b7827463722b8c153931579d3505566b4edf48d498e185f0509de15204bb53b8977e5f92a0bc372742c4830944a59b4fe6b1c0466e2a6dad122b5d2e030644e72e131a029b85045b68181585d97816a916871ca8d3c208c16d87cfd31a76dae6d3272396d0cbe61fced2bc532edac647851e3ac53ce1cc9c7e645a83198e9393920d483a7260bfb731fb5d25f1aa493335a9e71297e485b7aef312c21800deef121f1e76426a00665e5c4479674322d4f75edadd46debd5cd992f6ed090689d0585ff075ec9e99ad690c3395bc4b313370b38ef355acdadcd122975b12c85ea5db8c6deb4aab71808dcb408fe3d1e7690c43d37b4ce6cc0166fa7daa00000000000000000000000000000000000000000000000000000000000000010000000000000000000000000000000000000000000000000000000000000002203e205db4f19b37b60121b83a7333706db86431c6d835849957ed8c3928ad7927dc7234fd11d3e8c36c59277c3e6f149d5cd3cfa9a62aee49f8130962b4b3b9195e8aa5b7827463722b8c153931579d3505566b4edf48d498e185f0509de15204bb53b8977e5f92a0bc372742c4830944a59b4fe6b1c0466e2a6dad122b5d2e030644e72e131a029b85045b68181585d97816a916871ca8d3c208c16d87cfd31a76dae6d3272396d0cbe61fced2bc532edac647851e3ac53ce1cc9c7e645a83198e9393920d483a7260bfb731fb5d25f1aa493335a9e71297e485b7aef312c21800deef121f1e76426a00665e5c4479674322d4f75edadd46debd5cd992f6ed090689d0585ff075ec9e99ad690c3395bc4b313370b38ef355acdadcd122975b12c85ea5db8c6deb4aab71808dcb408fe3d1e7690c43d37b4ce6cc0166fa7daa00000000000000000000000000000000000000000000000000000000000000010000000000000000000000000000000000000000000000000000000000000002203e205db4f19b37b60121b83a7333706db86431c6d835849957ed8c3928ad7927dc7234fd11d3e8c36c59277c3e6f149d5cd3cfa9a62aee49f8130962b4b3b9195e8aa5b7827463722b8c153931579d3505566b4edf48d498e185f0509de15204bb53b8977e5f92a0bc372742c4830944a59b4fe6b1c0466e2a6dad122b5d2e030644e72e131a029b85045b68181585d97816a916871ca8d3c208c16d87cfd31a76dae6d3272396d0cbe61fced2bc532edac647851e3ac53ce1cc9c7e645a83198e9393920d483a7260bfb731fb5d25f1aa493335a9e71297e485b7aef312c21800deef121f1e76426a00665e5c4479674322d4f75edadd46debd5cd992f6ed090689d0585ff075ec9e99ad690c3395bc4b313370b38ef355acdadcd122975b12c85ea5db8c6deb4aab71808dcb408fe3d1e7690c43d37b4ce6cc0166fa7daa", true),
        ("105456a333e6d636854f987ea7bb713dfd0ae8371a72aea313ae0c32c0bf10160cf031d41b41557f3e7e3ba0c51bebe5da8e6ecd855ec50fc87efcdeac168bcc0476be093a6d2b4bbf907172049874af11e1b6267606e00804d3ff0037ec57fd3010c68cb50161b7d1d96bb71edfec9880171954e56871abf3d93cc94d745fa114c059d74e5b6c4ec14ae5864ebe23a71781d86c29fb8fb6cce94f70d3de7a2101b33461f39d9e887dbb100f170a2345dde3c07e256d1dfa2b657ba5cd030427000000000000000000000000000000000000000000000000000000000000000100000000000000000000000000000000000000000000000000000000000000021a2c3013d2ea92e13c800cde68ef56a294b883f6ac35d25f587c09b1b3c635f7290158a80cd3d66530f74dc94c94adb88f5cdb481acca997b6e60071f08a115f2f997f3dbd66a7afe07fe7862ce239edba9e05c5afff7f8a1259c9733b2dfbb929d1691530ca701b4a106054688728c9972c8512e9789e9567aae23e302ccd75", true),
    ] {
        _evm_ecpairing_precompile_test_one(calldata, *result, debug);
    }
}

fn _evm_ecpairing_precompile_test_one(calldata: &str, result: bool, debug: bool) {
    let mut machine = load_from_file(Path::new("arb_os/arbos.mexe"));
    machine.start_at_zero();

    let my_addr = Uint256::from_u64(1025);
    let calldata = hex::decode(calldata).unwrap();
    assert_eq!(calldata.len() % (6 * 32), 0);

    let tx_id = machine.runtime_env.insert_tx_message(
        my_addr,
        Uint256::from_u64(1000000000),
        Uint256::zero(),
        Uint256::from_u64(8), // ecpairing precompile
        Uint256::from_u64(0),
        &calldata,
        false,
    );

    let _ = if debug {
        machine.debug(None)
    } else {
        machine.run(None)
    };

    let receipts = machine.runtime_env.get_all_receipt_logs();
    assert_eq!(receipts.len(), 1);
    assert_eq!(receipts[0].get_request_id(), tx_id);
    assert!(receipts[0].succeeded());
    let return_data = receipts[0].get_return_data();
    let return_uint = Uint256::from_bytes(&return_data);
    assert_eq!(return_uint == Uint256::one(), result);

    //if let Some(path) = log_to {
    //    machine.runtime_env.recorder.to_file(path, machine.get_total_gas_usage().to_u64().unwrap()).unwrap();
    //}
}

pub fn _evm_eval_ripemd160(log_to: Option<&Path>, debug: bool) {
    let mut machine = load_from_file(Path::new("arb_os/arbos.mexe"));
    machine.start_at_zero();

    let my_addr = Uint256::from_u64(1025);
    let tx_id = machine.runtime_env.insert_tx_message(
        my_addr,
        Uint256::from_u64(1000000000),
        Uint256::zero(),
        Uint256::from_u64(3), // ripemd160 precompile
        Uint256::from_u64(0),
        &vec![0x61u8],
        false,
    );

    let _ = if debug {
        machine.debug(None)
    } else {
        machine.run(None)
    };

    let receipts = machine.runtime_env.get_all_receipt_logs();
    assert_eq!(receipts.len(), 1);
    assert_eq!(receipts[0].get_request_id(), tx_id);
    assert!(receipts[0].succeeded());
    let return_data = receipts[0].get_return_data();
    let return_uint = Uint256::from_bytes(&return_data);
    assert_eq!(
        return_uint,
        Uint256::from_string_hex(
            "0000000000000000000000000bdc9d2d256b3ee9daae347be6f4dc835a467ffe"
        )
        .unwrap()
    );

    if let Some(path) = log_to {
        machine
            .runtime_env
            .recorder
            .to_file(path, machine.get_total_gas_usage().to_u64().unwrap())
            .unwrap();
    }
}

pub fn make_logs_for_all_arbos_tests() {
    evm_direct_deploy_add(
        Some(Path::new("testlogs/evm_direct_deploy_add.aoslog")),
        false,
    );
    evm_direct_deploy_and_call_add(
        Some(Path::new("testlogs/evm_direct_deploy_and_call_add.aoslog")),
        false,
    );
    let _ = evm_test_arbsys_direct(
        Some(Path::new("testlogs/evm_test_arbsys_direct.aoslog")),
        false,
    );
    let _ = evm_test_function_table_access(
        Some(Path::new("testlogs/evm_test_function_table_access.aoslog")),
        false,
    );
    let _ = evm_xcontract_call_with_constructors(
        Some(Path::new(
            "testlogs/evm_xcontract_call_with_constructors.aoslog",
        )),
        false,
        false,
    );
    let _ = evm_xcontract_call_using_batch(
        Some(Path::new("testlogs/evm_xcontract_call_using_batch.aoslog")),
        false,
        false,
    );
    /*let _ = evm_xcontract_call_using_compressed_batch(
        Some(Path::new("testlogs/evm_xcontract_call_using_batch.aoslog")),
        false,
        false,
    );*/
    evm_direct_deploy_and_compressed_call_add(
        Some(Path::new(
            "testlogs/evm_direct_deploy_and_compressed_call_add.aoslog",
        )),
        false,
    );
    let _ = evm_test_create(
        Some(Path::new("testlogs/evm_test_create.aoslog")),
        false,
        false,
    );
    evm_test_arbsys(Some(Path::new("testlogs/evm_test_arbsys.aoslog")), false);
    evm_eval_sha256(Some(Path::new("testlogs/evm_eval_sha256.aoslog")), false);
    evm_payment_to_empty_address(
        Some(Path::new("testlogs/payment_to_empty_address.aoslog")),
        false,
    );
}<|MERGE_RESOLUTION|>--- conflicted
+++ resolved
@@ -2,7 +2,6 @@
  * Copyright 2020, Offchain Labs, Inc. All rights reserved.
  */
 
-<<<<<<< HEAD
 use crate::compile::miniconstants::init_constant_table;
 use crate::compile::miniconstants::ARBOS_VERSION;
 use crate::evm::abi::{
@@ -10,10 +9,8 @@
     _ArbOwner, _ArbReplayableTx, builtin_contract_path,
 };
 use crate::evm::abi::{FunctionTable, _ArbInfo};
-=======
 use crate::evm::abi::FunctionTable;
 use crate::evm::abi::{ArbAddressTable, ArbBLS, ArbFunctionTable, ArbSys, ArbosTest};
->>>>>>> 0af21f22
 use crate::run::{load_from_file, load_from_file_and_env, RuntimeEnvironment};
 use crate::uint256::Uint256;
 use ethers_signers::Signer;
@@ -301,203 +298,6 @@
     Ok(())
 }
 
-<<<<<<< HEAD
-pub fn _evm_test_arbowner(log_to: Option<&Path>, debug: bool) -> Result<(), ethabi::Error> {
-    let mut machine = load_from_file(Path::new("arb_os/arbos.mexe"));
-    machine.start_at_zero();
-
-    let wallet = machine.runtime_env.new_wallet();
-    let my_addr = Uint256::from_bytes(wallet.address().as_bytes());
-
-    let arbowner = _ArbOwner::_new(&wallet, debug);
-
-    arbowner._give_ownership(&mut machine, my_addr, Some(Uint256::zero()))?;
-
-    arbowner._start_code_upload(&mut machine)?;
-
-    let mcode = vec![0x90u8, 1u8, 0u8, 42u8]; // debugprint(42)
-    arbowner._continue_code_upload(&mut machine, mcode)?;
-
-    arbowner._finish_code_upload_as_arbos_upgrade(&mut machine)?;
-
-    arbowner._set_seconds_per_send(&mut machine, Uint256::from_u64(10))?;
-
-    arbowner._set_gas_accounting_params(
-        &mut machine,
-        Uint256::from_u64(100_000_000),
-        Uint256::from_u64(6_000_000_000),
-        Uint256::from_u64(1_000_000_000),
-    )?;
-
-    if let Some(path) = log_to {
-        machine
-            .runtime_env
-            .recorder
-            .to_file(path, machine.get_total_gas_usage().to_u64().unwrap())
-            .unwrap();
-    }
-
-    Ok(())
-}
-
-pub fn _evm_test_arbgasinfo(log_to: Option<&Path>, debug: bool) -> Result<(), ethabi::Error> {
-    let mut machine = load_from_file(Path::new("arb_os/arbos.mexe"));
-    machine.start_at_zero();
-
-    let wallet = machine.runtime_env.new_wallet();
-    let my_addr = Uint256::from_bytes(wallet.address().as_bytes());
-
-    let arbowner = _ArbOwner::_new(&wallet, debug);
-    let arbgasinfo = _ArbGasInfo::_new(&wallet, debug);
-
-    machine.runtime_env.insert_eth_deposit_message(
-        my_addr.clone(),
-        my_addr.clone(),
-        Uint256::_from_eth(100),
-    );
-    let _ = if debug {
-        machine.debug(None)
-    } else {
-        machine.run(None)
-    };
-
-    let (l2tx, l1calldata, storage, basegas, conggas, totalgas) =
-        arbgasinfo._get_prices_in_wei(&mut machine)?;
-    assert!(l2tx.is_zero());
-    assert!(l1calldata.is_zero());
-    assert!(storage.is_zero());
-    assert!(basegas.is_zero());
-    assert!(conggas.is_zero());
-    assert_eq!(basegas.add(&conggas), totalgas);
-
-    arbowner._set_fees_enabled(&mut machine, true, true)?;
-    machine
-        .runtime_env
-        ._advance_time(Uint256::one(), None, true);
-
-    let (l2tx, l1calldata, storage, basegas, conggas, totalgas) =
-        arbgasinfo._get_prices_in_wei(&mut machine)?;
-    println!(
-        "L2 tx {}, L1 calldata {}, L2 storage {}, base gas {}, congestion gas {}, total gas {}",
-        l2tx, l1calldata, storage, basegas, conggas, totalgas
-    );
-    assert_eq!(l2tx, Uint256::from_u64(642483725000000));
-    assert_eq!(l1calldata, Uint256::from_u64(2778308000000));
-    assert_eq!(storage, Uint256::from_u64(301990000000000));
-    assert_eq!(basegas, Uint256::from_u64(15099500));
-    assert!(conggas.is_zero());
-    assert_eq!(basegas.add(&conggas), totalgas);
-
-    let (l2tx, l1calldata, storage) = arbgasinfo._get_prices_in_arbgas(&mut machine)?;
-    println!(
-        "L2 tx / ag {}, L1 calldata / ag {}, L2 storage / ag {}",
-        l2tx, l1calldata, storage
-    );
-    assert_eq!(l2tx, Uint256::from_u64(42550000));
-    assert_eq!(l1calldata, Uint256::from_u64(184000));
-    assert_eq!(storage, Uint256::from_u64(20000000));
-
-    let (speed_limit, gas_pool_max, tx_gas_limit) =
-        arbgasinfo._get_gas_accounting_params(&mut machine)?;
-    println!(
-        "speed limit {}, pool max {}, tx gas limit {}",
-        speed_limit, gas_pool_max, tx_gas_limit
-    );
-    assert_eq!(speed_limit, Uint256::from_u64(100_000_000));
-    assert_eq!(gas_pool_max, Uint256::from_u64(6_000_000_000));
-    assert_eq!(tx_gas_limit, Uint256::from_u64(1_000_000_000));
-
-    if let Some(path) = log_to {
-        machine
-            .runtime_env
-            .recorder
-            .to_file(path, machine.get_total_gas_usage().to_u64().unwrap())
-            .unwrap();
-    }
-
-    Ok(())
-}
-
-pub fn _evm_test_arbaggregator(log_to: Option<&Path>, debug: bool) -> Result<(), ethabi::Error> {
-    let mut machine = load_from_file(Path::new("arb_os/arbos.mexe"));
-    machine.start_at_zero();
-
-    let wallet = machine.runtime_env.new_wallet();
-    let my_addr = Uint256::from_bytes(wallet.address().as_bytes());
-
-    let arbagg = _ArbAggregator::_new(debug);
-
-    let pref_agg = arbagg._get_preferred_aggregator(&mut machine, my_addr.clone())?;
-    assert_eq!(pref_agg, (Uint256::zero(), true));
-
-    let new_pref_agg = Uint256::from_u64(4242);
-    arbagg._set_preferred_aggregator(&mut machine, new_pref_agg.clone(), my_addr.clone())?;
-    let pref_agg = arbagg._get_preferred_aggregator(&mut machine, my_addr.clone())?;
-    assert_eq!(pref_agg, (new_pref_agg, false));
-
-    let def_agg = arbagg._get_default_aggregator(&mut machine)?;
-    assert_eq!(def_agg, Uint256::zero());
-
-    let new_def_agg = Uint256::from_u64(9696);
-    arbagg._set_default_aggregator(&mut machine, new_def_agg.clone(), None)?;
-    let def_agg = arbagg._get_default_aggregator(&mut machine)?;
-    assert_eq!(def_agg, new_def_agg);
-
-    assert!(arbagg
-        ._set_default_aggregator(&mut machine, Uint256::from_u64(12345), Some(my_addr))
-        .is_err());
-
-    if let Some(path) = log_to {
-        machine
-            .runtime_env
-            .recorder
-            .to_file(path, machine.get_total_gas_usage().to_u64().unwrap())
-            .unwrap();
-    }
-
-    Ok(())
-}
-
-pub fn _evm_test_rate_control(log_to: Option<&Path>, debug: bool) -> Result<(), ethabi::Error> {
-    let mut machine = load_from_file(Path::new("arb_os/arbos.mexe"));
-    machine.start_at_zero();
-
-    let wallet = machine.runtime_env.new_wallet();
-    let my_addr = Uint256::from_bytes(wallet.address().as_bytes());
-    let arbowner = _ArbOwner::_new(&wallet, debug);
-
-    arbowner._give_ownership(&mut machine, my_addr, Some(Uint256::zero()))?;
-
-    let const_table = init_constant_table(Some(Path::new("arb_os/constants.json")))
-        .map_err(|e| ethabi::Error::Other(format!("{}", e)))?;
-
-    let (r1, r2) = arbowner._get_fee_recipients(&mut machine)?;
-    assert_eq!(&r1, const_table.get("NetFee_defaultRecipient").unwrap());
-    assert_eq!(
-        &r2,
-        const_table.get("CongestionFee_defaultRecipient").unwrap()
-    );
-
-    let new_r1 = r1.add(&Uint256::one());
-    let new_r2 = r2.add(&Uint256::one());
-    arbowner._set_fee_recipients(&mut machine, new_r1.clone(), new_r2.clone())?;
-    let (updated_r1, updated_r2) = arbowner._get_fee_recipients(&mut machine)?;
-    assert_eq!(new_r1, updated_r1);
-    assert_eq!(new_r2, updated_r2);
-
-    if let Some(path) = log_to {
-        machine
-            .runtime_env
-            .recorder
-            .to_file(path, machine.get_total_gas_usage().to_u64().unwrap())
-            .unwrap();
-    }
-
-    Ok(())
-}
-
-=======
->>>>>>> 0af21f22
 pub fn evm_test_function_table_access(
     log_to: Option<&Path>,
     debug: bool,
