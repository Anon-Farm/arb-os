--- conflicted
+++ resolved
@@ -963,12 +963,8 @@
     Ok(ret)
 }
 
-<<<<<<< HEAD
 #[cfg(test)]
-pub fn evm_load_add_and_verify(debug: bool, profile: bool) {
-=======
-pub fn evm_load_add_and_verify(mutating: bool, debug: bool) {
->>>>>>> 6c4b5446
+pub fn evm_load_add_and_verify(mutating: bool, debug: bool, profile: bool) {
     use std::convert::TryFrom;
     match evm_load_and_call_func(
         "contracts/add/compiled.json",
