--- conflicted
+++ resolved
@@ -75,7 +75,6 @@
 }
 
 Statement: Statement = {
-<<<<<<< HEAD
 	<lno: @L> <kind:StatementKind> => Statement {kind, debug_info: DebugInfo { location: file_info.location(BytePos::from(lno), filename)}},
 }
 
@@ -95,22 +94,6 @@
 	"asm" "(" <a:CommaedExprs?> ")" "{" <body:AsmInsn*> "}" ";" => StatementKind::Asm(body, a.unwrap_or(vec![])),
 	<cb: CodeBlock> ";" => StatementKind::CodeBlock(cb),
 	";" => StatementKind::Noop(),
-=======
-	<lno: @L> "while" "(" <e: Expr> ")" <cb: CodeBlock> => Statement::While(e, cb, file_info.location(BytePos::from(lno))),
-	<lno: @L> "loop" <cb: CodeBlock> => Statement::Loop(cb, file_info.location(BytePos::from(lno))),
-	<lno: @L> "if" "let" "Some(" <l: Ident> ")" "=" <r:Expr> <t: CodeBlock> <e: ("else" <CodeBlock>)?> => Statement::IfLet(l,r,t,e,file_info.location(BytePos::from(lno))),
-	<lno: @L> "if" "(" <c: Expr> ")" <t: CodeBlock> <r: IfArm?> => Statement::If(IfArm::Cond(c, t, r.map(|m|Box::new(m)), file_info.location(BytePos::from(lno)))),
-	<lno: @L> "let" <p: MatchPattern> "=" <e: Expr> ";" => Statement::Let(p, e, file_info.location(BytePos::from(lno))),
-	<lno: @L> <e: Expr> ";" => Statement::Expression(e, file_info.location(BytePos::from(lno))),
-	<lno: @L> <i: Ident> "=" <e: Expr> ";" => Statement::Assign(i, e, file_info.location(BytePos::from(lno))),
-	<lno: @L> "return" <e: Expr> ";" => Statement::Return(e, file_info.location(BytePos::from(lno))),
-	<lno: @L> "return" ";" => Statement::ReturnVoid(file_info.location(BytePos::from(lno))),
-	<lno: @L> "return" "None" ";" => Statement::Return(Expr::Constant(Constant::Option(OptionConst::None(Type::Every)),file_info.location(BytePos::from(lno))), file_info.location(BytePos::from(lno))),
-	<lno: @L> "panic" ";" => Statement::Panic(file_info.location(BytePos::from(lno))),
-	<lno: @L> "debug" "(" <e: Expr> ")" ";" => Statement::DebugPrint(e, file_info.location(BytePos::from(lno))),
-	<lno: @L> "asm" "(" <a:CommaedExprs?> ")" "{" <body:AsmInsn*> "}" ";" => Statement::Asm(body, a.unwrap_or(vec![]), file_info.location(BytePos::from(lno))),
-	<lno: @L> ";" => Statement::Noop(file_info.location(BytePos::from(lno))),
->>>>>>> 6c4b5446
 }
 
 MatchPattern: MatchPattern = {
@@ -285,14 +268,9 @@
 	<lno: @L> "asm" "(" <a:CommaedExprs?> ")" <rt:Type> "{" <body:AsmInsn*> "}" => Expr::Asm(rt, body, a.unwrap_or(vec![]), file_info.location(BytePos::from(lno),filename)),
 	<lno: @L> "struct" "{" <fi: FieldInitializers> "}" => Expr::StructInitializer(fi, file_info.location(BytePos::from(lno),filename)),
 	"(" <e: Expr> ")" => <>,
-<<<<<<< HEAD
+	<lno: @L> "{" <cb: Statement*> <e: Expr?> "}" => Expr::CodeBlock(cb, e.map(|x| Box::new(x)), file_info.location(BytePos::from(lno),filename)),
 	<lno: @L> "(" <c: CommaedExprs?> ")" => Expr::Tuple(c.unwrap_or(vec![]), file_info.location(BytePos::from(lno),filename)),
-	<lno: @L> <i: Ident> => Expr::VariableRef(i, file_info.location(BytePos::from(lno),filename)),
-=======
-	<lno: @L> "{" <cb: Statement*> <e: Expr?> "}" => Expr::CodeBlock(cb, e.map(|x| Box::new(x)), file_info.location(BytePos::from(lno))),
-	<lno: @L> "(" <c: CommaedExprs?> ")" => Expr::Tuple(c.unwrap_or(vec![]), file_info.location(BytePos::from(lno))),
 	<lno: @L> <i: Ident> => Expr::VariableRef(i, file_info.location(BytePos::from(lno))),
->>>>>>> 6c4b5446
 }
 
 Const: Constant = {
