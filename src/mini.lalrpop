//
// Copyright 2020, Offchain Labs, Inc. All rights reserved.
//


use crate::compile::ast::{TopLevelDecl, TypeDecl, Func, GlobalVarDecl, Type, CodeBlock,
StructField, FuncArg, Statement, StatementKind, DebugInfo, Attributes, MatchPattern, Expr, ExprKind, TrinaryOp, BinaryOp, UnaryOp, Constant,
OptionConst, FieldInitializer, new_func_arg, new_type_decl};
use crate::compile::InliningMode;
use crate::stringtable::{StringTable, StringId};
use crate::compile::Lines;
use crate::pos::BytePos;
use crate::mavm::{Value, Instruction, Opcode};
use crate::uint256::Uint256;
use std::collections::HashMap;
use lalrpop_util::ParseError;


grammar(stringtable: &mut StringTable, file_info: &Lines, filename: u64, current_path: &[String], constants: &mut HashMap<String, Uint256>);

extern {
    type Error = String;
}

pub Decls: Vec<TopLevelDecl> = {
	<a: ("#![" <Attributes> "]")?><mut i:ImportDecl*> <mut n:NonImportDecl+> => {
        i.append(&mut n);
        for decl in &mut i {
            if let (TopLevelDecl::FuncDecl(func), Some(attr)) = (decl, a) {
                func.debug_info.attributes.inline = func.debug_info.attributes.inline.and(&attr.inline);
            }
        };
        i
        },
}

ImportDecl: TopLevelDecl = {
    "use" <mut p: PathDecl> ";" => {
        let file = p.pop().expect("Internal error: Path vector was empty");
        TopLevelDecl::UseDecl(p, file)
    },
    <d: ImportDecl> "const" <n: IdentString> "=" <u: UnsignedInteger> ";" => { constants.insert(n, u);  d },
}

PathDecl: Vec<String> = {
    <i: IdentString> <mut folds: ("::" <IdentString>)+> => {
        let mut output = vec![i];
        output.append(&mut folds);
        output
    },
}

NonImportDecl: TopLevelDecl = {
	TypeDecl => TopLevelDecl::TypeDecl(<>),
	FuncDecl => TopLevelDecl::FuncDecl(<>),
	GlobalVarDecl => TopLevelDecl::VarDecl(<>),
}

TypeDecl: TypeDecl = {
	"type" <Ident> "=" <Type> => new_type_decl(<>),
}

FuncDecl: Func = {
	<lno: @L> <attribs: ("#[" <Attributes> "]")?> <p: "public"?> <imp: "impure"?> "func" <i:Ident> "(" <fa:FuncArgs> ")" <t: ("->" <Type>)?> <cb:CodeBlock> =>
	        Func::new(i, imp.is_some(), fa, t.unwrap_or(Type::Void), cb, p.is_some(), DebugInfo::new(file_info.location(BytePos::from(lno), filename), attribs.unwrap_or_default())),
}

FuncArgs: Vec<FuncArg> = {
	<mut a: (<FuncArg> ",")*> <b: FuncArg?> => {if let Some(c) = b {a.push(c)};a},
}

FuncArg: FuncArg = {
	<lno: @L> <i:Ident> ":" <t:Type> => new_func_arg(i, t, DebugInfo::from(file_info.location(BytePos::from(lno), filename))),
}

GlobalVarDecl: GlobalVarDecl = {
	<lno: @L> "var" <i:Ident> ":" <t:Type> ";" => GlobalVarDecl::new(i, stringtable.name_from_id(i).clone(), t, file_info.location(BytePos::from(lno),filename)),
}

CodeBlock: Vec<Statement> = {
	"{" <Statement*> "}" => <>
}

CodeBlockNew: CodeBlock = {
    "{" <stats: Statement*> <expr: Expr?> "}" => CodeBlock::new(stats, expr.map(Box::new)),
}

Statement: Statement = {
	<lno: @L> <attribs: ("#[" <Attributes> "]")?> <kind:StatementKind> => Statement {kind, debug_info: DebugInfo::new(file_info.location(BytePos::from(lno), filename), attribs.unwrap_or_default())},
}

Attributes: Attributes = {
   <lno: @L> <names: (<IdentString> ",")*> =>? {let mut attribs = Attributes::default(); for name in names {
       match name.as_ref() {
           "breakpoint" => attribs.breakpoint = true,
           "inline" => attribs.inline = InliningMode::Always,
           "noinline" => attribs.inline = InliningMode::Never,
           unrecognized => return Err(ParseError::User {
            error:
                format!("Unrecognized attribute \"{}\" {}, in file: {}",
                    unrecognized,
                    file_info.location(BytePos::from(lno), filename)
                        .map(|loc| format!("{}", loc)).unwrap_or("Unknown location".to_string()),
                        filename)
            }),
       }
   }; Ok(attribs)},
}

StatementKind: StatementKind = {
	"while" "(" <e: Expr> ")" <cb: CodeBlock> => StatementKind::While(e, cb),
	<lno: @L> "loop" <cb: CodeBlock> => StatementKind::Expression(Expr { kind: ExprKind::Loop(cb), debug_info: DebugInfo::from(file_info.location(BytePos::from(lno), filename)), }),
	<lno: @L> "if" "let" "Some(" <l: Ident> ")" "=" <r:Expr> <t: CodeBlock> <e: ElseIf?> => StatementKind::Expression( Expr { kind: ExprKind::IfLet(l,Box::new(r),CodeBlock::new(t,None),e), debug_info: DebugInfo::from(file_info.location(BytePos::from(lno),filename))}),
	<lno: @L> "if" "(" <c: Expr> ")" <t: CodeBlock> <r: ElseIf?> => StatementKind::Expression( Expr { kind: ExprKind::If(Box::new(c), CodeBlock::new(t, None), r), debug_info: DebugInfo::from(file_info.location(BytePos::from(lno),filename))}),
	"let" <p: MatchPattern> "=" <e: Expr> ";" => StatementKind::Let(p, e),
	<e: Expr> ";" => StatementKind::Expression(e),
	<i: Ident> "=" <e: Expr> ";" => StatementKind::Assign(i, e),
	"return" <e: Expr> ";" => StatementKind::Return(e),
	"return" ";" => StatementKind::ReturnVoid(),
	<lno: @L> "return" "None" ";" => StatementKind::Return(Expr{ kind: ExprKind::Constant(Constant::Option(OptionConst::None(Type::Every))), debug_info: DebugInfo::from(file_info.location(BytePos::from(lno), filename))}),
	"break" <e: Expr?> ";" => StatementKind::Break(e,None),
	"debug" "(" <e: Expr> ")" ";" => StatementKind::DebugPrint(e),
	"asm" "(" <a:CommaedExprs?> ")" "{" <body:AsmInsn*> "}" ";" => StatementKind::Asm(body, a.unwrap_or(vec![])),
}

MatchPattern: MatchPattern = {
	<Ident> => MatchPattern::new_simple(<>,()),
	"(" <CommaedMatchPatterns> ")" => MatchPattern::new_tuple(<>,()),
}

CommaedMatchPatterns: Vec<MatchPattern> = {
	<mut a: ( <MatchPattern> "," )+> <b: MatchPattern?> => {if let Some(c) = b {a.push(c)}a},
}

StructFields: Vec<StructField> = {
	<mut a: (<StructField> ",")*> <b: StructField> ","? => {a.push(b);a},
}

StructField: StructField = {
	<i: Ident> ":" <t: Type> => StructField::new(stringtable.name_from_id(i).to_string(), t),
}

Type: Type = {
	"uint" => Type::Uint,
	"int" => Type::Int,
	"bool" => Type::Bool,
	"buffer" => Type::Buffer,
	"bytes32" => Type::Bytes32,
	"address" => Type::EthAddress,
	"struct" "{" <StructFields> "}" => Type::Struct(<>),
	<CommaedTypesInParens> => Type::Tuple(<>),
	"[" "]" <Type> => Type::Array(Box::new(<>)),
	"[" <s:UnsignedInteger> "]" <t:Type> => Type::FixedArray(
		Box::new(t),
		s.to_usize().unwrap(),
	),
	"map" "<" <t1:Type> "," <t2:Type> ","? ">" => Type::Map(Box::new(t1), Box::new(t2)),
	<i: "impure"?> "func" <a: CommaedTypesInParens> <r: ("->" <Type>)?> => Type::Func(i.is_some(), a, Box::new(r.unwrap_or(Type::Void))),
	"any" => Type::Any,
	"option<" <t1:Type> ">" => Type::Option(Box::new(t1)),
	Ident => Type::Nominal(current_path.to_owned(), <>),
};

CommaedTypesInParens: Vec<Type> = {
	"(" ")" => vec![],
	"(" <CommaedTypes> ")" => <>,
}

CommaedTypes: Vec<Type> = {
	<mut t: (<Type> ",")*> <e: (Type)> ","? => {
        t.push(e);
        t
    },
};

Ident: StringId = {
	IdentString => stringtable.get(<>),
};

Expr: Expr = {
	<lno: @L> <t:Expr> "with" "{" "[" <i:Expr> "]" "=" <v:Expr> "}" => Expr { kind: ExprKind::ArrayOrMapMod(
		Box::new(t),
		Box::new(i),
		Box::new(v),),
		debug_info: DebugInfo::from(file_info.location(BytePos::from(lno), filename))},
	<lno: @L> <t: Expr> "with" "{" <i:Ident> ":" <e: Expr> "}" => Expr { kind: ExprKind::StructMod(Box::new(t), stringtable.name_from_id(i).to_string(), Box::new(e)), debug_info: DebugInfo::from(file_info.location(BytePos::from(lno), filename))},
	Expr1,
}

Expr1: Expr = {
	<lno: @L> <l:Expr1> "||" <r:Expr2> => Expr { kind: ExprKind::ShortcutOr(Box::new(l), Box::new(r)), debug_info: DebugInfo::from(file_info.location(BytePos::from(lno), filename))},
	Expr2,
};

Expr2: Expr = {
	<lno: @L> <l:Expr2> "&&" <r:Expr3> => Expr { kind: ExprKind::ShortcutAnd(Box::new(l), Box::new(r)), debug_info: DebugInfo::from(file_info.location(BytePos::from(lno), filename))},
	Expr3,
};

Expr3: Expr = {
	<lno: @L> <l:Expr3> <op: BinaryOpMidfix3> <r:Expr4> => Expr::new_binary(op, l, r, file_info.location(BytePos::from(lno),filename)),
	Expr4,
}

BinaryOpMidfix3: BinaryOp = {
	"<" => BinaryOp::LessThan,
	">" => BinaryOp::GreaterThan,
	"<=" => BinaryOp::LessEq,
	">=" => BinaryOp::GreaterEq,
	"==" => BinaryOp::Equal,
	"!=" => BinaryOp::NotEqual,
}

Expr4: Expr = {
	<lno: @L> <l:Expr4> "|" <r:Expr5> => Expr::new_binary(BinaryOp::BitwiseOr, l, r, file_info.location(BytePos::from(lno),filename)),
	<lno: @L> <l:Expr4> "SHL" <r:Expr5> => Expr::new_binary(BinaryOp::ShiftLeft, r, l, file_info.location(BytePos::from(lno),filename)),
	<lno: @L> <l:Expr4> "SHR" <r:Expr5> => Expr::new_binary(BinaryOp::ShiftRight, r, l, file_info.location(BytePos::from(lno),filename)),
	Expr5,
};

Expr5: Expr = {
	<lno: @L> <l:Expr5> "^" <r:Expr6> => Expr::new_binary(BinaryOp::BitwiseXor, l, r, file_info.location(BytePos::from(lno),filename)),
	Expr6,
};

Expr6: Expr = {
	<lno: @L> <l:Expr6> "&" <r:Expr7> => Expr::new_binary(BinaryOp::BitwiseAnd, l, r, file_info.location(BytePos::from(lno),filename)),
	Expr7,
};

Expr7: Expr = {
	<lno: @L> <l:Expr7> "+" <r:Expr8> => Expr::new_binary(BinaryOp::Plus, l, r, file_info.location(BytePos::from(lno),filename)),
	<lno: @L> <l:Expr7> "-" <r:Expr8> => Expr::new_binary(BinaryOp::Minus, l, r, file_info.location(BytePos::from(lno),filename)),
	Expr8,
};

Expr8: Expr = {
	<lno: @L> <l:Expr8> "*" <r:Expr9> => Expr::new_binary(BinaryOp::Times, l, r, file_info.location(BytePos::from(lno),filename)),
	<lno: @L> <l:Expr8> "/" <r:Expr9> => Expr::new_binary(BinaryOp::Div, l, r, file_info.location(BytePos::from(lno),filename)),
	<lno: @L> <l:Expr8> "%" <r:Expr9> => Expr::new_binary(BinaryOp::Mod, l, r, file_info.location(BytePos::from(lno),filename)),
	Expr9,
};

Expr9: Expr = {
	<lno: @L> <e: Expr9> "?" => Expr { kind: ExprKind::Try(Box::new(e)), debug_info: DebugInfo::from(file_info.location(BytePos::from(lno), filename))},
	Expr10,
}

Expr10: Expr = {
	<lno: @L> "-" <e: Expr10> => Expr::new_unary(UnaryOp::Minus, e, file_info.location(BytePos::from(lno),filename)),
	<lno: @L> "!" <e: Expr10> => Expr::new_unary(UnaryOp::Not, e, file_info.location(BytePos::from(lno),filename)),
	<lno: @L> "~" <e: Expr10> => Expr::new_unary(UnaryOp::BitwiseNeg, e, file_info.location(BytePos::from(lno),filename)),
	Expr11,
};

Expr11: Expr = {
	<lno: @L> <c: Const> => Expr { kind: ExprKind::Constant(c), debug_info: DebugInfo::from(file_info.location(BytePos::from(lno), filename))},
	<lno: @L> "Some(" <e: Expr> ")" => Expr { kind: ExprKind::OptionInitializer(Box::new(e)), debug_info: DebugInfo::from(file_info.location(BytePos::from(lno), filename))},
	<lno: @L> <f: Expr11> "(" <e: Expr> ")" => Expr { kind: ExprKind::FunctionCall(Box::new(f), vec![e]), debug_info: DebugInfo::from(file_info.location(BytePos::from(lno), filename))},
	<lno: @L> <f: Expr11> "(" <c: CommaedExprs?> ")" => Expr { kind: ExprKind::FunctionCall(Box::new(f), c.unwrap_or(vec![])), debug_info: DebugInfo::from(file_info.location(BytePos::from(lno), filename))},
	<lno: @L> <e1:Expr11> "[" <e2:Expr> "]" => Expr { kind: ExprKind::ArrayOrMapRef(Box::new(e1), Box::new(e2)), debug_info: DebugInfo::from(file_info.location(BytePos::from(lno), filename))},
	<lno: @L> <e:Expr11> "." <i:Ident> => Expr { kind: ExprKind::DotRef(Box::new(e), stringtable.name_from_id(i).to_string()), debug_info: DebugInfo::from(file_info.location(BytePos::from(lno), filename))},
	<lno: @L> <e:Expr11> "." <u:UnsignedInteger> => Expr { kind: ExprKind::TupleRef(Box::new(e), u), debug_info: DebugInfo::from(file_info.location(BytePos::from(lno), filename))},
	<lno: @L> "xif" <cond: Expr> <cb: CodeBlockNew> <el: ElseIf?> => Expr { kind: ExprKind::If(Box::new(cond), cb, el), debug_info: DebugInfo::from(file_info.location(BytePos::from(lno), filename))},
	<lno: @L> "xif" "let" "Some(" <l: Ident> ")" "=" <r:Expr> <t: CodeBlockNew> <el: ElseIf?> => Expr { kind: ExprKind::IfLet(l, Box::new(r), t, el), debug_info: DebugInfo::from(file_info.location(BytePos::from(lno), filename))},
	<lno: @L> "xloop" <cb: CodeBlock> => Expr { kind: ExprKind::Loop(cb), debug_info: DebugInfo::from(file_info.location(BytePos::from(lno), filename))},
	Expr12,
}

ElseIf: CodeBlock = {
    ("else" <CodeBlockNew>) => <>,
    <lno: @L> "elseif" <cond: Expr> <cb: CodeBlockNew> <el: ElseIf?> => CodeBlock::new(vec![], Some(Box::new(Expr { kind: ExprKind::If(Box::new(cond), cb, el), debug_info: DebugInfo::from(file_info.location(BytePos::from(lno), filename))}))),
    <lno: @L> "elseif" "let" "Some(" <l: Ident> ")" "=" <r:Expr> <t: CodeBlockNew> <el: ElseIf?> => CodeBlock::new(vec![], Some(Box::new(
                                Expr { kind: ExprKind::IfLet(l, Box::new(r), t, el), debug_info: DebugInfo::from(file_info.location(BytePos::from(lno), filename))}))),
}

Expr12: Expr = {
	<lno: @L> "hash" "(" <e: Expr> ")" => Expr::new_unary(UnaryOp::Hash, e, file_info.location(BytePos::from(lno),filename)),
	<lno: @L> "hash" "(" <l:Expr> "," <r:Expr> ","? ")" => Expr::new_binary(BinaryOp::Hash, l, r, file_info.location(BytePos::from(lno),filename)),
	<lno: @L> "len" "(" <e: Expr> ")" => Expr::new_unary(UnaryOp::Len, e, file_info.location(BytePos::from(lno),filename)),
	<lno: @L> "uint" "(" <e: Expr> ")" => Expr::new_unary(UnaryOp::ToUint, e, file_info.location(BytePos::from(lno),filename)),
	<lno: @L> "int" "(" <e: Expr> ")" => Expr::new_unary(UnaryOp::ToInt, e, file_info.location(BytePos::from(lno),filename)),
	<lno: @L> "bytes32" "(" <e: Expr> ")" => Expr::new_unary(UnaryOp::ToBytes32, e, file_info.location(BytePos::from(lno),filename)),
	<lno: @L> "address" "(" <e: Expr> ")" => Expr::new_unary(UnaryOp::ToAddress, e, file_info.location(BytePos::from(lno),filename)),
	<lno: @L> "newbuffer" "(" ")" => Expr { kind: ExprKind::NewBuffer, debug_info: DebugInfo::from(file_info.location(BytePos::from(lno), filename))},
	<lno: @L> "getbuffer8" "(" <e: Expr> "," <f:Expr> ")" => Expr::new_binary(BinaryOp::GetBuffer8, f, e, file_info.location(BytePos::from(lno),filename)),
	<lno: @L> "getbuffer64" "(" <e: Expr> "," <f:Expr> ")" => Expr::new_binary(BinaryOp::GetBuffer64, f, e, file_info.location(BytePos::from(lno),filename)),
	<lno: @L> "getbuffer256" "(" <e: Expr> "," <f:Expr> ")" => Expr::new_binary(BinaryOp::GetBuffer256, f, e, file_info.location(BytePos::from(lno),filename)),
	<lno: @L> "setbuffer8" "(" <e: Expr> "," <f:Expr> "," <g:Expr> ")" => Expr::new_trinary(TrinaryOp::SetBuffer8, f, g, e, file_info.location(BytePos::from(lno),filename)),
	<lno: @L> "setbuffer64" "(" <e: Expr> "," <f:Expr> "," <g:Expr> ")" => Expr::new_trinary(TrinaryOp::SetBuffer64, f, g, e, file_info.location(BytePos::from(lno),filename)),
	<lno: @L> "setbuffer256" "(" <e: Expr> "," <f:Expr> "," <g:Expr> ")" => Expr::new_trinary(TrinaryOp::SetBuffer256, f, g, e, file_info.location(BytePos::from(lno),filename)),
	<lno: @L> "newarray" "<" <t:Type> ">" "(" <e:Expr> ")" => Expr { kind: ExprKind::NewArray(Box::new(e), t), debug_info: DebugInfo::from(file_info.location(BytePos::from(lno), filename))},
	<lno: @L> "newfixedarray" "(" <s:UnsignedInteger> "," <e:Expr> ","? ")" => Expr { kind: ExprKind::NewFixedArray(
		s.to_usize().unwrap(),
		Some(Box::new(e))),
		debug_info: DebugInfo::from(file_info.location(BytePos::from(lno), filename))
	},
	<lno: @L> "newfixedarray" "(" <s:UnsignedInteger> ")" => Expr { kind: ExprKind::NewFixedArray(
		s.to_usize().unwrap(),
		None),
		debug_info: DebugInfo::from(file_info.location(BytePos::from(lno), filename)),
	},
	<lno: @L> "newmap" "<" <k:Type> "," <v:Type> ","? ">" => Expr { kind: ExprKind::NewMap(k, v), debug_info: DebugInfo::from(file_info.location(BytePos::from(lno), filename))},
	<lno: @L> "unsafecast" "<" <t:Type> ">" "(" <e:Expr> ")" => Expr { kind: ExprKind::UnsafeCast(Box::new(e), t), debug_info: DebugInfo::from(file_info.location(BytePos::from(lno), filename))},
	Expr13,
}

Expr13: Expr = {
	<lno: @L> "asm" "(" <a:CommaedExprs?> ")" <rt:Type> "{" <body:AsmInsn*> "}" => Expr { kind: ExprKind::Asm(rt, body, a.unwrap_or(vec![])), debug_info: DebugInfo::from(file_info.location(BytePos::from(lno), filename))},
	<lno: @L> "struct" "{" <fi: FieldInitializers> "}" => Expr { kind: ExprKind::StructInitializer(fi), debug_info: DebugInfo::from(file_info.location(BytePos::from(lno), filename))},
	"(" <e: Expr> ")" => <>,
	<lno: @L> <cb: CodeBlockNew> => Expr { kind: ExprKind::CodeBlock(cb), debug_info: DebugInfo::from(file_info.location(BytePos::from(lno), filename))},
	<lno: @L> "(" <c: CommaedExprs?> ")" => Expr { kind: ExprKind::Tuple(c.unwrap_or(vec![])), debug_info: DebugInfo::from(file_info.location(BytePos::from(lno), filename))},
	<lno: @L> "panic" => Expr { kind: ExprKind::Panic, debug_info: DebugInfo::from(file_info.location(BytePos::from(lno), filename))},
	<lno: @L> <i: Ident> => Expr { kind: ExprKind::VariableRef(i), debug_info: DebugInfo::from(file_info.location(BytePos::from(lno), filename))},
}

Const: Constant = {
    <u: UnsignedInteger> => Constant::Uint(u),
	<s: SignedInteger> => Constant::Int(s),
	"None<" <t: Type> ">" => Constant::Option(OptionConst::None(t)),
	"false" => Constant::Bool(false),
	"true" => Constant::Bool(true),
	"null" => Constant::Null,
}

FieldInitializers: Vec<FieldInitializer> = {
	<mut l: (<FieldInitializer> ",")*> <f: FieldInitializer> ","? => {l.push(f);l},
}

FieldInitializer: FieldInitializer = {
	<i: Ident> ":" <e: Expr> => FieldInitializer::new(stringtable.name_from_id(i).to_string(), e),
}

CommaedExprs: Vec<Expr> = {
	<mut c: (<Expr> ",")+> <e: (Expr)?> => {
    		if let Some(s) = e {
    		    c.push(s);
    		}
    		c
    	},
}

AsmInsn: Instruction = {
	<lno: @L> <o: AsmOpcode> => Instruction::from_opcode(o, DebugInfo::from(file_info.location(BytePos::from(lno),filename))),
	<lno: @L> "[" <v:AsmVal> "]" <o:AsmOpcode> => Instruction::from_opcode_imm(o, v, DebugInfo::from(file_info.location(BytePos::from(lno),filename))),
}

AsmOpcode: Opcode = {
	IdentStr => Opcode::from_name(<>),
}

AsmVal: Value = {
	<UnsignedInteger> => Value::Int(<>),
	"(" <mut l: (<AsmVal> ",")*> <v: AsmVal> ","? ")" => Value::new_tuple({l.push(v);l}),
}

IdentStr: &'input str = {
	r"[a-zA-Z_][a-zA-Z_01-9]*" => <>,
};

IdentString: String = {
	r"[a-zA-Z_][a-zA-Z_01-9]*" => <>.to_string(),
};

UnsignedInteger: Uint256 = {
	"0" => Uint256::from_usize(0),
	r"[1-9][0-9]*" => Uint256::from_string(<>).unwrap(),
	r"0x[0-9a-fA-F]+" => Uint256::from_string_hex(&<>[2..]).unwrap(),
    <ConstVal> => <>,
}

ConstVal: Uint256 = {
    "constval" "(" <IdentString> ")" =>?  {
        match constants.get(&<>) {
            Some(i) => Ok(i.clone()),
            None => {
<<<<<<< HEAD
                eprintln!("Unrecognized constant name: {}", <>);
                Err(ParseError::User { error: "unrecognized constant name" })
=======
                println!("Unrecognized constant name: {}", <>);
                Err(ParseError::User { error: format!("unrecognized constant name") })
>>>>>>> d3c55ccd
            }
        }
    },
    "const" "::" <IdentString> =>? {
        match constants.get(&<>) {
            Some(i) => Ok(i.clone()),
            None => {
<<<<<<< HEAD
                eprintln!("Unrecognized constant name: {}", <>);
                Err(ParseError::User { error: "unrecognized constant name" })
=======
                println!("Unrecognized constant name: {}", <>);
                Err(ParseError::User { error: format!("unrecognized constant name") })
>>>>>>> d3c55ccd
            }
        }
    }
}

SignedInteger: Uint256 = {
	"0s" => Uint256::from_usize(0),
	r"[1-9][0-9]*s" => Uint256::from_signed_string(<>).unwrap(),
}<|MERGE_RESOLUTION|>--- conflicted
+++ resolved
@@ -375,13 +375,8 @@
         match constants.get(&<>) {
             Some(i) => Ok(i.clone()),
             None => {
-<<<<<<< HEAD
                 eprintln!("Unrecognized constant name: {}", <>);
-                Err(ParseError::User { error: "unrecognized constant name" })
-=======
-                println!("Unrecognized constant name: {}", <>);
                 Err(ParseError::User { error: format!("unrecognized constant name") })
->>>>>>> d3c55ccd
             }
         }
     },
@@ -389,13 +384,8 @@
         match constants.get(&<>) {
             Some(i) => Ok(i.clone()),
             None => {
-<<<<<<< HEAD
                 eprintln!("Unrecognized constant name: {}", <>);
-                Err(ParseError::User { error: "unrecognized constant name" })
-=======
-                println!("Unrecognized constant name: {}", <>);
                 Err(ParseError::User { error: format!("unrecognized constant name") })
->>>>>>> d3c55ccd
             }
         }
     }
