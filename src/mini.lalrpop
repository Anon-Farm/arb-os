--- conflicted
+++ resolved
@@ -528,7 +528,6 @@
 }
 
 Expr12: Expr = {
-<<<<<<< HEAD
     <lno: @L> "hash" "(" <e: Expr> ")" => {
         Expr::new_unary(UnaryOp::Hash, e, file_info, lno, filename)
     },
@@ -600,43 +599,7 @@
     <lno: @L> "any" "(" <e:Expr> ")" => {
         Expr::lno(ExprKind::UnsafeCast(Box::new(e), Type::Any), file_info, lno, filename)
     },
-    <qualifiers: (<Qualifier>)*> <lno: @L> "closure" "(" <fa:FuncArgs> ")" <t: (Return)?> <block: CodeBlock> => {
-=======
-	<lno: @L> "hash" "(" <e: Expr> ")" => Expr::new_unary(UnaryOp::Hash, e, file_info.location(BytePos::from(lno),filename)),
-	<lno: @L> "hash" "(" <l:Expr> "," <r:Expr> ","? ")" => Expr::new_binary(BinaryOp::Hash, l, r, file_info.location(BytePos::from(lno),filename)),
-	<lno: @L> "len" "(" <e: Expr> ")" => Expr::new_unary(UnaryOp::Len, e, file_info.location(BytePos::from(lno),filename)),
-	<lno: @L> "uint" "(" <e: Expr> ")" => Expr::new_unary(UnaryOp::ToUint, e, file_info.location(BytePos::from(lno),filename)),
-	<lno: @L> "int" "(" <e: Expr> ")" => Expr::new_unary(UnaryOp::ToInt, e, file_info.location(BytePos::from(lno),filename)),
-	<lno: @L> "bytes32" "(" <e: Expr> ")" => Expr::new_unary(UnaryOp::ToBytes32, e, file_info.location(BytePos::from(lno),filename)),
-	<lno: @L> "address" "(" <e: Expr> ")" => Expr::new_unary(UnaryOp::ToAddress, e, file_info.location(BytePos::from(lno),filename)),
-	<lno: @L> "newbuffer" "(" ")" => Expr { kind: ExprKind::NewBuffer, debug_info: DebugInfo::from(file_info.location(BytePos::from(lno), filename))},
-	<lno: @L> "getbuffer8" "(" <e: Expr> "," <f:Expr> ")" => Expr::new_binary(BinaryOp::GetBuffer8, f, e, file_info.location(BytePos::from(lno),filename)),
-	<lno: @L> "getbuffer64" "(" <e: Expr> "," <f:Expr> ")" => Expr::new_binary(BinaryOp::GetBuffer64, f, e, file_info.location(BytePos::from(lno),filename)),
-	<lno: @L> "getbuffer256" "(" <e: Expr> "," <f:Expr> ")" => Expr::new_binary(BinaryOp::GetBuffer256, f, e, file_info.location(BytePos::from(lno),filename)),
-	<lno: @L> "setbuffer8" "(" <e: Expr> "," <f:Expr> "," <g:Expr> ")" => Expr::new_trinary(TrinaryOp::SetBuffer8, f, g, e, file_info.location(BytePos::from(lno),filename)),
-	<lno: @L> "setbuffer64" "(" <e: Expr> "," <f:Expr> "," <g:Expr> ")" => Expr::new_trinary(TrinaryOp::SetBuffer64, f, g, e, file_info.location(BytePos::from(lno),filename)),
-	<lno: @L> "setbuffer256" "(" <e: Expr> "," <f:Expr> "," <g:Expr> ")" => Expr::new_trinary(TrinaryOp::SetBuffer256, f, g, e, file_info.location(BytePos::from(lno),filename)),
-	<lno: @L> "newarray" "<" <t:Type> ">" "(" <e:Expr> ")" => Expr { kind: ExprKind::NewArray(Box::new(e), t), debug_info: DebugInfo::from(file_info.location(BytePos::from(lno), filename))},
-	<lno: @L> "newfixedarray" "(" <s:UnsignedInteger> "," <e:Expr> ","? ")" => Expr { kind: ExprKind::NewFixedArray(
-		s.to_usize().unwrap(),
-		Some(Box::new(e))),
-		debug_info: DebugInfo::from(file_info.location(BytePos::from(lno), filename))
-	},
-	<lno: @L> "newfixedarray" "(" <s:UnsignedInteger> ")" => Expr { kind: ExprKind::NewFixedArray(
-		s.to_usize().unwrap(),
-		None),
-		debug_info: DebugInfo::from(file_info.location(BytePos::from(lno), filename)),
-	},
-	<lno: @L> "newmap" "<" <k:Type> "," <v:Type> ","? ">" => Expr { kind: ExprKind::NewMap(k, v), debug_info: DebugInfo::from(file_info.location(BytePos::from(lno), filename))},
-	<lno: @L> "newunion" "<" <t: CommaedTypes> ">" "(" <e: Expr> ")" => Expr { kind: ExprKind::NewUnion(t, Box::new(e)), debug_info: DebugInfo::from(file_info.location(BytePos::from(lno), filename))},
-	<lno: @L> "unsafecast" "<" <t:Type> ">" "(" <e:Expr> ")" => Expr { kind: ExprKind::UnsafeCast(Box::new(e), t), debug_info: DebugInfo::from(file_info.location(BytePos::from(lno), filename))},
-	<lno: @L> "cast" "<" <t:Type> ">" "(" <e:Expr> ")" => Expr { kind: ExprKind::Cast(Box::new(e), t), debug_info: DebugInfo::from(file_info.location(BytePos::from(lno), filename))},
-	<lno: @L> "covariantcast" "<" <t:Type> ">" "(" <e:Expr> ")" => Expr { kind: ExprKind::CovariantCast(Box::new(e), t), debug_info: DebugInfo::from(file_info.location(BytePos::from(lno), filename))},
-	<lno: @L> "weakcast" "<" <t:Type> ">" "(" <e:Expr> ")" => Expr { kind: ExprKind::WeakCast(Box::new(e), t), debug_info: DebugInfo::from(file_info.location(BytePos::from(lno), filename))},
-	<lno: @L> "unioncast" "<" <t:Type> ">" "(" <e:Expr> ")" => Expr { kind: ExprKind::UnionCast(Box::new(e), t), debug_info: DebugInfo::from(file_info.location(BytePos::from(lno), filename))},
-    
-    <qualifiers: (<Qualifier>)*> <lno: @L> <u: ClosureUsage> "(" <fa:FuncArgs> ")" <t: (Return)?> <cb:CodeBlock> => {
->>>>>>> e5e299cb
+    <qualifiers: (<Qualifier>)*> <lno: @L> <u: ClosureUsage> "(" <fa:FuncArgs> ")" <t: (Return)?> <block:CodeBlock> => {
         let view = qualifiers.contains(&"view");
         let write = qualifiers.contains(&"write");
         let debug = DebugInfo::here(file_info, lno, filename);
@@ -648,18 +611,12 @@
             stats.push(Statement::new(stat, debug_info));
         }
         
-<<<<<<< HEAD
-        let name = format!("closure #{}", closures.len() + 1);
-        let id = string_table.get(name.clone());
-        let closure = Func::new(name, id, false, view, write, true, fa, t, stats, BTreeSet::new(), vec![], 0, debug);
-=======
         let name = match u {
             true => format!("closure #{}", closures.len() + 1),
             false => format!("_closure #{}", closures.len() + 1),
         };
-        let id = stringtable.get(name.clone());
-        let closure = Func::new(name, id, false, view, write, true, fa, t, cb, BTreeSet::new(), 0, debug);
->>>>>>> e5e299cb
+        let id = string_table.get(name.clone());
+        let closure = Func::new(name, id, false, view, write, true, fa, t, stats, BTreeSet::new(), vec![], 0, debug);
         
 	closures.insert(id, closure.clone());
         
