//
// Copyright 2020, Offchain Labs, Inc.
//
// Licensed under the Apache License, Version 2.0 (the "License");
// you may not use this file except in compliance with the License.
// You may obtain a copy of the License at
//
//    http://www.apache.org/licenses/LICENSE-2.0
//
// Unless required by applicable law or agreed to in writing, software
// distributed under the License is distributed on an "AS IS" BASIS,
// WITHOUT WARRANTIES OR CONDITIONS OF ANY KIND, either express or implied.
// See the License for the specific language governing permissions and
// limitations under the License.
//

use crate::compile::ast::{TopLevelDecl, TypeDecl, FuncDecl, GlobalVarDecl, ImportFuncDecl, ImportTypeDecl, Type,
StructField, FuncArg, Statement, MatchPattern, IfArm, Expr, BinaryOp, UnaryOp, Constant, OptionConst,
FieldInitializer, new_func_arg, new_type_decl};
use crate::stringtable::{StringTable, StringId};
use crate::compile::Lines;
use crate::pos::BytePos;
use crate::mavm::{Value, Instruction, Opcode};
use crate::uint256::Uint256;


grammar(stringtable: &mut StringTable<'input>, file_info: &Lines);

pub Decls: Vec<TopLevelDecl> = {
	<i:ImportDecl*> <n:NonImportDecl+> => TopLevelDecl::concat_vecs(i, n),
}

ImportDecl: TopLevelDecl = {
	ImportFuncDecl => TopLevelDecl::ImpFuncDecl(<>),
	ImportTypeDecl => TopLevelDecl::ImpTypeDecl(<>),	
}

ImportFuncDecl: ImportFuncDecl = {
	"import" "func" <i:Ident> "(" <fa:FuncArgs> ")" ";" => ImportFuncDecl::new(i, false, fa, Type::Void),
	"import" "func" <i:Ident> "(" <fa:FuncArgs> ")" "->" <t:Type> ";" => ImportFuncDecl::new(i, false, fa, t),
	"import" "impure" "func" <i:Ident> "(" <fa:FuncArgs> ")" ";" => ImportFuncDecl::new(i, true, fa, Type::Void),
	"import" "impure" "func" <i:Ident> "(" <fa:FuncArgs> ")" "->" <t:Type> ";" => ImportFuncDecl::new(i, true, fa, t),
}

ImportTypeDecl: ImportTypeDecl = {
	"import" "type" <Ident> ";" => ImportTypeDecl::new(<>),
}

NonImportDecl: TopLevelDecl = {
	TypeDecl => TopLevelDecl::TypeDecl(<>),
	FuncDecl => TopLevelDecl::FuncDecl(<>),
	GlobalVarDecl => TopLevelDecl::VarDecl(<>),
}

TypeDecl: TypeDecl = {
	"type" <Ident> "=" <Type> => new_type_decl(<>),
}

FuncDecl: FuncDecl = {
	<lno: @L> "func" <i:Ident> "(" <fa:FuncArgs> ")" <cb:CodeBlock> => FuncDecl::new(i, false, fa, Type::Void, cb, false, file_info.location(BytePos::from(lno))),
	<lno: @L> "func" <i:Ident> "(" <fa:FuncArgs> ")" "->" <t:Type> <cb:CodeBlock> => FuncDecl::new(i, false, fa, t, cb, false, file_info.location(BytePos::from(lno))),
	<lno: @L> "public" "func" <i:Ident> "(" <fa:FuncArgs> ")" <cb:CodeBlock> => FuncDecl::new(i, false, fa, Type::Void, cb, true, file_info.location(BytePos::from(lno))),
	<lno: @L> "public" "func" <i:Ident> "(" <fa:FuncArgs> ")" "->" <t:Type> <cb:CodeBlock> => FuncDecl::new(i, false, fa, t, cb, true, file_info.location(BytePos::from(lno))),
	<lno: @L> "impure" "func" <i:Ident> "(" <fa:FuncArgs> ")" <cb:CodeBlock> => FuncDecl::new(i, true, fa, Type::Void, cb, false, file_info.location(BytePos::from(lno))),
	<lno: @L> "impure" "func" <i:Ident> "(" <fa:FuncArgs> ")" "->" <t:Type> <cb:CodeBlock> => FuncDecl::new(i, true, fa, t, cb, false, file_info.location(BytePos::from(lno))),
	<lno: @L> "public" "impure" "func" <i:Ident> "(" <fa:FuncArgs> ")" <cb:CodeBlock> => FuncDecl::new(i, true, fa, Type::Void, cb, true, file_info.location(BytePos::from(lno))),
	<lno: @L> "public" "impure" "func" <i:Ident> "(" <fa:FuncArgs> ")" "->" <t:Type> <cb:CodeBlock> => FuncDecl::new(i, true, fa, t, cb, true, file_info.location(BytePos::from(lno))),

}

FuncArgs: Vec<FuncArg> = {
	<mut a: (<FuncArg> ",")*> <b: FuncArg?> => {if let Some(c) = b {a.push(c)};a},
}

FuncArg: FuncArg = {
	<i:Ident> ":" <t:Type> => new_func_arg(i, t),
}

GlobalVarDecl: GlobalVarDecl = {
	<lno: @L> "var" <i:Ident> ":" <t:Type> ";" => GlobalVarDecl::new(i, t, file_info.location(BytePos::from(lno))),
}

CodeBlock: Vec<Statement> = {
	"{" <Statement*> "}" => <>
}

Statement: Statement = {
	<lno: @L> "while" "(" <e: Expr> ")" <cb: CodeBlock> => Statement::While(e, cb, file_info.location(BytePos::from(lno))),
	<lno: @L> "loop" <cb: CodeBlock> => Statement::Loop(cb, file_info.location(BytePos::from(lno))),
	<lno: @L> "if" "let" "Some(" <l: Ident> ")" "=" <r:Expr> <t: CodeBlock> <e: ("else" <CodeBlock>)?> => Statement::IfLet(l,r,t,e,file_info.location(BytePos::from(lno))),
	<lno: @L> "if" "(" <c: Expr> ")" <t: CodeBlock> => Statement::If(IfArm::Cond(c, t, None, file_info.location(BytePos::from(lno)))),
	<lno: @L> "if" "(" <c: Expr> ")" <t: CodeBlock> <r: IfArm> => Statement::If(IfArm::Cond(c, t, Some(Box::new(r)), file_info.location(BytePos::from(lno)))),
	<lno: @L> "let" <p: MatchPattern> "=" <e: Expr> ";" => Statement::Let(p, e, file_info.location(BytePos::from(lno))),
	<lno: @L> <f: Expr10> "(" ")" ";" => Statement::FunctionCall(f, vec![], file_info.location(BytePos::from(lno))),
	<lno: @L> <f: Expr10> "(" <c: CommaedExprs> ")" ";" => Statement::FunctionCall(f, c, file_info.location(BytePos::from(lno))),
	<lno: @L> <i: Ident> "=" <e: Expr> ";" => Statement::Assign(i, e, file_info.location(BytePos::from(lno))),
	<lno: @L> "return" <e: Expr> ";" => Statement::Return(e, file_info.location(BytePos::from(lno))),
	<lno: @L> "return" ";" => Statement::ReturnVoid(file_info.location(BytePos::from(lno))),
	<lno: @L> "panic" ";" => Statement::Panic(file_info.location(BytePos::from(lno))),
	<lno: @L> "debug" "(" <e: Expr> ")" ";" => Statement::DebugPrint(e, file_info.location(BytePos::from(lno))),
	<lno: @L> "asm" "(" ")" "{" <body:AsmInsn*> "}" ";" => Statement::Asm(body, vec![], file_info.location(BytePos::from(lno))),
	<lno: @L> "asm" "(" <a:CommaedExprs> ")" "{" <body:AsmInsn*> "}" ";" => Statement::Asm(body, a, file_info.location(BytePos::from(lno))),
	<lno: @L> ";" => Statement::Noop(file_info.location(BytePos::from(lno))),
}

MatchPattern: MatchPattern = {
	<Ident> => MatchPattern::Simple(<>),
	"(" <CommaedMatchPatterns> ")" => MatchPattern::Tuple(<>),
}

CommaedMatchPatterns: Vec<MatchPattern> = {
	<mut a: ( <MatchPattern> "," )+> <b: MatchPattern?> => {if let Some(c) = b {a.push(c)}a},
}

IfArm: IfArm = {
	<lno: @L> "else" <cb: CodeBlock> => IfArm::Catchall(cb, file_info.location(BytePos::from(lno))),
	<lno: @L> "elseif" "(" <c: Expr> ")" <cb: CodeBlock> => IfArm::Cond(c, cb, None, file_info.location(BytePos::from(lno))),
	<lno: @L> "elseif" "(" <c: Expr> ")" <cb: CodeBlock> <r: IfArm> => IfArm::Cond(c, cb, Some(Box::new(r)), file_info.location(BytePos::from(lno))),
}

StructDecl: Type = {
	"struct" "{" <StructFields> "}" => Type::Struct(<>),
};

StructFields: Vec<StructField> = {
	<mut a: (<StructField> ",")*> <b: StructField> ","? => {a.push(b);a},
}

StructField: StructField = {
	<Ident> ":" <Type> => StructField::new(<>),
}

Type: Type = {
	"uint" => Type::Uint,
	"int" => Type::Int,
	"bool" => Type::Bool,
	"bytes32" => Type::Bytes32,
	"address" => Type::EthAddress,
	StructDecl => <>,
	"(" ")" => Type::Tuple(Vec::new()),
	"(" <CommaedTypes> ")" => Type::Tuple(<>),
	"[" "]" <Type> => Type::Array(Box::new(<>)),
	"[" <s:UnsignedInteger> "]" <t:Type> => Type::FixedArray(
		Box::new(t), 
		s.to_usize().unwrap(),
	),
	"map" "<" <t1:Type> "," <t2:Type> ","? ">" => Type::Map(Box::new(t1), Box::new(t2)),
	"func" <CommaedTypesInParens> => Type::Func(false, <>, Box::new(Type::Void)),
	"func" <a: CommaedTypesInParens> "->" <r: Type> => Type::Func(false, a, Box::new(r)),
	"impure" "func" <CommaedTypesInParens> => Type::Func(true, <>, Box::new(Type::Void)),
	"impure" "func" <a: CommaedTypesInParens> "->" <r: Type> => Type::Func(true, a, Box::new(r)),
	"any" => Type::Any,
	"option<" <t1:Type> ">" => Type::Option(Box::new(t1)),
	Ident => Type::Named(<>),
};

CommaedTypesInParens: Vec<Type> = {
	"(" ")" => vec![],
	"(" <CommaedTypes> ")" => <>,
}

CommaedTypes: Vec<Type> = {
	<mut t: (<Type> ",")*> <e: (Type)> ","? => {
        t.push(e);
        t
    },
};

Ident: StringId = {
	IdentStr => stringtable.get(<>),
};

Expr: Expr = {
	<lno: @L> <t:Expr> "with" "{" "[" <i:Expr> "]" "=" <v:Expr> "}" => Expr::ArrayOrMapMod(
		Box::new(t), 
		Box::new(i), 
		Box::new(v),
		file_info.location(BytePos::from(lno)),
	),
	<lno: @L> <t: Expr> "with" "{" <i:Ident> ":" <e: Expr> "}" => Expr::StructMod(Box::new(t), i, Box::new(e), file_info.location(BytePos::from(lno))),
	Expr1,
}

Expr1: Expr = {
	<lno: @L> <l:Expr1> "||" <r:Expr2> => Expr::ShortcutOr(Box::new(l), Box::new(r), file_info.location(BytePos::from(lno))),
	Expr2,
};

Expr2: Expr = {
	<lno: @L> <l:Expr2> "&&" <r:Expr3> => Expr::ShortcutAnd(Box::new(l), Box::new(r), file_info.location(BytePos::from(lno))),
	Expr3,
};

Expr3: Expr = {
	<lno: @L> <l:Expr3> "<" <r:Expr4> => Expr::new_binary(BinaryOp::LessThan, l, r, file_info.location(BytePos::from(lno))),
	<lno: @L> <l:Expr3> ">" <r:Expr4> => Expr::new_binary(BinaryOp::GreaterThan, l, r, file_info.location(BytePos::from(lno))),
	<lno: @L> <l:Expr3> "<=" <r:Expr4> => Expr::new_binary(BinaryOp::LessEq, l, r, file_info.location(BytePos::from(lno))),
	<lno: @L> <l:Expr3> ">=" <r:Expr4> => Expr::new_binary(BinaryOp::GreaterEq, l, r, file_info.location(BytePos::from(lno))),
	<lno: @L> <l:Expr3> "==" <r:Expr4> => Expr::new_binary(BinaryOp::Equal, l, r, file_info.location(BytePos::from(lno))),	
	<lno: @L> <l:Expr3> "!=" <r:Expr4> => Expr::new_binary(BinaryOp::NotEqual, l, r, file_info.location(BytePos::from(lno))),
	Expr4,	
}

Expr4: Expr = {
	<lno: @L> <l:Expr4> "|" <r:Expr5> => Expr::new_binary(BinaryOp::BitwiseOr, l, r, file_info.location(BytePos::from(lno))),
	Expr5,
};

Expr5: Expr = {
	<lno: @L> <l:Expr5> "^" <r:Expr6> => Expr::new_binary(BinaryOp::BitwiseXor, l, r, file_info.location(BytePos::from(lno))),
	Expr6,
};

Expr6: Expr = {
	<lno: @L> <l:Expr6> "&" <r:Expr7> => Expr::new_binary(BinaryOp::BitwiseAnd, l, r, file_info.location(BytePos::from(lno))),
	Expr7,
};

Expr7: Expr = {
	<lno: @L> <l:Expr7> "+" <r:Expr8> => Expr::new_binary(BinaryOp::Plus, l, r, file_info.location(BytePos::from(lno))),
	<lno: @L> <l:Expr7> "-" <r:Expr8> => Expr::new_binary(BinaryOp::Minus, l, r, file_info.location(BytePos::from(lno))),
	Expr8,
};

Expr8: Expr = {
	<lno: @L> <l:Expr8> "*" <r:Expr9> => Expr::new_binary(BinaryOp::Times, l, r, file_info.location(BytePos::from(lno))),
	<lno: @L> <l:Expr8> "/" <r:Expr9> => Expr::new_binary(BinaryOp::Div, l, r, file_info.location(BytePos::from(lno))),
	<lno: @L> <l:Expr8> "%" <r:Expr9> => Expr::new_binary(BinaryOp::Mod, l, r, file_info.location(BytePos::from(lno))),
	Expr9,
};

Expr9: Expr = {
	<lno: @L> "-" <e: Expr9> => Expr::new_unary(UnaryOp::Minus, e, file_info.location(BytePos::from(lno))),
	<lno: @L> "!" <e: Expr9> => Expr::new_unary(UnaryOp::Not, e, file_info.location(BytePos::from(lno))),
	<lno: @L> "~" <e: Expr9> => Expr::new_unary(UnaryOp::BitwiseNeg, e, file_info.location(BytePos::from(lno))),
	Expr10,
};

Expr10: Expr = {
	<lno: @L> <c: Const> => Expr::Constant(c, file_info.location(BytePos::from(lno))),
	<lno: @L> "Some(" <e: Expr> ")" => Expr::OptionInitializer(Box::new(e), file_info.location(BytePos::from(lno))),
	<lno: @L> <f: Expr10> "(" ")" => Expr::FunctionCall(Box::new(f), Vec::new(), file_info.location(BytePos::from(lno))),
	<lno: @L> <f: Expr10> "(" <e: Expr> ")" => Expr::FunctionCall(Box::new(f), vec![e], file_info.location(BytePos::from(lno))),
	<lno: @L> <f: Expr10> "(" <c: CommaedExprs> ")" => Expr::FunctionCall(Box::new(f), c, file_info.location(BytePos::from(lno))),
	<lno: @L> <e1:Expr10> "[" <e2:Expr> "]" => Expr::ArrayOrMapRef(Box::new(e1), Box::new(e2), file_info.location(BytePos::from(lno))),
	<lno: @L> <e:Expr10> "." <i:Ident> => Expr::DotRef(Box::new(e), i, file_info.location(BytePos::from(lno))),
	<lno: @L> <e:Expr10> "." <u:UnsignedInteger> => Expr::TupleRef(Box::new(e), u, file_info.location(BytePos::from(lno))),
	Expr11,
}

Expr11: Expr = {
	<lno: @L> "hash" "(" <e: Expr> ")" => Expr::new_unary(UnaryOp::Hash, e, file_info.location(BytePos::from(lno))),
	<lno: @L> "hash" "(" <l:Expr> "," <r:Expr> ","? ")" => Expr::new_binary(BinaryOp::Hash, l, r, file_info.location(BytePos::from(lno))),
	<lno: @L> "len" "(" <e: Expr> ")" => Expr::new_unary(UnaryOp::Len, e, file_info.location(BytePos::from(lno))),
	<lno: @L> "uint" "(" <e: Expr> ")" => Expr::new_unary(UnaryOp::ToUint, e, file_info.location(BytePos::from(lno))),
	<lno: @L> "int" "(" <e: Expr> ")" => Expr::new_unary(UnaryOp::ToInt, e, file_info.location(BytePos::from(lno))),
	<lno: @L> "bytes32" "(" <e: Expr> ")" => Expr::new_unary(UnaryOp::ToBytes32, e, file_info.location(BytePos::from(lno))),
	<lno: @L> "address" "(" <e: Expr> ")" => Expr::new_unary(UnaryOp::ToAddress, e, file_info.location(BytePos::from(lno))),
	<lno: @L> "newarray" "<" <t:Type> ">" "(" <e:Expr> ")" => Expr::NewArray(Box::new(e), t, file_info.location(BytePos::from(lno))),
	<lno: @L> "newfixedarray" "(" <s:UnsignedInteger> "," <e:Expr> ","? ")" => Expr::NewFixedArray(
		s.to_usize().unwrap(), 
		Some(Box::new(e)),
		file_info.location(BytePos::from(lno)),
	),
	<lno: @L> "newfixedarray" "(" <s:UnsignedInteger> ")" => Expr::NewFixedArray(
		s.to_usize().unwrap(), 
		None,
		file_info.location(BytePos::from(lno)),
	),
	<lno: @L> "newmap" "<" <k:Type> "," <v:Type> ","? ">" => Expr::NewMap(k, v, file_info.location(BytePos::from(lno))),
	<lno: @L> "unsafecast" "<" <t:Type> ">" "(" <e:Expr> ")" => Expr::UnsafeCast(Box::new(e), t, file_info.location(BytePos::from(lno))),
	Expr13,
}

// Expr12 does not exist

Expr13: Expr = {
	<lno: @L> "asm" "(" ")" <rt:Type> "{" <body:AsmInsn*> "}" => Expr::Asm(rt, body, vec![], file_info.location(BytePos::from(lno))),
	<lno: @L> "asm" "(" <a:CommaedExprs> ")" <rt:Type> "{" <body:AsmInsn*> "}" => Expr::Asm(rt, body, a, file_info.location(BytePos::from(lno))),
	Expr14,	
}

Expr14: Expr = {
	<lno: @L> "struct" "{" <fi: FieldInitializers> "}" => Expr::StructInitializer(fi, file_info.location(BytePos::from(lno))),
<<<<<<< HEAD
	<lno: @L> <u: UnsignedInteger> => Expr::ConstUint(u, file_info.location(BytePos::from(lno))),
	<lno: @L> <s: SignedInteger> => Expr::ConstInt(s, file_info.location(BytePos::from(lno))),
	"(" <e: Expr> ")" => <>,
	<lno: @L> "(" ")" => Expr::Tuple(vec![], file_info.location(BytePos::from(lno))),
=======
    "(" <e: Expr> ")" => <>,
>>>>>>> 6bd02013
	<lno: @L> "(" <c: CommaedExprs> ")" => Expr::Tuple(c, file_info.location(BytePos::from(lno))),
	<lno: @L> <i: Ident> => Expr::VariableRef(i, file_info.location(BytePos::from(lno))),
}

Const: Constant = {
    //"Some(" <c: Const> ")" => Constant::Option(OptionConst::Some(Box::new(c))),
    <u: UnsignedInteger> => Constant::Uint(u),
	<s: SignedInteger> => Constant::Int(s),
	"None<" <t: Type> ">" => Constant::Option(OptionConst::None(t)),
	"false" => Constant::Bool(false),
	"true" => Constant::Bool(true),
	"null" => Constant::Null,
}

FieldInitializers: Vec<FieldInitializer> = {
	<mut l: (<FieldInitializer> ",")*> <f: FieldInitializer> ","? => {l.push(f);l},
}

FieldInitializer: FieldInitializer = {
	<Ident> ":" <Expr> => FieldInitializer::new(<>),
}

CommaedExprs: Vec<Expr> = {
	<mut c: (<Expr> ",")+> <e: (Expr)?> => {
    		if let Some(s) = e {
    		    c.push(s);
    		}
    		c
    	},
}

AsmInsn: Instruction = {
	<lno: @L> <o: AsmOpcode> => Instruction::from_opcode(o, file_info.location(BytePos::from(lno))),
	<lno: @L> "[" <v:AsmVal> "]" <o:AsmOpcode> => Instruction::from_opcode_imm(o, v, file_info.location(BytePos::from(lno))),
}

AsmOpcode: Opcode = {
	IdentStr => Opcode::from_name(<>),
}

AsmVal: Value = {
	<UnsignedInteger> => Value::Int(<>),
	"(" <mut l: (<AsmVal> ",")*> <v: AsmVal> ","? ")" => Value::Tuple({l.push(v);l}),
}

IdentStr: &'input str = {
	r"[a-zA-Z_][a-zA-Z_01-9]*" => <>,
};

UnsignedInteger: Uint256 = {
	"0" => Uint256::from_usize(0),
	r"[1-9][0-9]*" => Uint256::from_string(<>).unwrap(),
	r"0x[0-9a-fA-F]+" => Uint256::from_string_hex(&<>[2..]).unwrap()
}

SignedInteger: Uint256 = {
	"0s" => Uint256::from_usize(0),
	r"[1-9][0-9]*s" => Uint256::from_signed_string(<>).unwrap(),
}<|MERGE_RESOLUTION|>--- conflicted
+++ resolved
@@ -282,14 +282,8 @@
 
 Expr14: Expr = {
 	<lno: @L> "struct" "{" <fi: FieldInitializers> "}" => Expr::StructInitializer(fi, file_info.location(BytePos::from(lno))),
-<<<<<<< HEAD
-	<lno: @L> <u: UnsignedInteger> => Expr::ConstUint(u, file_info.location(BytePos::from(lno))),
-	<lno: @L> <s: SignedInteger> => Expr::ConstInt(s, file_info.location(BytePos::from(lno))),
 	"(" <e: Expr> ")" => <>,
 	<lno: @L> "(" ")" => Expr::Tuple(vec![], file_info.location(BytePos::from(lno))),
-=======
-    "(" <e: Expr> ")" => <>,
->>>>>>> 6bd02013
 	<lno: @L> "(" <c: CommaedExprs> ")" => Expr::Tuple(c, file_info.location(BytePos::from(lno))),
 	<lno: @L> <i: Ident> => Expr::VariableRef(i, file_info.location(BytePos::from(lno))),
 }
