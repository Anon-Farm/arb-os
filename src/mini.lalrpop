//
// Copyright 2020-2021, Offchain Labs, Inc. All rights reserved.
//


<<<<<<< HEAD
use crate::compile::ast::{TopLevelDecl, TypeDecl, GenericTypeDecl, Func, GlobalVarDecl, Type, CodeBlock, GenericFunc,
StructField, FuncArg, Statement, StatementKind, DebugInfo, Attributes, MatchPattern, SubData, Expr, ExprKind, TrinaryOp, BinaryOp, UnaryOp, Constant,
OptionConst, FieldInitializer, new_func_arg, new_type_decl, new_generic_type_decl};
=======
use crate::compile::ast::{TopLevelDecl, TypeDecl, Func, GlobalVar, Type, CodeBlock, StructField, FuncArg, FuncProperties, Statement, StatementKind, DebugInfo, Attributes, MatchPattern, SubData, Expr, ExprKind, TrinaryOp, BinaryOp, UnaryOp, Constant, OptionConst, FieldInitializer, new_func_arg, new_type_decl};
>>>>>>> d7125de2
use crate::compile::{InliningMode, ErrorSystem, CompileError};
use crate::stringtable::{StringTable, StringId};
use crate::compile::Lines;
use crate::link::Import;
use crate::pos::{BytePos, Location};
use crate::mavm::{Value, Instruction, Opcode};
use crate::uint256::Uint256;
<<<<<<< HEAD
use std::collections::{HashMap, HashSet, BTreeMap};


grammar(stringtable: &mut StringTable, file_info: &Lines, filename: u64, current_path: &[String], constants: &mut HashMap<String, Uint256>, local_constants: &mut HashMap<String, Location>, used_constants: &mut HashSet<String>, error_system: &mut ErrorSystem);
=======
use crate::console::Color;
use std::collections::{HashMap, HashSet, BTreeMap, BTreeSet};
use regex::Regex;

grammar(
    stringtable: &mut StringTable,                      // map of ids to strings
    file_info: &Lines,                                  // the lines of source code
    filename: u64,                                      // filename hash
    current_path: &[String],                            // path to what's being parsed
    constants: &mut HashMap<String, Uint256>,           // all constants (local *and* global)
    local_constants: &mut HashMap<String, Location>,    // constants created
    used_constants: &mut HashSet<String>,               // constants used
    closures: &mut BTreeMap<StringId, Func>,            // closures found
    error_system: &mut ErrorSystem,                     // mechanism for delaying errors
);
>>>>>>> d7125de2

extern {
    type Error = CompileError;
}

match {
    r"\s*" => { },                                                                 // Skip whitespace
    r"/\*(([^*/]|\n)|(\*+([^*/]|\n)|/([^*/]|\n)*|/\*([^*/]|\n)*))*\**\*/" => { },  // Skip multi-line comments
    r"//[^\n\r]*[\n\r]*" => { },                                                   // Skip single-line comments
    _
}

pub Decls: Vec<TopLevelDecl> = {
	<a: ("#![" <Attributes> "]")?><mut i:HeadDecl*> <mut n:BodyDecl+> => {
        i.append(&mut n);
        for decl in &mut i {
            if let (TopLevelDecl::FuncDecl(func), Some(attr)) = (decl, a) {
                func.debug_info.attributes.inline = func.debug_info.attributes.inline.and(&attr.inline);
            }
        };
        i
        },
}

HeadDecl: TopLevelDecl = {
    <lno: @L> "use" <mut p: PathDecl> ";" => {
        let file = p.pop().expect("Internal error: Path vector was empty");
        let id = stringtable.get(file.clone());
        TopLevelDecl::UseDecl(Import::new(
            p, file, Some(id), file_info.location(BytePos::from(lno), filename),
        ))
    },
    <lno: @L> "const" <n: IdentString> "=" <u: UnsignedInteger> ";" => { 
        
        if let Some(_) = constants.get(&n) {
            error_system.errors.push(
                CompileError::new(
                    String::from("Parser error"),
                    format!(
                        "Constant {}{}{} is declared twice",
                        CompileError::RED,
                        n,
                        CompileError::RESET,
                    ),
                    file_info.location(BytePos::from(lno), filename).into_iter().collect()
                )
            )
        }
        
        constants.insert(n.clone(), u);
        local_constants.insert(n, file_info.location(BytePos::from(lno), filename).unwrap());
        TopLevelDecl::ConstDecl
    },
}

PathDecl: Vec<String> = {
    <i: IdentString> <mut folds: ("::" <IdentString>)+> => {
        let mut output = vec![i];
        output.append(&mut folds);
        output
    },
}

BodyDecl: TopLevelDecl = {
	TypeDecl => TopLevelDecl::TypeDecl(<>),
	GenericTypeDecl => TopLevelDecl::GenericTypeDecl(<>),
	FuncDecl => TopLevelDecl::FuncDecl(<>),
	GenericFuncDecl => TopLevelDecl::GenericFuncDecl(<>),
	GlobalVarDecl => TopLevelDecl::VarDecl(<>),
}

TypeDecl: TypeDecl = {
    "type" <Ident> "=" <Type> ";" => new_type_decl(<>),
}

GenericTypeDecl: GenericTypeDecl = {
	"type" <Ident> "<" <CommaedGenericTypeArgs> ">" "=" <GenericType> => new_generic_type_decl(<>),
}

FuncDecl: Func = {
	<attribs: ("#[" <Attributes> "]")?> <qualifiers: (<Qualifier>)*> "func" <lno: @L> <i:Ident> "(" <fa:FuncArgs> ")" <t: (Return)?> <cb:CodeBlock> => {
        let public = qualifiers.contains(&"public");
        let view = qualifiers.contains(&"view");
        let write = qualifiers.contains(&"write");
        let debug = DebugInfo::new(file_info.location(BytePos::from(lno), filename), attribs.unwrap_or_default());
        let name = stringtable.name_from_id(i).clone();
        
	    Func::new(name, i, public, view, write, false, fa, t, cb, BTreeSet::new(), 0, debug)
    }
}

GenericFuncDecl: GenericFunc = {
    <lno: @L> <attribs: ("#[" <Attributes> "]")?> <p: "public"?> <imp: "impure"?> "func<" <vars: CommaedIdents> ">" <i:Ident> "(" <fa:GenericFuncArgs> ")" <t: (GenericReturn)?> <cb:CodeBlock> =>
            GenericFunc::new(i, vars, imp.is_some(), fa, t.unwrap_or(Type::Void), cb, p.is_some(), DebugInfo::new(file_info.location(BytePos::from(lno), filename), attribs.unwrap_or_default())),
}

Return: Type = {
    "->" <Type> => <>,
    "noreturn" => Type::Every,
}

GenericReturn: Type = {
    "->" <GenericType> => <>,
    "noreturn" => Type::Every,
}

FuncArgs: Vec<FuncArg> = {
	<mut a: (<FuncArg> ",")*> <b: FuncArg?> => {if let Some(c) = b {a.push(c)};a},
}

FuncArg: FuncArg = {
	<lno: @L> <i:Ident> ":" <t:Type> => new_func_arg(i, t, DebugInfo::from(file_info.location(BytePos::from(lno), filename))),
}

GlobalVarDecl: GlobalVar = {
    <attribs: ("#[" <Attributes> "]")?> "var" <lno: @L> <i:Ident> ":" <t:Type> ";" => {
        let mut debug_info = DebugInfo::here(file_info, lno, filename);
        debug_info.attributes = attribs.unwrap_or_default();
        GlobalVar::new(
            i, stringtable.name_from_id(i).clone(), t, debug_info
        )
    },
}

CodeBlock: Vec<Statement> = {
	"{" <Statement*> "}" => <>
}

CodeBlockNew: CodeBlock = {
    "{" <stats: Statement*> <expr: Expr?> "}" => CodeBlock::new(stats, expr.map(Box::new)),
}

Statement: Statement = {
	<lno: @L> <attribs: ("#[" <Attributes> "]")?> <kind:StatementKind> => Statement {kind, debug_info: DebugInfo::new(file_info.location(BytePos::from(lno), filename), attribs.unwrap_or_default())},
}

Attributes: Attributes = {
    <lno: @L> <names: (<IdentString> ",")*> <last: IdentString?> => {
        let mut attribs = Attributes::default();
        for name in names.into_iter().chain(last.into_iter()) {
            match name.as_ref() {
                "breakpoint" => attribs.breakpoint = true,
                "inline" => attribs.inline = InliningMode::Always,
                "noinline" => attribs.inline = InliningMode::Never,
                "print" => attribs.codegen_print = true,
                unrecognized => error_system.errors.push(
                    CompileError::new(
                        String::from("Lexer error"),
                        format!(
                            "Unrecognized attribute {}{}{}",
                            CompileError::RED,
                            unrecognized,
                            CompileError::RESET,
                        ),
                        file_info.location(BytePos::from(lno), filename).into_iter().collect()
                    )
                ),
            }
        }; 
        attribs
    },
}

StatementKind: StatementKind = {
    "while" "(" <e: Expr> ")" <cb: CodeBlock> => StatementKind::While(e, cb),
    <lno: @L> "loop" <cb: CodeBlock> => StatementKind::Expression(Expr { kind: ExprKind::Loop(cb), debug_info: DebugInfo::from(file_info.location(BytePos::from(lno), filename)), }),
    <lno: @L> "if" "let" "Some(" <l: Ident> ")" "=" <r:Expr> <t: CodeBlock> <e: ElseIf?> => StatementKind::Expression( Expr { kind: ExprKind::IfLet(l,Box::new(r),CodeBlock::new(t,None),e), debug_info: DebugInfo::from(file_info.location(BytePos::from(lno),filename))}),
    <lno: @L> "if" "(" <c: Expr> ")" <t: CodeBlock> <r: ElseIf?> => StatementKind::Expression( Expr { kind: ExprKind::If(Box::new(c), CodeBlock::new(t, None), r), debug_info: DebugInfo::from(file_info.location(BytePos::from(lno),filename))}),
    "let" <p: MatchPattern> "=" <e: Expr> ";" => StatementKind::Let(p, e),
    <e: Expr> ";" => StatementKind::Expression(e),
    <i: Ident> "=" <e: Expr> ";" => StatementKind::Assign(i, e),
    "return" <e: Expr> ";" => StatementKind::Return(e),
    "return" ";" => StatementKind::ReturnVoid(),
    <lno: @L> "return" "None" ";" => StatementKind::Return(Expr{ kind: ExprKind::Constant(Constant::Option(OptionConst::None(Type::Every))), debug_info: DebugInfo::from(file_info.location(BytePos::from(lno), filename))}),
    "break" <e: Expr?> ";" => StatementKind::Break(e, None),
    "debug" "(" <e: Expr> ")" ";" => StatementKind::DebugPrint(e),
    "assert" "(" <e: Expr> ")" ";" => StatementKind::Assert(e),
    "asm" "(" <e: Expr> ")" "{" <body:AsmInsn*> "}" ";" => StatementKind::Asm(body, vec![e]),
    "asm" "(" <a:CommaedExprs?> ")" "{" <body:AsmInsn*> "}" ";" => StatementKind::Asm(body, a.unwrap_or(vec![])),
    <lno: @L> "set" <i:Ident> <s: SubData+> "=" <e: Expr> ";" => {

        // This routine manually derives a series of nested with-statements to build an interior assignment.

        let debug_info = DebugInfo::from(file_info.location(BytePos::from(lno), filename));

        // the withs we assign at the end
        let mut withs = Expr {
            kind: ExprKind::VariableRef(i),
            debug_info: debug_info,
        };

        // the intereior site we expand to right-derive the next step, taking the form
        //   a with { expr }
        //   a with { a.b with { expr } }
        //   a with { a.b with { a.b.c with { expr } }         and so on
        let mut build = &mut withs;

        // a nested set of sub-value identifier ops that lets us build up nodes for those like a.b.c by going through
        // each of those for a, a.b, a.b.c, etc
        let mut nest = Expr {
            kind: ExprKind::VariableRef(i),
            debug_info: debug_info,
        };

        for inner in s {
            match inner {
                SubData::ArrayOrMap(index) => {
                    let inside = e.clone();
                    *build = Expr {
                        kind: ExprKind::ArrayOrMapMod(Box::new(nest.clone()), Box::new(index.clone()), Box::new(inside)),
                        debug_info: index.debug_info,
                    };
                    build = match &mut build.kind {
                        ExprKind::ArrayOrMapMod(_, _, ref mut build) => build,
                        _ => unreachable!(),
                    };
                    nest = Expr {
                        kind: ExprKind::ArrayOrMapRef(Box::new(nest), Box::new(index.clone())),
                        debug_info: index.debug_info,
                    };
                }
                SubData::Dot(id) => {
                    let inside = e.clone();
                    let name = stringtable.name_from_id(id).to_string();
                    *build = Expr {
                        kind: ExprKind::StructMod(Box::new(nest.clone()), name.clone(), Box::new(inside)),
                        debug_info,
                    };
                    build = match &mut build.kind {
                        ExprKind::StructMod(_, _, ref mut build) => build,
                        _ => unreachable!(),
                    };
                    nest = Expr {
                        kind: ExprKind::DotRef(Box::new(nest), name),
                        debug_info: debug_info,
                    };
                }
            }
        }

        StatementKind::Assign(i, withs)
    }
}

SubData: SubData = {
    "." <i:Ident> => SubData::Dot(i),
    "[" <e: Expr> "]" => SubData::ArrayOrMap(e),
}

MatchPattern: MatchPattern = {
    <lno: @L> <i: Ident> => MatchPattern::new_bind(i, DebugInfo::from(file_info.location(BytePos::from(lno), filename)), ()),
    <lno: @L> "*"<i: Ident> => MatchPattern::new_assign(i, DebugInfo::from(file_info.location(BytePos::from(lno), filename)), ()),
    <lno: @L> "(" <c: CommaedMatchPatterns> ")" => MatchPattern::new_tuple(c, DebugInfo::from(file_info.location(BytePos::from(lno), filename)), ()),
}

CommaedMatchPatterns: Vec<MatchPattern> = {
	<mut a: ( <MatchPattern> "," )+> <b: MatchPattern?> => {if let Some(c) = b {a.push(c)}a},
}

StructFields: Vec<StructField> = {
	<mut a: (<StructField> ",")*> <b: StructField> ","? => {a.push(b);a},
}

StructField: StructField = {
	<i: Ident> ":" <t: Type> => StructField::new(stringtable.name_from_id(i).to_string(), t),
}

GenericStructFields: Vec<StructField> = {
	<mut a: (<GenericStructField> ",")*> <b: GenericStructField> ","? => {a.push(b);a},
}

GenericStructField: StructField = {
	<i: Ident> ":" <t: GenericType> => StructField::new(stringtable.name_from_id(i).to_string(), t),
}

Type: Type = {
<<<<<<< HEAD
	<PrimitiveType> => <>,
	"struct" "{" <StructFields> "}" => Type::Struct(<>),
	<CommaedTypesInParens> => Type::Tuple(<>),
	"[" "]" <Type> => Type::Array(Box::new(<>)),
	"[" <s:UnsignedInteger> "]" <t:Type> => Type::FixedArray(
		Box::new(t),
		s.to_usize().unwrap(),
	),
	"map" "<" <t1:Type> "," <t2:Type> ","? ">" => Type::Map(Box::new(t1), Box::new(t2)),
	<i: "impure"?> "func" <a: CommaedTypesInParens> <r: ("->" <Type>)?> => Type::Func(i.is_some(), a, Box::new(r.unwrap_or(Type::Void))),
	"option<" <t1:Type> ">" => Type::Option(Box::new(t1)),
	"union<" <t1:CommaedTypes> ">" => Type::Union(t1),
	<i: Ident> "<" <t1: CommaedTypes> ">" => Type::Generic(i, t1),
	Ident => Type::Nominal(current_path.to_owned(), <>),
};

GenericType: Type = {
	<PrimitiveType> => <>,
	"struct" "{" <GenericStructFields> "}" => Type::Struct(<>),
	<CommaedGenericTypesInParens> => Type::Tuple(<>),
	"[" "]" <GenericType> => Type::Array(Box::new(<>)),
	"[" <s:UnsignedInteger> "]" <t:GenericType> => Type::FixedArray(
		Box::new(t),
		s.to_usize().unwrap(),
	),
	"map" "<" <t1:GenericType> "," <t2:GenericType> ","? ">" => Type::Map(Box::new(t1), Box::new(t2)),
	<i: "impure"?> "func" <a: CommaedGenericTypesInParens> <r: ("->" <GenericType>)?> => Type::Func(i.is_some(), a, Box::new(r.unwrap_or(Type::Void))),
	"option<" <t1:GenericType> ">" => Type::Option(Box::new(t1)),
	"union<" <t1:CommaedGenericTypes> ">" => Type::Union(t1),
	"*" <Ident> => Type::Variable(current_path.to_owned(), <>),
	<i: Ident> "<" <t1: CommaedGenericTypes> ">" => Type::Generic(i, t1),
	Ident => Type::Nominal(current_path.to_owned(), <>),
=======
    "uint" => Type::Uint,
    "int" => Type::Int,
    "bool" => Type::Bool,
    "buffer" => Type::Buffer,
    "bytes32" => Type::Bytes32,
    "address" => Type::EthAddress,
    "struct" "{" <StructFields> "}" => Type::Struct(<>),
    <CommaedTypesInParens> => Type::Tuple(<>),
    "[" "]" <Type> => Type::Array(Box::new(<>)),
    "[" <s:UnsignedInteger> "]" <t:Type> => Type::FixedArray(
	Box::new(t),
	s.to_usize().unwrap(),
    ),
    "map" "<" <t1:Type> "," <t2:Type> ","? ">" => Type::Map(Box::new(t1), Box::new(t2)),
    "string" => Type::Tuple(vec![Type::Uint, Type::Buffer]),
    "any" => Type::Any,
    "option<" <t1:Type> ">" => Type::Option(Box::new(t1)),
    "every" => Type::Every,
    "union<" <t1:CommaedTypes> ">" => Type::Union(t1),
    <q: Qualifier*> "func" <a: CommaedTypesInParens> <r: ("->" <Type>)?> => {
        let view = q.contains(&"view");
        let write = q.contains(&"write");
        Type::Func(FuncProperties::new(view, write, false, false), a, Box::new(r.unwrap_or(Type::Void)))
    },
    <q: Qualifier*> "closure" <a: CommaedTypesInParens> <r: ("->" <Type>)?> => {
        let view = q.contains(&"view");
        let write = q.contains(&"write");
        Type::Func(FuncProperties::new(view, write, true, false), a, Box::new(r.unwrap_or(Type::Void)))
    },
    Ident => Type::Nominal(current_path.to_owned(), <>),
>>>>>>> d7125de2
};

PrimitiveType: Type = {
	"uint" => Type::Uint,
	"int" => Type::Int,
	"bool" => Type::Bool,
	"buffer" => Type::Buffer,
	"bytes32" => Type::Bytes32,
	"address" => Type::EthAddress,
	"any" => Type::Any,
	"every" => Type::Every,
}

CommaedTypesInParens: Vec<Type> = {
	"(" ")" => vec![],
	"(" <CommaedTypes> ")" => <>,
}

CommaedTypes: Vec<Type> = {
	<mut t: (<Type> ",")*> <e: (Type)> ","? => {
        t.push(e);
        t
    },
};

CommaedGenericTypesInParens: Vec<Type> = {
	"(" ")" => vec![],
	"(" <CommaedGenericTypes> ")" => <>,
}

CommaedGenericTypes: Vec<Type> = {
	<mut t: (<GenericType> ",")*> <e: (GenericType)> ","? => {
        t.push(e);
        t
    },
};

CommaedGenericTypeArgs: BTreeMap<StringId, Type> = {
    <mut args: (<GenericFuncArg> ",")*> <last: GenericFuncArg> ","? => {
        args.push(last);
        args.into_iter().collect()
    }
}

GenericFuncArgs: Vec<FuncArg> = {
	<mut a: (<AltGenericFuncArg> ",")*> <b: AltGenericFuncArg?> => {if let Some(c) = b {a.push(c)};a},
}

GenericFuncArg: (StringId, Type) = {
	<lno: @L> <i:Ident> ":" <t:Type> => (i, t),
}

AltGenericFuncArg: FuncArg = {
	<lno: @L> <i:Ident> ":" <t:GenericType> => new_func_arg(i, t, DebugInfo::from(file_info.location(BytePos::from(lno), filename))),
}

Ident: StringId = {
	IdentString => stringtable.get(<>),
};

CommaedIdents: Vec<StringId> = {
	<mut t: (<Ident> ",")*> <e: (Ident)> ","? => {
        t.push(e);
        t
    },
};

Expr: Expr = {
    <lno: @L> <t:Expr> "with" "{" "[" <i:Expr> "]" "=" <v:Expr> "}" => Expr {
        kind: ExprKind::ArrayOrMapMod(
	    Box::new(t),
	    Box::new(i),
	    Box::new(v),
        ),
	debug_info: DebugInfo::from(file_info.location(BytePos::from(lno), filename))
    },
    <lno: @L> <t: Expr> "with" "{" <i:Ident> ":" <e: Expr> "}" => Expr {
        kind: ExprKind::StructMod(Box::new(t), stringtable.name_from_id(i).to_string(), Box::new(e)),
        debug_info: DebugInfo::from(file_info.location(BytePos::from(lno), filename)),
    },
    Expr1,
}

Expr1: Expr = {
	<lno: @L> <l:Expr1> "||" <r:Expr2> => Expr { kind: ExprKind::ShortcutOr(Box::new(l), Box::new(r)), debug_info: DebugInfo::from(file_info.location(BytePos::from(lno), filename))},
	Expr2,
};

Expr2: Expr = {
	<lno: @L> <l:Expr2> "&&" <r:Expr3> => Expr { kind: ExprKind::ShortcutAnd(Box::new(l), Box::new(r)), debug_info: DebugInfo::from(file_info.location(BytePos::from(lno), filename))},
	Expr3,
};

Expr3: Expr = {
	<lno: @L> <l:Expr3> <op: BinaryOpMidfix3> <r:Expr4> => Expr::new_binary(op, l, r, file_info.location(BytePos::from(lno),filename)),
	Expr4,
}

BinaryOpMidfix3: BinaryOp = {
	"<" => BinaryOp::LessThan,
	">" => BinaryOp::GreaterThan,
	"<=" => BinaryOp::LessEq,
	">=" => BinaryOp::GreaterEq,
	"==" => BinaryOp::Equal,
	"!=" => BinaryOp::NotEqual,
}

Expr4: Expr = {
	<lno: @L> <l:Expr4> "|" <r:Expr5> => Expr::new_binary(BinaryOp::BitwiseOr, l, r, file_info.location(BytePos::from(lno),filename)),
	<lno: @L> <l:Expr4> "<<" <r:Expr5> => Expr::new_binary(BinaryOp::ShiftLeft, r, l, file_info.location(BytePos::from(lno),filename)),
	<lno: @L> <l:Expr4> ">>" <r:Expr5> => Expr::new_binary(BinaryOp::ShiftRight, r, l, file_info.location(BytePos::from(lno),filename)),
	Expr5,
};

Expr5: Expr = {
	<lno: @L> <l:Expr5> "^" <r:Expr6> => Expr::new_binary(BinaryOp::BitwiseXor, l, r, file_info.location(BytePos::from(lno),filename)),
	Expr6,
};

Expr6: Expr = {
	<lno: @L> <l:Expr6> "&" <r:Expr7> => Expr::new_binary(BinaryOp::BitwiseAnd, l, r, file_info.location(BytePos::from(lno),filename)),
	Expr7,
};

Expr7: Expr = {
	<lno: @L> <l:Expr7> "+" <r:Expr8> => Expr::new_binary(BinaryOp::Plus, l, r, file_info.location(BytePos::from(lno),filename)),
	<lno: @L> <l:Expr7> "-" <r:Expr8> => Expr::new_binary(BinaryOp::Minus, l, r, file_info.location(BytePos::from(lno),filename)),
	Expr8,
};

Expr8: Expr = {
	<lno: @L> <l:Expr8> "*" <r:Expr9> => Expr::new_binary(BinaryOp::Times, l, r, file_info.location(BytePos::from(lno),filename)),
	<lno: @L> <l:Expr8> "/" <r:Expr9> => Expr::new_binary(BinaryOp::Div, l, r, file_info.location(BytePos::from(lno),filename)),
	<lno: @L> <l:Expr8> "%" <r:Expr9> => Expr::new_binary(BinaryOp::Mod, l, r, file_info.location(BytePos::from(lno),filename)),
	Expr9,
};

Expr9: Expr = {
	<lno: @L> <e: Expr9> "?" => Expr { kind: ExprKind::Try(Box::new(e)), debug_info: DebugInfo::from(file_info.location(BytePos::from(lno), filename))},
	Expr10,
}

Expr10: Expr = {
	<lno: @L> "-" <e: Expr10> => Expr::new_unary(UnaryOp::Minus, e, file_info.location(BytePos::from(lno),filename)),
	<lno: @L> "!" <e: Expr10> => Expr::new_unary(UnaryOp::Not, e, file_info.location(BytePos::from(lno),filename)),
	<lno: @L> "~" <e: Expr10> => Expr::new_unary(UnaryOp::BitwiseNeg, e, file_info.location(BytePos::from(lno),filename)),
	Expr11,
};

Expr11: Expr = {
    <lno: @L> <c: Const> => Expr { kind: ExprKind::Constant(c), debug_info: DebugInfo::from(file_info.location(BytePos::from(lno), filename))},
    <lno: @L> "Some(" <e: Expr> ")" => Expr { kind: ExprKind::OptionInitializer(Box::new(e)), debug_info: DebugInfo::from(file_info.location(BytePos::from(lno), filename))},
    <lno: @L> <f: Expr11> "(" <e: Expr> ")" => Expr { kind: ExprKind::FunctionCall(Box::new(f), vec![e]), debug_info: DebugInfo::from(file_info.location(BytePos::from(lno), filename))},
    <lno: @L> <f: Expr11> "(" <c: CommaedExprs?> ")" => Expr { kind: ExprKind::FunctionCall(Box::new(f), c.unwrap_or(vec![])), debug_info: DebugInfo::from(file_info.location(BytePos::from(lno), filename))},
    <lno: @L> <f: Ident>"::<" <vars: CommaedGenericTypeArgs> ">" => Expr { kind: ExprKind::GenericFuncRef(f, vars), debug_info: DebugInfo::from(file_info.location(BytePos::from(lno), filename))},

    <lno: @L> <e1:Expr11> "[" <e2:Expr> "]" => Expr {
        kind: ExprKind::ArrayOrMapRef(Box::new(e1), Box::new(e2)),
        debug_info: DebugInfo::from(file_info.location(BytePos::from(lno), filename))
    },
    <lno: @L> <e:Expr11> "." <i:Ident> => Expr {
        kind: ExprKind::DotRef(Box::new(e), stringtable.name_from_id(i).to_string()),
        debug_info: DebugInfo::from(file_info.location(BytePos::from(lno), filename))
    },
    <lno: @L> <e:Expr11> "." <u:UnsignedInteger> => Expr { kind: ExprKind::TupleRef(Box::new(e), u), debug_info: DebugInfo::from(file_info.location(BytePos::from(lno), filename))},
    <lno: @L> "xif" <cond: Expr> <cb: CodeBlockNew> <el: ElseIf?> => Expr { kind: ExprKind::If(Box::new(cond), cb, el), debug_info: DebugInfo::from(file_info.location(BytePos::from(lno), filename))},
    <lno: @L> "xif" "let" "Some(" <l: Ident> ")" "=" <r:Expr> <t: CodeBlockNew> <el: ElseIf?> => Expr { kind: ExprKind::IfLet(l, Box::new(r), t, el), debug_info: DebugInfo::from(file_info.location(BytePos::from(lno), filename))},
    <lno: @L> "xloop" <cb: CodeBlock> => Expr { kind: ExprKind::Loop(cb), debug_info: DebugInfo::from(file_info.location(BytePos::from(lno), filename))},
    Expr12,
}

ElseIf: CodeBlock = {
    ("else" <CodeBlockNew>) => <>,
    <lno: @L> "elseif" <cond: Expr> <cb: CodeBlockNew> <el: ElseIf?> => CodeBlock::new(vec![], Some(Box::new(Expr { kind: ExprKind::If(Box::new(cond), cb, el), debug_info: DebugInfo::from(file_info.location(BytePos::from(lno), filename))}))),
    <lno: @L> "elseif" "let" "Some(" <l: Ident> ")" "=" <r:Expr> <t: CodeBlockNew> <el: ElseIf?> => CodeBlock::new(vec![], Some(Box::new(
                                Expr { kind: ExprKind::IfLet(l, Box::new(r), t, el), debug_info: DebugInfo::from(file_info.location(BytePos::from(lno), filename))}))),
}

Expr12: Expr = {
	<lno: @L> "hash" "(" <e: Expr> ")" => Expr::new_unary(UnaryOp::Hash, e, file_info.location(BytePos::from(lno),filename)),
	<lno: @L> "hash" "(" <l:Expr> "," <r:Expr> ","? ")" => Expr::new_binary(BinaryOp::Hash, l, r, file_info.location(BytePos::from(lno),filename)),
	<lno: @L> "len" "(" <e: Expr> ")" => Expr::new_unary(UnaryOp::Len, e, file_info.location(BytePos::from(lno),filename)),
	<lno: @L> "uint" "(" <e: Expr> ")" => Expr::new_unary(UnaryOp::ToUint, e, file_info.location(BytePos::from(lno),filename)),
	<lno: @L> "int" "(" <e: Expr> ")" => Expr::new_unary(UnaryOp::ToInt, e, file_info.location(BytePos::from(lno),filename)),
	<lno: @L> "bytes32" "(" <e: Expr> ")" => Expr::new_unary(UnaryOp::ToBytes32, e, file_info.location(BytePos::from(lno),filename)),
	<lno: @L> "address" "(" <e: Expr> ")" => Expr::new_unary(UnaryOp::ToAddress, e, file_info.location(BytePos::from(lno),filename)),
	<lno: @L> "newbuffer" "(" ")" => Expr { kind: ExprKind::NewBuffer, debug_info: DebugInfo::from(file_info.location(BytePos::from(lno), filename))},
	<lno: @L> "getbuffer8" "(" <e: Expr> "," <f:Expr> ")" => Expr::new_binary(BinaryOp::GetBuffer8, f, e, file_info.location(BytePos::from(lno),filename)),
	<lno: @L> "getbuffer64" "(" <e: Expr> "," <f:Expr> ")" => Expr::new_binary(BinaryOp::GetBuffer64, f, e, file_info.location(BytePos::from(lno),filename)),
	<lno: @L> "getbuffer256" "(" <e: Expr> "," <f:Expr> ")" => Expr::new_binary(BinaryOp::GetBuffer256, f, e, file_info.location(BytePos::from(lno),filename)),
	<lno: @L> "setbuffer8" "(" <e: Expr> "," <f:Expr> "," <g:Expr> ")" => Expr::new_trinary(TrinaryOp::SetBuffer8, f, g, e, file_info.location(BytePos::from(lno),filename)),
	<lno: @L> "setbuffer64" "(" <e: Expr> "," <f:Expr> "," <g:Expr> ")" => Expr::new_trinary(TrinaryOp::SetBuffer64, f, g, e, file_info.location(BytePos::from(lno),filename)),
	<lno: @L> "setbuffer256" "(" <e: Expr> "," <f:Expr> "," <g:Expr> ")" => Expr::new_trinary(TrinaryOp::SetBuffer256, f, g, e, file_info.location(BytePos::from(lno),filename)),
	<lno: @L> "newarray" "<" <t:Type> ">" "(" <e:Expr> ")" => Expr { kind: ExprKind::NewArray(Box::new(e), t), debug_info: DebugInfo::from(file_info.location(BytePos::from(lno), filename))},
	<lno: @L> "newfixedarray" "(" <s:UnsignedInteger> "," <e:Expr> ","? ")" => Expr { kind: ExprKind::NewFixedArray(
		s.to_usize().unwrap(),
		Some(Box::new(e))),
		debug_info: DebugInfo::from(file_info.location(BytePos::from(lno), filename))
	},
	<lno: @L> "newfixedarray" "(" <s:UnsignedInteger> ")" => Expr { kind: ExprKind::NewFixedArray(
		s.to_usize().unwrap(),
		None),
		debug_info: DebugInfo::from(file_info.location(BytePos::from(lno), filename)),
	},
	<lno: @L> "newmap" "<" <k:Type> "," <v:Type> ","? ">" => Expr { kind: ExprKind::NewMap(k, v), debug_info: DebugInfo::from(file_info.location(BytePos::from(lno), filename))},
	<lno: @L> "newunion" "<" <t: CommaedTypes> ">" "(" <e: Expr> ")" => Expr { kind: ExprKind::NewUnion(t, Box::new(e)), debug_info: DebugInfo::from(file_info.location(BytePos::from(lno), filename))},
	<lno: @L> "unsafecast" "<" <t:Type> ">" "(" <e:Expr> ")" => Expr { kind: ExprKind::UnsafeCast(Box::new(e), t), debug_info: DebugInfo::from(file_info.location(BytePos::from(lno), filename))},
	<lno: @L> "cast" "<" <t:Type> ">" "(" <e:Expr> ")" => Expr { kind: ExprKind::Cast(Box::new(e), t), debug_info: DebugInfo::from(file_info.location(BytePos::from(lno), filename))},
	<lno: @L> "covariantcast" "<" <t:Type> ">" "(" <e:Expr> ")" => Expr { kind: ExprKind::CovariantCast(Box::new(e), t), debug_info: DebugInfo::from(file_info.location(BytePos::from(lno), filename))},
	<lno: @L> "weakcast" "<" <t:Type> ">" "(" <e:Expr> ")" => Expr { kind: ExprKind::WeakCast(Box::new(e), t), debug_info: DebugInfo::from(file_info.location(BytePos::from(lno), filename))},
	<lno: @L> "unioncast" "<" <t:Type> ">" "(" <e:Expr> ")" => Expr { kind: ExprKind::UnionCast(Box::new(e), t), debug_info: DebugInfo::from(file_info.location(BytePos::from(lno), filename))},
    
    <qualifiers: (<Qualifier>)*> <lno: @L> "closure" "(" <fa:FuncArgs> ")" <t: (Return)?> <cb:CodeBlock> => {
        let view = qualifiers.contains(&"view");
        let write = qualifiers.contains(&"write");
        let debug = DebugInfo::here(file_info, lno, filename);
        
        let name = format!("closure #{}", closures.len() + 1);
        let id = stringtable.get(name.clone());
        let closure = Func::new(name, id, false, view, write, true, fa, t, cb, BTreeSet::new(), 0, debug);
        
	    closures.insert(id, closure.clone());
        
        Expr::new(ExprKind::Closure(closure), debug)
    },
	Expr13,
}

Expr13: Expr = {
    <lno: @L> "asm" "(" <e:Expr> ")" <rt:Type> "{" <body:AsmInsn*> "}" => Expr { kind: ExprKind::Asm(rt, body, vec![e]), debug_info: DebugInfo::from(file_info.location(BytePos::from(lno), filename))},
	<lno: @L> "asm" "(" <a:CommaedExprs?> ")" <rt:Type> "{" <body:AsmInsn*> "}" => Expr { kind: ExprKind::Asm(rt, body, a.unwrap_or(vec![])), debug_info: DebugInfo::from(file_info.location(BytePos::from(lno), filename))},
	<lno: @L> "struct" "{" <fi: FieldInitializers> "}" => Expr { kind: ExprKind::StructInitializer(fi), debug_info: DebugInfo::from(file_info.location(BytePos::from(lno), filename))},
	"(" <e: Expr> ")" => <>,
	<lno: @L> <cb: CodeBlockNew> => Expr { kind: ExprKind::CodeBlock(cb), debug_info: DebugInfo::from(file_info.location(BytePos::from(lno), filename))},
	<lno: @L> "(" <c: CommaedExprs?> ")" => Expr { kind: ExprKind::Tuple(c.unwrap_or(vec![])), debug_info: DebugInfo::from(file_info.location(BytePos::from(lno), filename))},
        <lno: @L> "error" => Expr { kind: ExprKind::Error, debug_info: DebugInfo::from(file_info.location(BytePos::from(lno), filename))},
        <lno: @L> "getGas" "(" ")" => Expr { kind: ExprKind::GetGas, debug_info: DebugInfo::from(file_info.location(BytePos::from(lno), filename))},
        <lno: @L> "setGas" "(" <e:Expr> ")" => Expr { kind: ExprKind::SetGas(Box::new(e)), debug_info: DebugInfo::from(file_info.location(BytePos::from(lno), filename))},
	<lno: @L> <i: Ident> => Expr { kind: ExprKind::VariableRef(i), debug_info: DebugInfo::from(file_info.location(BytePos::from(lno), filename))},
    <lno: @L> <q: QuoteString> => Expr::lno(ExprKind::Quote(q), file_info, lno, filename),
}

Const: Constant = {
    <u: UnsignedInteger> => Constant::Uint(u),
	<s: SignedInteger> => Constant::Int(s),
	"None<" <t: Type> ">" => Constant::Option(OptionConst::None(t)),
	"false" => Constant::Bool(false),
	"true" => Constant::Bool(true),
	"null" => Constant::Null,
}

FieldInitializers: Vec<FieldInitializer> = {
	<mut l: (<FieldInitializer> ",")*> <f: FieldInitializer> ","? => {l.push(f);l},
}

FieldInitializer: FieldInitializer = {
	<i: Ident> ":" <e: Expr> => FieldInitializer::new(stringtable.name_from_id(i).to_string(), e),
}

CommaedExprs: Vec<Expr> = {
	<mut c: (<Expr> ",")+> <e: (Expr)?> => {
    		if let Some(s) = e {
    		    c.push(s);
    		}
    		c
    	},
}

AsmInsn: Instruction = {
	<lno: @L> <o: AsmOpcode> => Instruction::from_opcode(o, DebugInfo::from(file_info.location(BytePos::from(lno),filename))),
	<lno: @L> "[" <v:AsmVal> "]" <o:AsmOpcode> => Instruction::from_opcode_imm(o, v, DebugInfo::from(file_info.location(BytePos::from(lno),filename))),
}

AsmOpcode: Opcode = {
	IdentStr => Opcode::from_name(<>),
}

AsmVal: Value = {
	<UnsignedInteger> => Value::Int(<>),
	"(" <mut l: (<AsmVal> ",")*> <v: AsmVal> ","? ")" => Value::new_tuple({l.push(v);l}),
}

Qualifier: &'input str = {
    "view" => <>,
    "write" => <>,
    "public" => <>,
};

IdentStr: &'input str = {
	r"[a-zA-Z_][a-zA-Z_01-9]*" => <>,
};

IdentString: String = {
	r"[a-zA-Z_][a-zA-Z_01-9]*" => <>.to_string(),
};

QuoteString: Vec<u8> = {
    <lno: @L> <q: r#"s?"[a-zA-Z0-9_ .,:?'<+>()!@#$%^&*|~-]*""#> => {
        let re = Regex::new(r#"s?"(0x)?[a-fA-F0-9]+""#).unwrap();
        if re.is_match(q) {
            error_system.warnings.push(
                CompileError::new_warning(
                    String::from("Parser warning"),
                    format!(
                        "String {} looks like hex but will be treated as a string",
                        Color::color(error_system.warn_color, &q),
                    ),
                    file_info.location(BytePos::from(lno) + BytePos::from(1), filename).into_iter().collect()
                )
            );
        }
        let re = Regex::new(r#"s?"([a-zA-Z0-9_ .,:?'<+>()!@#$%^&*|~-]*)""#).unwrap();
        let string = re.captures(q).unwrap().get(1).map_or(String::new(), |m| m.as_str().to_string());
        string.as_bytes().to_vec()
    },
    <lno: @L> <q: r#"h"(0x)?[a-fA-F0-9]*""#> => {
        let re = Regex::new(r#"h"(0x)?([a-fA-F0-9]*)""#).unwrap();
        let mut string = re.captures(q).unwrap().get(2).map_or(String::new(), |m| m.as_str().to_string());
        if string.len() % 2 == 1 {
            string = "0".to_owned() + &string;
        }
        hex::decode(string).unwrap()
    },
};

UnsignedInteger: Uint256 = {
	"0" => Uint256::from_usize(0),
	r"[1-9][0-9]*" => Uint256::from_string(<>).unwrap(),
	r"0x[0-9a-fA-F]+" => Uint256::from_string_hex(&<>[2..]).unwrap(),
    <ConstVal> => <>,
}

ConstVal: Uint256 = {
    <lno: @L> "const" "::" <c: IdentString> =>? {
        let loc = file_info.location(BytePos::from(lno) + BytePos::from(7), filename).into_iter().collect();
        match constants.get(&c) {
            Some(i) => {
                if c.starts_with('_') {
                    error_system.warnings.push(
                        CompileError::new_warning(
                            String::from("Parser warning"),
                            format!(
                                "Constant {}{}{} was used despite being marked as intentionally unused",
                                error_system.warn_color,
                                &c,
                                CompileError::RESET,
                            ),
                            loc
                        )
                    );
                }
                used_constants.insert(c.clone());
                Ok(i.clone())
            }
            None => {
                error_system.errors.push(
                    CompileError::new(
                        String::from("Parser error"),
                        format!(
                            "Unrecognized constant {}{}{}",
                            CompileError::RED,
                            &c,
                            CompileError::RESET,
                        ),
                        loc
                    )
                );
                // intentionally skip error so as to not halt compilation
                Ok(Uint256::from_usize(0))
            }
        }
    }
}

SignedInteger: Uint256 = {
	"0s" => Uint256::from_usize(0),
	r"[1-9][0-9]*s" => Uint256::from_signed_string(<>).unwrap(),
}<|MERGE_RESOLUTION|>--- conflicted
+++ resolved
@@ -3,13 +3,10 @@
 //
 
 
-<<<<<<< HEAD
+use crate::compile::ast::{TopLevelDecl, TypeDecl, Func, GlobalVar, Type, CodeBlock, StructField, FuncArg, FuncProperties, Statement, StatementKind, DebugInfo, Attributes, MatchPattern, SubData, Expr, ExprKind, TrinaryOp, BinaryOp, UnaryOp, Constant, OptionConst, FieldInitializer, new_func_arg, new_type_decl};
 use crate::compile::ast::{TopLevelDecl, TypeDecl, GenericTypeDecl, Func, GlobalVarDecl, Type, CodeBlock, GenericFunc,
 StructField, FuncArg, Statement, StatementKind, DebugInfo, Attributes, MatchPattern, SubData, Expr, ExprKind, TrinaryOp, BinaryOp, UnaryOp, Constant,
 OptionConst, FieldInitializer, new_func_arg, new_type_decl, new_generic_type_decl};
-=======
-use crate::compile::ast::{TopLevelDecl, TypeDecl, Func, GlobalVar, Type, CodeBlock, StructField, FuncArg, FuncProperties, Statement, StatementKind, DebugInfo, Attributes, MatchPattern, SubData, Expr, ExprKind, TrinaryOp, BinaryOp, UnaryOp, Constant, OptionConst, FieldInitializer, new_func_arg, new_type_decl};
->>>>>>> d7125de2
 use crate::compile::{InliningMode, ErrorSystem, CompileError};
 use crate::stringtable::{StringTable, StringId};
 use crate::compile::Lines;
@@ -17,12 +14,6 @@
 use crate::pos::{BytePos, Location};
 use crate::mavm::{Value, Instruction, Opcode};
 use crate::uint256::Uint256;
-<<<<<<< HEAD
-use std::collections::{HashMap, HashSet, BTreeMap};
-
-
-grammar(stringtable: &mut StringTable, file_info: &Lines, filename: u64, current_path: &[String], constants: &mut HashMap<String, Uint256>, local_constants: &mut HashMap<String, Location>, used_constants: &mut HashSet<String>, error_system: &mut ErrorSystem);
-=======
 use crate::console::Color;
 use std::collections::{HashMap, HashSet, BTreeMap, BTreeSet};
 use regex::Regex;
@@ -38,7 +29,6 @@
     closures: &mut BTreeMap<StringId, Func>,            // closures found
     error_system: &mut ErrorSystem,                     // mechanism for delaying errors
 );
->>>>>>> d7125de2
 
 extern {
     type Error = CompileError;
@@ -125,7 +115,7 @@
         let write = qualifiers.contains(&"write");
         let debug = DebugInfo::new(file_info.location(BytePos::from(lno), filename), attribs.unwrap_or_default());
         let name = stringtable.name_from_id(i).clone();
-        
+
 	    Func::new(name, i, public, view, write, false, fa, t, cb, BTreeSet::new(), 0, debug)
     }
 }
@@ -197,7 +187,7 @@
                     )
                 ),
             }
-        }; 
+        };
         attribs
     },
 }
@@ -315,46 +305,7 @@
 }
 
 Type: Type = {
-<<<<<<< HEAD
 	<PrimitiveType> => <>,
-	"struct" "{" <StructFields> "}" => Type::Struct(<>),
-	<CommaedTypesInParens> => Type::Tuple(<>),
-	"[" "]" <Type> => Type::Array(Box::new(<>)),
-	"[" <s:UnsignedInteger> "]" <t:Type> => Type::FixedArray(
-		Box::new(t),
-		s.to_usize().unwrap(),
-	),
-	"map" "<" <t1:Type> "," <t2:Type> ","? ">" => Type::Map(Box::new(t1), Box::new(t2)),
-	<i: "impure"?> "func" <a: CommaedTypesInParens> <r: ("->" <Type>)?> => Type::Func(i.is_some(), a, Box::new(r.unwrap_or(Type::Void))),
-	"option<" <t1:Type> ">" => Type::Option(Box::new(t1)),
-	"union<" <t1:CommaedTypes> ">" => Type::Union(t1),
-	<i: Ident> "<" <t1: CommaedTypes> ">" => Type::Generic(i, t1),
-	Ident => Type::Nominal(current_path.to_owned(), <>),
-};
-
-GenericType: Type = {
-	<PrimitiveType> => <>,
-	"struct" "{" <GenericStructFields> "}" => Type::Struct(<>),
-	<CommaedGenericTypesInParens> => Type::Tuple(<>),
-	"[" "]" <GenericType> => Type::Array(Box::new(<>)),
-	"[" <s:UnsignedInteger> "]" <t:GenericType> => Type::FixedArray(
-		Box::new(t),
-		s.to_usize().unwrap(),
-	),
-	"map" "<" <t1:GenericType> "," <t2:GenericType> ","? ">" => Type::Map(Box::new(t1), Box::new(t2)),
-	<i: "impure"?> "func" <a: CommaedGenericTypesInParens> <r: ("->" <GenericType>)?> => Type::Func(i.is_some(), a, Box::new(r.unwrap_or(Type::Void))),
-	"option<" <t1:GenericType> ">" => Type::Option(Box::new(t1)),
-	"union<" <t1:CommaedGenericTypes> ">" => Type::Union(t1),
-	"*" <Ident> => Type::Variable(current_path.to_owned(), <>),
-	<i: Ident> "<" <t1: CommaedGenericTypes> ">" => Type::Generic(i, t1),
-	Ident => Type::Nominal(current_path.to_owned(), <>),
-=======
-    "uint" => Type::Uint,
-    "int" => Type::Int,
-    "bool" => Type::Bool,
-    "buffer" => Type::Buffer,
-    "bytes32" => Type::Bytes32,
-    "address" => Type::EthAddress,
     "struct" "{" <StructFields> "}" => Type::Struct(<>),
     <CommaedTypesInParens> => Type::Tuple(<>),
     "[" "]" <Type> => Type::Array(Box::new(<>)),
@@ -379,7 +330,24 @@
         Type::Func(FuncProperties::new(view, write, true, false), a, Box::new(r.unwrap_or(Type::Void)))
     },
     Ident => Type::Nominal(current_path.to_owned(), <>),
->>>>>>> d7125de2
+};
+
+GenericType: Type = {
+	<PrimitiveType> => <>,
+	"struct" "{" <GenericStructFields> "}" => Type::Struct(<>),
+	<CommaedGenericTypesInParens> => Type::Tuple(<>),
+	"[" "]" <GenericType> => Type::Array(Box::new(<>)),
+	"[" <s:UnsignedInteger> "]" <t:GenericType> => Type::FixedArray(
+		Box::new(t),
+		s.to_usize().unwrap(),
+	),
+	"map" "<" <t1:GenericType> "," <t2:GenericType> ","? ">" => Type::Map(Box::new(t1), Box::new(t2)),
+	<i: "impure"?> "func" <a: CommaedGenericTypesInParens> <r: ("->" <GenericType>)?> => Type::Func(i.is_some(), a, Box::new(r.unwrap_or(Type::Void))),
+	"option<" <t1:GenericType> ">" => Type::Option(Box::new(t1)),
+	"union<" <t1:CommaedGenericTypes> ">" => Type::Union(t1),
+	"*" <Ident> => Type::Variable(current_path.to_owned(), <>),
+	<i: Ident> "<" <t1: CommaedGenericTypes> ">" => Type::Generic(i, t1),
+	Ident => Type::Nominal(current_path.to_owned(), <>),
 };
 
 PrimitiveType: Type = {
@@ -591,18 +559,18 @@
 	<lno: @L> "covariantcast" "<" <t:Type> ">" "(" <e:Expr> ")" => Expr { kind: ExprKind::CovariantCast(Box::new(e), t), debug_info: DebugInfo::from(file_info.location(BytePos::from(lno), filename))},
 	<lno: @L> "weakcast" "<" <t:Type> ">" "(" <e:Expr> ")" => Expr { kind: ExprKind::WeakCast(Box::new(e), t), debug_info: DebugInfo::from(file_info.location(BytePos::from(lno), filename))},
 	<lno: @L> "unioncast" "<" <t:Type> ">" "(" <e:Expr> ")" => Expr { kind: ExprKind::UnionCast(Box::new(e), t), debug_info: DebugInfo::from(file_info.location(BytePos::from(lno), filename))},
-    
+
     <qualifiers: (<Qualifier>)*> <lno: @L> "closure" "(" <fa:FuncArgs> ")" <t: (Return)?> <cb:CodeBlock> => {
         let view = qualifiers.contains(&"view");
         let write = qualifiers.contains(&"write");
         let debug = DebugInfo::here(file_info, lno, filename);
-        
+
         let name = format!("closure #{}", closures.len() + 1);
         let id = stringtable.get(name.clone());
         let closure = Func::new(name, id, false, view, write, true, fa, t, cb, BTreeSet::new(), 0, debug);
-        
+
 	    closures.insert(id, closure.clone());
-        
+
         Expr::new(ExprKind::Closure(closure), debug)
     },
 	Expr13,
