//
// Copyright 2020, Offchain Labs, Inc.
//
// Licensed under the Apache License, Version 2.0 (the "License");
// you may not use this file except in compliance with the License.
// You may obtain a copy of the License at
//
//    http://www.apache.org/licenses/LICENSE-2.0
//
// Unless required by applicable law or agreed to in writing, software
// distributed under the License is distributed on an "AS IS" BASIS,
// WITHOUT WARRANTIES OR CONDITIONS OF ANY KIND, either express or implied.
// See the License for the specific language governing permissions and
// limitations under the License.
//

import type EthBridgeMessage;
import type AccountStore;
import type Account;
import type EvmLogs;
import type Queue;
import type ByteArray;
import type MarshalledBytes;
import type Stack;

import impure func getGlobalAccountStore() -> AccountStore;
import impure func setGlobalAccountStore(acctStore: AccountStore);
import func accountStore_get(store: AccountStore, addr: address) -> Account;
import func accountStore_set(store: AccountStore, addr: address, acct: Account) -> AccountStore;
import func accountStore_transferEthBalance(
    acctStore: AccountStore,
    from: address,
    to: address,
    amount: uint
) -> option<AccountStore>;
import func accountStore_destroyAndTransferBalance(
    acctStore: AccountStore,
    victim: address,
    recipient: address
) -> AccountStore;
import func account_setStorageCell(acct: Account, offset: uint, value: uint) -> option<Account>;
import func account_getBalance(acct: Account) -> uint;
import func account_setBalance(acct: Account, bal: uint) -> Account;
import func account_deductFromEthBalance(account: Account, deduction: uint) -> option<Account>;
import func account_getStartCodePoint(account: Account) -> option<func()>;

import func evmlogs_empty() -> EvmLogs;
import func evmlogs_appendAny(logs: EvmLogs, item: any) -> EvmLogs;

import func bytearray_new(capacity: uint, variableSize: bool) -> ByteArray;
import func bytearray_marshalFull(ba: ByteArray) -> MarshalledBytes;
import func bytearray_extract(ba: ByteArray, offset: uint, nbytes: uint) -> option<ByteArray>;
import func bytearray_copy(
    from: ByteArray,   fromOffset: uint,
    to: ByteArray,     toOffset: uint,
    nbytes: uint
) -> option<ByteArray>;

import func queue_new() -> Queue;
import func queue_isEmpty(q: Queue) -> bool;
import func queue_get(q: Queue) -> (Queue, any);
import func queue_put(q: Queue, val: any) -> Queue;

import func stack_new() -> Stack;
import func stack_isEmpty(stack: Stack) -> bool;
import func stack_push(stack: Stack, value: any) -> Stack;
import func stack_pop(stack: Stack) -> option<(Stack, any)>;

import impure func gasAccounting_fromAppToRuntime() -> uint;
import impure func gasAccounting_fromRuntimeToApp(gasAllocation: uint);

import impure func mainRunLoop();


type EvmCallFrame = struct {
    runningAs: address,
    runningCodeFrom: address,
    accountStore: AccountStore,
    runningAsAccount: Account,
    caller: address,
    callKind: uint,
    calldata: ByteArray,
    callvalue: uint,
    returnInfo: option<ReturnInfo>,
    memory: ByteArray,
    evmLogs: EvmLogs,
    selfDestructQueue: Queue,
    resumeInfo: option<ResumeInfo>,
    parent: option<any>,      // really an option<EvmCallFrame>, but compiler doesn't allow recursive types
}

type ReturnInfo = struct {
    data: ByteArray,
    status: bool,
}

type ResumeInfo = struct {
    codePoint: func(),
    stackContents: Stack,
    returnDataOffset: uint,
    returnDataNbytes: uint,
    callType: uint,
    savedGas: uint,
}

//FIXME:  add OrDie variants of the getters that return options; use in evmOps

var globalCallStack: option<EvmCallFrame>;
var globalCurrentEthMessage: EthBridgeMessage;

public impure func initEvmCallStack(
    callKind: uint,
    ethMessage: EthBridgeMessage,
    addr: address,
    caller: address,
    calldata: ByteArray,
    callvalue: uint,
    gas: uint,
) {
<<<<<<< HEAD
    if let Some(entryPoint) = account_getStartCodePoint(
        accountStore_get(
            getGlobalAccountStore(),
            addr
        )
    ) {
        globalCurrentEthMessage = ethMessage;

        let globalAS = getGlobalAccountStore();
        globalCallStack = Some(struct {
            runningAs: addr,
            runningCodeFrom: addr,
            accountStore: globalAS,
            runningAsAccount: accountStore_get(globalAS, addr),
            caller: caller,
            callKind: callKind,
            calldata: calldata,
            callvalue: callvalue,
            returnInfo: None<ReturnInfo>,
            memory: bytearray_new(8, true),
            evmLogs: evmlogs_empty(),
            selfDestructQueue: queue_new(),
            resumeInfo: None<ResumeInfo>,
            parent: None<any>
        });
        entryPoint();  // should never return
    }
=======
    globalCurrentEthMessage = ethMessage;

    let globalAS = getGlobalAccountStore();
    globalCallStack = Some(struct {
        runningAs: addr,
        runningCodeFrom: addr,
        accountStore: globalAS,
        runningAsAccount: accountStore_get(globalAS, addr),
        caller: caller,
        callKind: callKind,
        calldata: calldata,
        callvalue: callvalue,
        returnInfo: None<ReturnInfo>,
        memory: bytearray_new(8, true),
        evmLogs: evmlogs_empty(),
        selfDestructQueue: queue_new(),
        resumeInfo: None<ResumeInfo>,
        parent: None<any>
    });
    gasAccounting_fromRuntimeToApp(gas);
>>>>>>> 9670aa5f
}

public impure func evmCallStack_doCall(
    kind: uint,  // currently handle 0 (call), 2 (delegatecall), 3 (staticcall)
    gas: uint,
    calleeAddr: address,
    balance: uint,
    argsOffset: uint,
    argsLength: uint,
    retOffset: uint,
    retLength: uint,
    resumeCodePoint: func(),  // jump to this to resume the caller
) -> option<()> {
    // create a new callframe and launch execution in it
    // this handles all types of cross-contract calls (kind says which kind of call it is)
    // the callframe will have a full copy of the system state, but
    //        that state will be contingent on the call succeeding
    // if the call succeeds, we'll copy the call's state into the caller as the new
    //        state, but if call fails we'll discard the state from the caller's frame

    let availableGas = gasAccounting_fromAppToRuntime();
    if (gas < availableGas) {
        gas = availableGas;
    }

    if (kind == 1) {
        panic;  // callcode not yet implemented
    }

    let topFrame = globalCallStack?;
    let callerAddr = topFrame.runningAs;
    if (callerAddr == calleeAddr) {
        return None;  // a contract shouldn't use the external call mechanism to call itself
    }
    let caller = topFrame.runningAsAccount;

    // set up the caller's frame
    //    this means (1) saving the runningAsAccount into the accountStore, and
    //               (2) saving the AvmStack and resumeCodePoint so we can resume later
    let stackContents = saveAvmStack();  // must be called as top level statement
    topFrame = topFrame
        with { accountStore: accountStore_set(topFrame.accountStore, callerAddr, caller) }
        with { resumeInfo: Some(struct {
                   codePoint: resumeCodePoint,
                   stackContents: stackContents,
                   returnDataOffset: retOffset,
                   returnDataNbytes: retLength,
                   callType: kind,
                   savedGas: availableGas-gas,
               }) };

    // now create a new callframe for the callee
    //     it incorporates the balance transfer from caller to callee
    //          (which is put into the callee frame so it isn't finalized unless the call succeeds)
    let callee = accountStore_get(topFrame.accountStore, calleeAddr);
    let runningAsAddr = calleeAddr;
    if (kind == 2) {
        runningAsAddr = callerAddr;  // delegatecall runs as the caller, with callee's code
    }
    let updatedAcctStore = topFrame.accountStore;
    if (kind == 0) {
        let updatedAcctStore = accountStore_transferEthBalance(
            updatedAcctStore,
            callerAddr,
            calleeAddr,
            balance
        )?;
    }
    let newTopFrame = struct {
        runningAs: calleeAddr,
        runningCodeFrom: calleeAddr,
        accountStore: updatedAcctStore,
        runningAsAccount: callee,
        caller: topFrame.runningAs,
        callKind: kind,
        calldata: bytearray_extract(topFrame.memory, argsOffset, argsLength)?,
        callvalue: balance,
        returnInfo: None<ReturnInfo>,
        memory: bytearray_new(8, true),
        evmLogs: evmlogs_empty(),
        selfDestructQueue: topFrame.selfDestructQueue,
        resumeInfo: None<ResumeInfo>,
        parent: Some(topFrame)
    };

    // there were no errors in the setup, so write the result to global storage
    globalCallStack = Some(newTopFrame);

    // jump to the called code's startCodePoint -- this should never return
    let startCodePoint = account_getStartCodePoint(callee)?;
    gasAccounting_fromRuntimeToApp(gas);
    startCodePoint();

    panic;
}

public impure func evmCallStack_returnFromCall(
    success: bool,
    returnOffset: uint,
    returnLength: uint
) -> option<()> {
    let leftoverGas = gasAccounting_fromAppToRuntime();
    let topFrame = globalCallStack?;
    let memory = topFrame.memory;
    let returnData = bytearray_extract(memory, returnOffset, returnLength)?;
    if let Some(newTopFrame) = unsafecast<option<EvmCallFrame>>(topFrame.parent) {
        if (success && (topFrame.callKind != 3)) {   // if call succeeded, and it's not a staticcall
            topFrame = topFrame with {
                accountStore: accountStore_set(
                    topFrame.accountStore,
                    topFrame.runningAs,
                    topFrame.runningAsAccount
                )
            };

            // copy relevant data back to parent frame
            newTopFrame = newTopFrame
                with { accountStore: topFrame.accountStore }
                with { runningAsAccount: accountStore_get(topFrame.accountStore, newTopFrame.runningAs) }
                with { evmLogs: topFrame.evmLogs }
                with { selfDestructQueue: topFrame.selfDestructQueue };
        }

        newTopFrame = newTopFrame with { returnInfo: Some(struct{ data: returnData, status: success }) };

        let resumeInfo = newTopFrame.resumeInfo?;
        if (returnLength > resumeInfo.returnDataNbytes) {
             returnLength = resumeInfo.returnDataNbytes;
        }
        let newMemory = bytearray_copy(
            returnData,
            0,
            newTopFrame.memory,
            returnOffset,
            returnLength
        )?;
        newTopFrame = newTopFrame with { memory: newMemory };

        // ready to return to caller
        // save updated EVM callstack state; restore caller's stack; jump to resume address
        globalCallStack = Some(newTopFrame);
        emptyAvmStack();
        restoreAvmStack(resumeInfo.stackContents,);
        asm(success,) { };  // push success onto stack
        gasAccounting_fromRuntimeToApp(leftoverGas + resumeInfo.savedGas);
        asm(resumeInfo.codePoint,) { jump };
        panic;  // shouldn't happen -- previous instruction jumped away
    } else {
        // top-level call finished
        if (success && (topFrame.callKind != 3)) {  // call succeeded, and it wasn't a staticcall
            let acctStore = accountStore_set(
                topFrame.accountStore,
                topFrame.runningAs,
                topFrame.runningAsAccount
            );
            let sdq = topFrame.selfDestructQueue;
            while( ! queue_isEmpty(sdq) ) {
                let (q, item) = queue_get(sdq);
                sdq = q;
                let (victim, owner) = unsafecast<(address, address)>(item);
                acctStore = accountStore_destroyAndTransferBalance(acctStore, victim, owner);
            }
            let marshaledReturnData = bytearray_marshalFull(returnData);
            asm(
                (
                    globalCurrentEthMessage,
                    topFrame.evmLogs,
                    marshaledReturnData,
                    success
                ),
            ) { log } ;   //TODO: report gas usage and gas price paid in this log item

            setGlobalAccountStore(acctStore,);
        } else {
           asm(
                (
                    globalCurrentEthMessage,
                    evmlogs_empty(),  // emit no logs because txcall failed
                    bytearray_marshalFull(returnData),
                    success
                ),
            ) { log } ;  //TODO: report gas usage and gas price paid in this log item
        }

        // discard the AVM stack contents and jump back to the main run loop
        emptyAvmStack();
        cleanAvmAuxStackAndCall(mainRunLoop,);  // should never return
        panic;
    }
}

func saveAvmStack() -> Stack {
    // pop all items from the AVM stack, push them into a Stack
    let ret = stack_new();
    while( ! asm() bool { stackempty } ) {
        let stackTop = asm() any { };  // pop value from AVM stack
        ret = stack_push(ret, stackTop);
    }
    return ret;
}

public func emptyAvmStack() {
    // discard everything on the AVM stack
    while( ! asm() bool { stackempty } ) {
        let _ = asm() any { };  // pop value from AVM stack
    }
}

func restoreAvmStack(savedStack: Stack) {
    // restore AVM stack state, from a Stack that was made by saveAvmStack
    while( ! stack_isEmpty(savedStack) ) {
        if let Some(res) = stack_pop(savedStack) {
            let (newStack, top) = res;
            savedStack = newStack;
            asm (top,) { };  // push top onto AVM stack
        }
    }
}

public impure func cleanAvmAuxStackAndCall(funcToCall: impure func()) {
    // This cleans the AvmAuxStack, then calls funcToCall.
    // funcToCall must never try to return.

    // discard everything from the auxstack, except the current callframe (which is on top)
    // keep the callframe on top of the auxstack (except during asm blocks)
    //       in case the code generator wants to use the callframe
    while ( ! asm() bool { auxpop auxstackempty swap1 auxpush }) {
        asm() {
            auxpop
            auxpop
            pop
            auxpush
        };
    }

    // discard our callframe, push a fake return address, and jump to funcToCall
    // funcToCall will think somebody called it normally, with an empty auxstack
    asm(funcToCall,) {
        auxpop
        pop
        [0] swap1  // bogus return address, which funcToCall will save in its callframe but will never use
        jump
    };
}

public impure func evmCallStack_isEmpty() -> bool {
    return globalCallStack == None<EvmCallFrame>;
}

public impure func evmCallStack_topFrame() -> option<EvmCallFrame> {
    return globalCallStack;
}

public impure func evmCallStack_oldestCallFrame() -> option<EvmCallFrame> {
    let frame = globalCallStack?;
    loop {
        if let Some(parent) = frame.parent {
            // do "unsafe" cast because compiler doesn't know the true type of parent
            frame = unsafecast<EvmCallFrame>(parent);
        } else {
            return Some(frame);
        }
    }
}

public impure func evmCallStack_runningAsAccount() -> option<Account> {
    return Some((globalCallStack?).runningAsAccount);
}

public impure func evmCallStack_runningCodeFromAccount() -> option<Account> {
    return Some(evmCallFrame_runningCodeFromAccount(globalCallStack?));
}

public impure func evmCallStack_runningAsAccountAndAddr() -> option<(Account, address)> {
    let topFrame = globalCallStack?;
    return Some((topFrame.runningAsAccount, topFrame.runningAs));
}

public impure func evmCallStack_writeRunningAsAccount(acct: Account) -> bool {
    if let Some(topFrame) = globalCallStack {
        globalCallStack = Some(topFrame with { runningAsAccount: acct });
        return true;
    } else {
        return false;
    }
}

public impure func evmCallStack_getTopFrameReturnData() -> option<ByteArray> {
    return Some(((globalCallStack?).returnInfo?).data);
}

public impure func evmCallStack_getAccount(addr: address) -> option<Account> {
    let topFrame = globalCallStack?;
    if (topFrame.runningAs == addr) {
        return Some(topFrame.runningAsAccount);
    } else {
        return Some(accountStore_get(topFrame.accountStore, addr));
    }
}

public impure func evmCallStack_setAccount(addr: address, acct: Account) -> bool {
    if let Some(topFrame) = globalCallStack {
        if (topFrame.runningAs == addr) {
            globalCallStack = Some(topFrame with { runningAsAccount: acct });
        } else {
            globalCallStack = Some(topFrame with {
                accountStore: accountStore_set(topFrame.accountStore, addr, acct)
            });
        }
        return true;
    } else {
        return false;
    }
}

public impure func evmCallStack_getTopFrameMemoryOrDie() -> ByteArray {
    if let Some(topFrame) = globalCallStack {
        return topFrame.memory;
    } else {
        panic;
    }
}

public impure func evmCallStack_setTopFrameMemory(mem: ByteArray) -> bool {
    if let Some(topFrame) = globalCallStack {
        globalCallStack = Some(topFrame with { memory: mem });
        return true;
    } else {
        return false;
    }
}

public impure func evmCallStack_transferEthFromCurrent(
    dest: address,
    amount: uint,
) -> bool {
    if let Some(topFrame) = globalCallStack {
        if (topFrame.runningAs == dest) {
            return false;   // can't do a self-transfer
        }
        let curAcct = topFrame.runningAsAccount;
        let curBalance = account_getBalance(curAcct);
        if (curBalance < amount) {
            return false;   // insufficient funds
        }
        topFrame = topFrame with {
            runningAsAccount: account_setBalance(curAcct, curBalance-amount)
        };
        let otherAcct = accountStore_get(topFrame.accountStore, dest);
        topFrame = topFrame with {
            accountStore: accountStore_set(
                topFrame.accountStore,
                dest,
                account_setBalance(
                    otherAcct,
                    account_getBalance(otherAcct) + amount
                )
            )
        };
        globalCallStack = Some(topFrame);
        return true;
    } else {
        return false;  // no current call frame
    }
}

public impure func evmCallStack_setTopFrameStorageCell(offset: uint, value: uint) -> option<()> {
    let topFrame = globalCallStack?;
    globalCallStack = Some(topFrame with {
        runningAsAccount: account_setStorageCell(
            topFrame.runningAsAccount,
            offset,
            value
        )?
    });
    return Some(());
}

public impure func evmCallStack_addEvmLogToCurrent(item: any) -> option<()> {
    asm(1001,) { debugprint };
    let topFrame = globalCallStack?;
    item = asm(0, item, topFrame.runningAs) any { tset };
    asm(1002,) { debugprint };
    let newLogs = unsafecast<EvmLogs>((topFrame.evmLogs, item));  //DEBUG
    //let newLogs = evmlogs_appendAny(topFrame.evmLogs, item);
    globalCallStack = Some(
        topFrame with {
            evmLogs: newLogs
        }
    );
    return Some(());
}

public impure func evmCallStack_selfDestructCurrentAccount(owner: address) {
    if let Some(topFrame) = globalCallStack {
        globalCallStack = Some(
            topFrame with {
                selfDestructQueue: queue_put(
                    topFrame.selfDestructQueue,
                    (topFrame.runningAs, owner)
                )
            }
        );
    }
}

public func evmCallFrame_runningAsAccount(frame: EvmCallFrame) -> Account {
    return frame.runningAsAccount;
}

public func evmCallFrame_runningCodeFromAccount(frame: EvmCallFrame) -> Account {
    return evmCallFrame_getAccount(frame, frame.runningCodeFrom);
}

public func evmCallFrame_getCaller(frame: EvmCallFrame) -> address {
    return frame.caller;
}

public func evmCallFrame_getAccount(frame: EvmCallFrame, addr: address) -> Account {
    if (addr == frame.runningAs) {
        return frame.runningAsAccount;
    } else {
        return accountStore_get(frame.accountStore, addr);
    }
}

public func evmCallFrame_getMemory(frame: EvmCallFrame) -> ByteArray {
    return frame.memory;
}

public func evmCallFrame_getCallvalue(frame: EvmCallFrame) -> uint {
    return frame.callvalue;
}

public func evmCallFrame_getCalldata(frame: EvmCallFrame) -> ByteArray {
    return frame.calldata;
}

public func evmCallFrame_getEvmLogs(frame: EvmCallFrame) -> EvmLogs {
    return frame.evmLogs;
}

public func evmCallFrame_getResumeCodePoint(frame: EvmCallFrame) -> option<func()> {
    return Some((frame.resumeInfo?).codePoint);
}

public func evmCallFrame_getSelfDestructQueue(frame: EvmCallFrame) -> Queue {
    return frame.selfDestructQueue;
}

public impure func evmCallStack_callHitError() {
    if (evmCallStack_returnFromCall(false, 0, 0) == None<()>) {
        // something has gone seriously wrong
        // try clearing the evmCallStack then forcing a jump to the error handler
        globalCallStack = None<EvmCallFrame>;
        panic;
    }
}<|MERGE_RESOLUTION|>--- conflicted
+++ resolved
@@ -117,7 +117,6 @@
     callvalue: uint,
     gas: uint,
 ) {
-<<<<<<< HEAD
     if let Some(entryPoint) = account_getStartCodePoint(
         accountStore_get(
             getGlobalAccountStore(),
@@ -143,30 +142,10 @@
             resumeInfo: None<ResumeInfo>,
             parent: None<any>
         });
+
+        gasAccounting_fromRuntimeToApp(gas);
         entryPoint();  // should never return
     }
-=======
-    globalCurrentEthMessage = ethMessage;
-
-    let globalAS = getGlobalAccountStore();
-    globalCallStack = Some(struct {
-        runningAs: addr,
-        runningCodeFrom: addr,
-        accountStore: globalAS,
-        runningAsAccount: accountStore_get(globalAS, addr),
-        caller: caller,
-        callKind: callKind,
-        calldata: calldata,
-        callvalue: callvalue,
-        returnInfo: None<ReturnInfo>,
-        memory: bytearray_new(8, true),
-        evmLogs: evmlogs_empty(),
-        selfDestructQueue: queue_new(),
-        resumeInfo: None<ResumeInfo>,
-        parent: None<any>
-    });
-    gasAccounting_fromRuntimeToApp(gas);
->>>>>>> 9670aa5f
 }
 
 public impure func evmCallStack_doCall(
