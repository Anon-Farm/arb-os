--- conflicted
+++ resolved
@@ -319,33 +319,21 @@
     let (bs, value) = bytestream_getUint(inStream)?;
     inStream = bs;
 
+    let (bs, maxGas) = bytestream_getUint(inStream)?;
+    inStream = bs;
+
+    let (bs, gasPriceBid) = bytestream_getUint(inStream)?;
+    inStream = bs;
+
     initEvmCallStack(
         0,    // txcall type
         fullMsg,
-<<<<<<< HEAD
         address(calleeAddressAsUint),
         fullMsg.sender,
         bytestream_getRemainingBytes(inStream),
-        value
+        value,
+        maxGas
     );  // should never return
 
     return None;
-=======
-        txMsg.to,
-        fullMsg.message.sender,
-        bytearray_unmarshalBytes(txMsg.data),
-        txMsg.value,
-        txMsg.maxGas
-    );
-    if let Some(codeAcct) = evmCallStack_runningCodeFromAccount() {
-        if let Some(codept) = account_getStartCodePoint(codeAcct) {
-            codept();   // should never return
-            panic;
-        } else {
-            return false;
-        }
-    } else {
-        return false;
-    }
->>>>>>> 9670aa5f
 }