//
// Copyright 2021, Offchain Labs, Inc. All rights reserved.
//

// This implements a set-of-addresses data structure.

use core::kvs::Kvs;
use core::kvs::builtin_kvsForall;

use std::bytearray::ByteArray;
use std::bytearray::bytearray_new;
use std::bytearray::bytearray_size;
use std::bytearray::bytearray_set256;

use std::storageMap::StorageMap;
use std::storageMap::storageMap_new;
use std::storageMap::storageMap_get;
use std::storageMap::storageMap_set;
use std::storageMap::storageMap_size;
use std::storageMap::storageMap_serializeListOfNonzeros;


type SetOfAddresses = struct {
    contents: StorageMap,
    inverted: bool,        // if true, then membership is inverted (an item is in the set iff it's NOT in contents)
};

public func setOfAddresses_emptySet() -> SetOfAddresses {
    struct {
        contents: storageMap_new(),
        inverted: false,
    }
}

public func setOfAddresses_all() -> SetOfAddresses {
    struct {
        contents: storageMap_new(),
        inverted: true
    }
}

public func setOfAddresses_isEmpty(sa: SetOfAddresses) -> bool {
    (! sa.inverted) && (storageMap_size(sa.contents) == 0)
}

public func setOfAddresses_isAll(sa: SetOfAddresses) -> bool {
    sa.inverted && (storageMap_size(sa.contents) == 0)
}

public func setOfAddresses_add(sa: SetOfAddresses, addr: address) -> SetOfAddresses {
    sa with {
        contents: storageMap_set(sa.contents, uint(addr), if sa.inverted { 0 } else { 1 })
    }
}

public func setOfAddresses_remove(sa: SetOfAddresses, addr: address) -> SetOfAddresses {
    sa with {
        contents: storageMap_set(sa.contents, uint(addr), if sa.inverted { 1 } else { 0 })
    }
}

public func setOfAddresses_contains(sa: SetOfAddresses, addr: address) -> bool {
    if storageMap_get(sa.contents, uint(addr)) == 0 {
        sa.inverted
    } else {
        ! sa.inverted
    }
}

public func setOfAddresses_serialize(sa: SetOfAddresses) -> option<ByteArray> {
    if sa.inverted {
        None<ByteArray>
    } else {
        Some(storageMap_serializeListOfNonzeros(sa.contents))
    }
}


type AddressPairSet = struct {
    contents: map<(uint, uint), bool>,
};

public func addressPairSet_new() -> AddressPairSet {
    struct { contents: newmap<(uint, uint), bool> }
}

public func addressPairSet_set(
    aps: AddressPairSet,
    first: option<address>,
    second: option<address>,
    newValue: bool,
) -> AddressPairSet {
    let addr1 = if let Some(a1) = first {
        uint(a1)
    } else {
        const::WildcardForAddress
    };
<<<<<<< HEAD
    let addr2 = if let Some(a2) = second {
=======
}


type AddressPairSet = struct {
    contents: map<(uint, uint), bool>,
};

public func addressPairSet_new() -> AddressPairSet {
    return struct { contents: newmap<(uint, uint), bool> };
}

public func addressPairSet_set(
    aps: AddressPairSet,
    first: option<address>,
    second: option<address>,
    newValue: bool,
) -> AddressPairSet {
    let addr1 = xif let Some(a1) = first {
        uint(a1)
    } else {
        const::WildcardForAddress
    };
    let addr2 = xif let Some(a2) = second {
>>>>>>> e5e299cb
        uint(a2)
    } else {
        const::WildcardForAddress
    };

    //assert(((addr1 != const::WildcardForAddress) || (addr2 != const::WildcardForAddress), ()));

<<<<<<< HEAD
    aps with {
        contents: aps.contents with { [(addr1, addr2)] = newValue }
    }
=======
    return aps with {
        contents: aps.contents with { [(addr1, addr2)] = newValue }
    };
>>>>>>> e5e299cb
}

public func addressPairSet_lookup(aps: AddressPairSet, addr1: address, addr2: address) -> bool {
    let cont = aps.contents;
<<<<<<< HEAD
    (cont[(uint(addr1), const::WildcardForAddress)] == Some(true))
        || (cont[(const::WildcardForAddress, uint(addr2))] == Some(true))
        || (cont[(uint(addr1), uint(addr2))] == Some(true))
=======
    return (cont[(uint(addr1), const::WildcardForAddress)] == Some(true))
        || (cont[(const::WildcardForAddress, uint(addr2))] == Some(true))
        || (cont[(uint(addr1), uint(addr2))] == Some(true));
>>>>>>> e5e299cb
}

public func addressPairSet_lookup_options(
    aps: AddressPairSet,
    addr1: option<address>,
    addr2: option<address>,
) -> bool {
<<<<<<< HEAD
    addressPairSet_lookup(
        aps,
        if let Some(a1) = addr1 { a1 } else { address(const::WildcardForAddress) },
        if let Some(a2) = addr2 { a2 } else { address(const::WildcardForAddress) },
    )
=======
    return addressPairSet_lookup(
        aps,
        xif let Some(a1) = addr1 { a1 } else { address(const::WildcardForAddress) },
        xif let Some(a2) = addr2 { a2 } else { address(const::WildcardForAddress) },
    );
>>>>>>> e5e299cb
}

public func addressPairSet_lookup_strict(   // look for specific match (i.e., specific addr doesn't match wildcard)
    aps: AddressPairSet,
    addr1: option<address>,
    addr2: option<address>,
) -> bool {
<<<<<<< HEAD
    aps.contents[
        (
            if let Some(a1) = addr1 { uint(a1) } else { const::WildcardForAddress },
            if let Some(a2) = addr2 { uint(a2) } else { const::WildcardForAddress },
        )
    ] == Some(true)
=======
    return aps.contents[
        (
            xif let Some(a1) = addr1 { uint(a1) } else { const::WildcardForAddress },
            xif let Some(a2) = addr2 { uint(a2) } else { const::WildcardForAddress },
        )
    ] == Some(true);
>>>>>>> e5e299cb
}

public func addressPairSet_serialize(aps: AddressPairSet) -> ByteArray {
    let rawResult = builtin_kvsForall(
        unsafecast<Kvs>(aps.contents),
        unsafecast<func(any, any, any) -> any>(apss_closure),
        bytearray_new(0),
    );
<<<<<<< HEAD
    unsafecast<ByteArray>(rawResult)
}

func apss_closure(key:(uint, uint), value: uint, state: ByteArray) -> ByteArray {
    if value == 0 {
=======
    return unsafecast<ByteArray>(rawResult);
}

func apss_closure(key:(uint, uint), value: uint, state: ByteArray) -> ByteArray {
    return xif (value == 0) {
>>>>>>> e5e299cb
        state
    } else {
        let sz = bytearray_size(state);
        bytearray_set256(
            bytearray_set256(state, sz, key.0),
            sz+32,
            key.1
        )
<<<<<<< HEAD
    }
}
=======
    };
}





>>>>>>> e5e299cb
<|MERGE_RESOLUTION|>--- conflicted
+++ resolved
@@ -69,7 +69,7 @@
 
 public func setOfAddresses_serialize(sa: SetOfAddresses) -> option<ByteArray> {
     if sa.inverted {
-        None<ByteArray>
+        None
     } else {
         Some(storageMap_serializeListOfNonzeros(sa.contents))
     }
@@ -95,33 +95,7 @@
     } else {
         const::WildcardForAddress
     };
-<<<<<<< HEAD
     let addr2 = if let Some(a2) = second {
-=======
-}
-
-
-type AddressPairSet = struct {
-    contents: map<(uint, uint), bool>,
-};
-
-public func addressPairSet_new() -> AddressPairSet {
-    return struct { contents: newmap<(uint, uint), bool> };
-}
-
-public func addressPairSet_set(
-    aps: AddressPairSet,
-    first: option<address>,
-    second: option<address>,
-    newValue: bool,
-) -> AddressPairSet {
-    let addr1 = xif let Some(a1) = first {
-        uint(a1)
-    } else {
-        const::WildcardForAddress
-    };
-    let addr2 = xif let Some(a2) = second {
->>>>>>> e5e299cb
         uint(a2)
     } else {
         const::WildcardForAddress
@@ -129,28 +103,16 @@
 
     //assert(((addr1 != const::WildcardForAddress) || (addr2 != const::WildcardForAddress), ()));
 
-<<<<<<< HEAD
     aps with {
         contents: aps.contents with { [(addr1, addr2)] = newValue }
     }
-=======
-    return aps with {
-        contents: aps.contents with { [(addr1, addr2)] = newValue }
-    };
->>>>>>> e5e299cb
 }
 
 public func addressPairSet_lookup(aps: AddressPairSet, addr1: address, addr2: address) -> bool {
     let cont = aps.contents;
-<<<<<<< HEAD
-    (cont[(uint(addr1), const::WildcardForAddress)] == Some(true))
-        || (cont[(const::WildcardForAddress, uint(addr2))] == Some(true))
-        || (cont[(uint(addr1), uint(addr2))] == Some(true))
-=======
     return (cont[(uint(addr1), const::WildcardForAddress)] == Some(true))
         || (cont[(const::WildcardForAddress, uint(addr2))] == Some(true))
         || (cont[(uint(addr1), uint(addr2))] == Some(true));
->>>>>>> e5e299cb
 }
 
 public func addressPairSet_lookup_options(
@@ -158,19 +120,11 @@
     addr1: option<address>,
     addr2: option<address>,
 ) -> bool {
-<<<<<<< HEAD
     addressPairSet_lookup(
         aps,
         if let Some(a1) = addr1 { a1 } else { address(const::WildcardForAddress) },
         if let Some(a2) = addr2 { a2 } else { address(const::WildcardForAddress) },
     )
-=======
-    return addressPairSet_lookup(
-        aps,
-        xif let Some(a1) = addr1 { a1 } else { address(const::WildcardForAddress) },
-        xif let Some(a2) = addr2 { a2 } else { address(const::WildcardForAddress) },
-    );
->>>>>>> e5e299cb
 }
 
 public func addressPairSet_lookup_strict(   // look for specific match (i.e., specific addr doesn't match wildcard)
@@ -178,21 +132,12 @@
     addr1: option<address>,
     addr2: option<address>,
 ) -> bool {
-<<<<<<< HEAD
     aps.contents[
         (
             if let Some(a1) = addr1 { uint(a1) } else { const::WildcardForAddress },
             if let Some(a2) = addr2 { uint(a2) } else { const::WildcardForAddress },
         )
     ] == Some(true)
-=======
-    return aps.contents[
-        (
-            xif let Some(a1) = addr1 { uint(a1) } else { const::WildcardForAddress },
-            xif let Some(a2) = addr2 { uint(a2) } else { const::WildcardForAddress },
-        )
-    ] == Some(true);
->>>>>>> e5e299cb
 }
 
 public func addressPairSet_serialize(aps: AddressPairSet) -> ByteArray {
@@ -201,19 +146,11 @@
         unsafecast<func(any, any, any) -> any>(apss_closure),
         bytearray_new(0),
     );
-<<<<<<< HEAD
     unsafecast<ByteArray>(rawResult)
 }
 
 func apss_closure(key:(uint, uint), value: uint, state: ByteArray) -> ByteArray {
     if value == 0 {
-=======
-    return unsafecast<ByteArray>(rawResult);
-}
-
-func apss_closure(key:(uint, uint), value: uint, state: ByteArray) -> ByteArray {
-    return xif (value == 0) {
->>>>>>> e5e299cb
         state
     } else {
         let sz = bytearray_size(state);
@@ -222,15 +159,10 @@
             sz+32,
             key.1
         )
-<<<<<<< HEAD
     }
-}
-=======
-    };
 }
 
 
 
 
 
->>>>>>> e5e299cb
