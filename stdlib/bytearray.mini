--- conflicted
+++ resolved
@@ -169,13 +169,10 @@
     if (offset >= ba.size) {
         return 0;
     }
-<<<<<<< HEAD
-=======
     let bytesToTrim = 0;
     if (offset+8 > ba.size) {
         bytesToTrim = offset+8 - ba.size;
     }
->>>>>>> fe027876
     // the access might extend beyond size, but access to the underlying array will be in-bounds
     // on the true side of the if, any overage is within an existing word of the underlying array
     // on the false side of the if, bytearray_get256 will avoid out-of-bounds accesses
@@ -226,13 +223,10 @@
 
 // bytearray_get256 reads a chunk of 32 bytes from a ByteArray
 public func bytearray_get256(ba: ByteArray, offset: uint) -> uint {
-<<<<<<< HEAD
-=======
     let bytesToTrim = 0;
     if (offset+32 > ba.size) {
         bytesToTrim = offset+32 - ba.size;
     }
->>>>>>> fe027876
     offset = offset + ba.sliceOffset;
     let lowWordIndex = offset / 32;
     let alignment = offset % 32;
