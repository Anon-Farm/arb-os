{
  "contractName": "IERC721Metadata",
  "abi": [
    {
      "anonymous": false,
      "inputs": [
        {
          "indexed": true,
          "internalType": "address",
          "name": "owner",
          "type": "address"
        },
        {
          "indexed": true,
          "internalType": "address",
          "name": "approved",
          "type": "address"
        },
        {
          "indexed": true,
          "internalType": "uint256",
          "name": "tokenId",
          "type": "uint256"
        }
      ],
      "name": "Approval",
      "type": "event"
    },
    {
      "anonymous": false,
      "inputs": [
        {
          "indexed": true,
          "internalType": "address",
          "name": "owner",
          "type": "address"
        },
        {
          "indexed": true,
          "internalType": "address",
          "name": "operator",
          "type": "address"
        },
        {
          "indexed": false,
          "internalType": "bool",
          "name": "approved",
          "type": "bool"
        }
      ],
      "name": "ApprovalForAll",
      "type": "event"
    },
    {
      "anonymous": false,
      "inputs": [
        {
          "indexed": true,
          "internalType": "address",
          "name": "from",
          "type": "address"
        },
        {
          "indexed": true,
          "internalType": "address",
          "name": "to",
          "type": "address"
        },
        {
          "indexed": true,
          "internalType": "uint256",
          "name": "tokenId",
          "type": "uint256"
        }
      ],
      "name": "Transfer",
      "type": "event"
    },
    {
      "inputs": [
        {
          "internalType": "address",
          "name": "to",
          "type": "address"
        },
        {
          "internalType": "uint256",
          "name": "tokenId",
          "type": "uint256"
        }
      ],
      "name": "approve",
      "outputs": [],
      "stateMutability": "nonpayable",
      "type": "function"
    },
    {
      "inputs": [
        {
          "internalType": "address",
          "name": "owner",
          "type": "address"
        }
      ],
      "name": "balanceOf",
      "outputs": [
        {
          "internalType": "uint256",
          "name": "balance",
          "type": "uint256"
        }
      ],
      "stateMutability": "view",
      "type": "function"
    },
    {
      "inputs": [
        {
          "internalType": "uint256",
          "name": "tokenId",
          "type": "uint256"
        }
      ],
      "name": "getApproved",
      "outputs": [
        {
          "internalType": "address",
          "name": "operator",
          "type": "address"
        }
      ],
      "stateMutability": "view",
      "type": "function"
    },
    {
      "inputs": [
        {
          "internalType": "address",
          "name": "owner",
          "type": "address"
        },
        {
          "internalType": "address",
          "name": "operator",
          "type": "address"
        }
      ],
      "name": "isApprovedForAll",
      "outputs": [
        {
          "internalType": "bool",
          "name": "",
          "type": "bool"
        }
      ],
      "stateMutability": "view",
      "type": "function"
    },
    {
      "inputs": [
        {
          "internalType": "uint256",
          "name": "tokenId",
          "type": "uint256"
        }
      ],
      "name": "ownerOf",
      "outputs": [
        {
          "internalType": "address",
          "name": "owner",
          "type": "address"
        }
      ],
      "stateMutability": "view",
      "type": "function"
    },
    {
      "inputs": [
        {
          "internalType": "address",
          "name": "from",
          "type": "address"
        },
        {
          "internalType": "address",
          "name": "to",
          "type": "address"
        },
        {
          "internalType": "uint256",
          "name": "tokenId",
          "type": "uint256"
        }
      ],
      "name": "safeTransferFrom",
      "outputs": [],
      "stateMutability": "nonpayable",
      "type": "function"
    },
    {
      "inputs": [
        {
          "internalType": "address",
          "name": "from",
          "type": "address"
        },
        {
          "internalType": "address",
          "name": "to",
          "type": "address"
        },
        {
          "internalType": "uint256",
          "name": "tokenId",
          "type": "uint256"
        },
        {
          "internalType": "bytes",
          "name": "data",
          "type": "bytes"
        }
      ],
      "name": "safeTransferFrom",
      "outputs": [],
      "stateMutability": "nonpayable",
      "type": "function"
    },
    {
      "inputs": [
        {
          "internalType": "address",
          "name": "operator",
          "type": "address"
        },
        {
          "internalType": "bool",
          "name": "_approved",
          "type": "bool"
        }
      ],
      "name": "setApprovalForAll",
      "outputs": [],
      "stateMutability": "nonpayable",
      "type": "function"
    },
    {
      "inputs": [
        {
          "internalType": "bytes4",
          "name": "interfaceId",
          "type": "bytes4"
        }
      ],
      "name": "supportsInterface",
      "outputs": [
        {
          "internalType": "bool",
          "name": "",
          "type": "bool"
        }
      ],
      "stateMutability": "view",
      "type": "function"
    },
    {
      "inputs": [
        {
          "internalType": "address",
          "name": "from",
          "type": "address"
        },
        {
          "internalType": "address",
          "name": "to",
          "type": "address"
        },
        {
          "internalType": "uint256",
          "name": "tokenId",
          "type": "uint256"
        }
      ],
      "name": "transferFrom",
      "outputs": [],
      "stateMutability": "nonpayable",
      "type": "function"
    },
    {
      "inputs": [],
      "name": "name",
      "outputs": [
        {
          "internalType": "string",
          "name": "",
          "type": "string"
        }
      ],
      "stateMutability": "view",
      "type": "function"
    },
    {
      "inputs": [],
      "name": "symbol",
      "outputs": [
        {
          "internalType": "string",
          "name": "",
          "type": "string"
        }
      ],
      "stateMutability": "view",
      "type": "function"
    },
    {
      "inputs": [
        {
          "internalType": "uint256",
          "name": "tokenId",
          "type": "uint256"
        }
      ],
      "name": "tokenURI",
      "outputs": [
        {
          "internalType": "string",
          "name": "",
          "type": "string"
        }
      ],
      "stateMutability": "view",
      "type": "function"
    }
  ],
  "metadata": "{\"compiler\":{\"version\":\"0.6.2+commit.bacdbe57\"},\"language\":\"Solidity\",\"output\":{\"abi\":[{\"anonymous\":false,\"inputs\":[{\"indexed\":true,\"internalType\":\"address\",\"name\":\"owner\",\"type\":\"address\"},{\"indexed\":true,\"internalType\":\"address\",\"name\":\"approved\",\"type\":\"address\"},{\"indexed\":true,\"internalType\":\"uint256\",\"name\":\"tokenId\",\"type\":\"uint256\"}],\"name\":\"Approval\",\"type\":\"event\"},{\"anonymous\":false,\"inputs\":[{\"indexed\":true,\"internalType\":\"address\",\"name\":\"owner\",\"type\":\"address\"},{\"indexed\":true,\"internalType\":\"address\",\"name\":\"operator\",\"type\":\"address\"},{\"indexed\":false,\"internalType\":\"bool\",\"name\":\"approved\",\"type\":\"bool\"}],\"name\":\"ApprovalForAll\",\"type\":\"event\"},{\"anonymous\":false,\"inputs\":[{\"indexed\":true,\"internalType\":\"address\",\"name\":\"from\",\"type\":\"address\"},{\"indexed\":true,\"internalType\":\"address\",\"name\":\"to\",\"type\":\"address\"},{\"indexed\":true,\"internalType\":\"uint256\",\"name\":\"tokenId\",\"type\":\"uint256\"}],\"name\":\"Transfer\",\"type\":\"event\"},{\"inputs\":[{\"internalType\":\"address\",\"name\":\"to\",\"type\":\"address\"},{\"internalType\":\"uint256\",\"name\":\"tokenId\",\"type\":\"uint256\"}],\"name\":\"approve\",\"outputs\":[],\"stateMutability\":\"nonpayable\",\"type\":\"function\"},{\"inputs\":[{\"internalType\":\"address\",\"name\":\"owner\",\"type\":\"address\"}],\"name\":\"balanceOf\",\"outputs\":[{\"internalType\":\"uint256\",\"name\":\"balance\",\"type\":\"uint256\"}],\"stateMutability\":\"view\",\"type\":\"function\"},{\"inputs\":[{\"internalType\":\"uint256\",\"name\":\"tokenId\",\"type\":\"uint256\"}],\"name\":\"getApproved\",\"outputs\":[{\"internalType\":\"address\",\"name\":\"operator\",\"type\":\"address\"}],\"stateMutability\":\"view\",\"type\":\"function\"},{\"inputs\":[{\"internalType\":\"address\",\"name\":\"owner\",\"type\":\"address\"},{\"internalType\":\"address\",\"name\":\"operator\",\"type\":\"address\"}],\"name\":\"isApprovedForAll\",\"outputs\":[{\"internalType\":\"bool\",\"name\":\"\",\"type\":\"bool\"}],\"stateMutability\":\"view\",\"type\":\"function\"},{\"inputs\":[],\"name\":\"name\",\"outputs\":[{\"internalType\":\"string\",\"name\":\"\",\"type\":\"string\"}],\"stateMutability\":\"view\",\"type\":\"function\"},{\"inputs\":[{\"internalType\":\"uint256\",\"name\":\"tokenId\",\"type\":\"uint256\"}],\"name\":\"ownerOf\",\"outputs\":[{\"internalType\":\"address\",\"name\":\"owner\",\"type\":\"address\"}],\"stateMutability\":\"view\",\"type\":\"function\"},{\"inputs\":[{\"internalType\":\"address\",\"name\":\"from\",\"type\":\"address\"},{\"internalType\":\"address\",\"name\":\"to\",\"type\":\"address\"},{\"internalType\":\"uint256\",\"name\":\"tokenId\",\"type\":\"uint256\"}],\"name\":\"safeTransferFrom\",\"outputs\":[],\"stateMutability\":\"nonpayable\",\"type\":\"function\"},{\"inputs\":[{\"internalType\":\"address\",\"name\":\"from\",\"type\":\"address\"},{\"internalType\":\"address\",\"name\":\"to\",\"type\":\"address\"},{\"internalType\":\"uint256\",\"name\":\"tokenId\",\"type\":\"uint256\"},{\"internalType\":\"bytes\",\"name\":\"data\",\"type\":\"bytes\"}],\"name\":\"safeTransferFrom\",\"outputs\":[],\"stateMutability\":\"nonpayable\",\"type\":\"function\"},{\"inputs\":[{\"internalType\":\"address\",\"name\":\"operator\",\"type\":\"address\"},{\"internalType\":\"bool\",\"name\":\"_approved\",\"type\":\"bool\"}],\"name\":\"setApprovalForAll\",\"outputs\":[],\"stateMutability\":\"nonpayable\",\"type\":\"function\"},{\"inputs\":[{\"internalType\":\"bytes4\",\"name\":\"interfaceId\",\"type\":\"bytes4\"}],\"name\":\"supportsInterface\",\"outputs\":[{\"internalType\":\"bool\",\"name\":\"\",\"type\":\"bool\"}],\"stateMutability\":\"view\",\"type\":\"function\"},{\"inputs\":[],\"name\":\"symbol\",\"outputs\":[{\"internalType\":\"string\",\"name\":\"\",\"type\":\"string\"}],\"stateMutability\":\"view\",\"type\":\"function\"},{\"inputs\":[{\"internalType\":\"uint256\",\"name\":\"tokenId\",\"type\":\"uint256\"}],\"name\":\"tokenURI\",\"outputs\":[{\"internalType\":\"string\",\"name\":\"\",\"type\":\"string\"}],\"stateMutability\":\"view\",\"type\":\"function\"},{\"inputs\":[{\"internalType\":\"address\",\"name\":\"from\",\"type\":\"address\"},{\"internalType\":\"address\",\"name\":\"to\",\"type\":\"address\"},{\"internalType\":\"uint256\",\"name\":\"tokenId\",\"type\":\"uint256\"}],\"name\":\"transferFrom\",\"outputs\":[],\"stateMutability\":\"nonpayable\",\"type\":\"function\"}],\"devdoc\":{\"details\":\"See https://eips.ethereum.org/EIPS/eip-721\",\"methods\":{\"approve(address,uint256)\":{\"details\":\"Gives permission to `to` to transfer `tokenId` token to another account. The approval is cleared when the token is transferred.     * Only a single account can be approved at a time, so approving the zero address clears previous approvals.     * Requirements:     * - The caller must own the token or be an approved operator. - `tokenId` must exist.     * Emits an {Approval} event.\"},\"balanceOf(address)\":{\"details\":\"Returns the number of tokens in ``owner``'s account.\"},\"getApproved(uint256)\":{\"details\":\"Returns the account approved for `tokenId` token.     * Requirements:     * - `tokenId` must exist.\"},\"isApprovedForAll(address,address)\":{\"details\":\"Returns if the `operator` is allowed to manage all of the assets of `owner`.     * See {setApprovalForAll}\"},\"name()\":{\"details\":\"Returns the token collection name.\"},\"ownerOf(uint256)\":{\"details\":\"Returns the owner of the `tokenId` token.     * Requirements:     * - `tokenId` must exist.\"},\"safeTransferFrom(address,address,uint256)\":{\"details\":\"Safely transfers `tokenId` token from `from` to `to`, checking first that contract recipients are aware of the ERC721 protocol to prevent tokens from being forever locked.     * Requirements:     * - `from` cannot be the zero address. - `to` cannot be the zero address. - `tokenId` token must exist and be owned by `from`. - If the caller is not `from`, it must be have been allowed to move this token by either {approve} or {setApprovalForAll}. - If `to` refers to a smart contract, it must implement {IERC721Receiver-onERC721Received}, which is called upon a safe transfer.     * Emits a {Transfer} event.\"},\"safeTransferFrom(address,address,uint256,bytes)\":{\"details\":\"Safely transfers `tokenId` token from `from` to `to`.      * Requirements:     * - `from` cannot be the zero address. - `to` cannot be the zero address. - `tokenId` token must exist and be owned by `from`. - If the caller is not `from`, it must be approved to move this token by either {approve} or {setApprovalForAll}. - If `to` refers to a smart contract, it must implement {IERC721Receiver-onERC721Received}, which is called upon a safe transfer.      * Emits a {Transfer} event.\"},\"setApprovalForAll(address,bool)\":{\"details\":\"Approve or remove `operator` as an operator for the caller. Operators can call {transferFrom} or {safeTransferFrom} for any token owned by the caller.     * Requirements:     * - The `operator` cannot be the caller.     * Emits an {ApprovalForAll} event.\"},\"supportsInterface(bytes4)\":{\"details\":\"Returns true if this contract implements the interface defined by `interfaceId`. See the corresponding https://eips.ethereum.org/EIPS/eip-165#how-interfaces-are-identified[EIP section] to learn more about how these ids are created.     * This function call must use less than 30 000 gas.\"},\"symbol()\":{\"details\":\"Returns the token collection symbol.\"},\"tokenURI(uint256)\":{\"details\":\"Returns the Uniform Resource Identifier (URI) for `tokenId` token.\"},\"transferFrom(address,address,uint256)\":{\"details\":\"Transfers `tokenId` token from `from` to `to`.     * WARNING: Usage of this method is discouraged, use {safeTransferFrom} whenever possible.     * Requirements:     * - `from` cannot be the zero address. - `to` cannot be the zero address. - `tokenId` token must be owned by `from`. - If the caller is not `from`, it must be approved to move this token by either {approve} or {setApprovalForAll}.     * Emits a {Transfer} event.\"}},\"title\":\"ERC-721 Non-Fungible Token Standard, optional metadata extension\"},\"userdoc\":{\"methods\":{}}},\"settings\":{\"compilationTarget\":{\"/Users/ed/OffchainLabs/arb-os/contracts/arbos/openzeppelin-contracts/contracts/token/ERC721/IERC721Metadata.sol\":\"IERC721Metadata\"},\"evmVersion\":\"istanbul\",\"libraries\":{},\"metadata\":{\"bytecodeHash\":\"ipfs\"},\"optimizer\":{\"enabled\":false,\"runs\":200},\"remappings\":[]},\"sources\":{\"/Users/ed/OffchainLabs/arb-os/contracts/arbos/openzeppelin-contracts/contracts/introspection/IERC165.sol\":{\"keccak256\":\"0xf70bc25d981e4ec9673a995ad2995d5d493ea188d3d8f388bba9c227ce09fb82\",\"urls\":[\"bzz-raw://bd970f51e3a77790c2f02b5b1759827c3b897c3d98c407b3631e8af32e3dc93c\",\"dweb:/ipfs/QmPF85Amgbqjk3SNZKsPCsqCw8JfwYEPMnnhvMJUyX58je\"]},\"/Users/ed/OffchainLabs/arb-os/contracts/arbos/openzeppelin-contracts/contracts/token/ERC721/IERC721.sol\":{\"keccak256\":\"0x5a9f5c29bd7cf0b345e14d97d5f685f68c07e1e5bfdd47e5bcec045e81b0b6ac\",\"urls\":[\"bzz-raw://321cbaa1412fc8d013d8ad3fb5f98c0db7401ddacfb09b70828ea2cebe37397e\",\"dweb:/ipfs/Qmd3Hoc71w6rmxAR6A5VKW9at677VP1L5KDcJnyvu4ksu3\"]},\"/Users/ed/OffchainLabs/arb-os/contracts/arbos/openzeppelin-contracts/contracts/token/ERC721/IERC721Metadata.sol\":{\"keccak256\":\"0xccb917776f826ac6b68bd5a15a5f711e3967848a52ba11e6104d9a4f593314a7\",\"urls\":[\"bzz-raw://430255ad2229ced6d880e61a67bdc6e48dbbaed8354a7c1fe918cd8b8714a886\",\"dweb:/ipfs/QmTHY56odzqEpEC6v6tafaWMYY7vmULw25q5XHJLCCAeox\"]}},\"version\":1}",
  "bytecode": "0x",
  "deployedBytecode": "0x",
  "sourceMap": "",
  "deployedSourceMap": "",
  "source": "// SPDX-License-Identifier: MIT\n\npragma solidity >=0.6.2 <0.8.0;\n\nimport \"./IERC721.sol\";\n\n/**\n * @title ERC-721 Non-Fungible Token Standard, optional metadata extension\n * @dev See https://eips.ethereum.org/EIPS/eip-721\n */\ninterface IERC721Metadata is IERC721 {\n\n    /**\n     * @dev Returns the token collection name.\n     */\n    function name() external view returns (string memory);\n\n    /**\n     * @dev Returns the token collection symbol.\n     */\n    function symbol() external view returns (string memory);\n\n    /**\n     * @dev Returns the Uniform Resource Identifier (URI) for `tokenId` token.\n     */\n    function tokenURI(uint256 tokenId) external view returns (string memory);\n}\n",
  "sourcePath": "/Users/ed/OffchainLabs/arb-os/contracts/arbos/openzeppelin-contracts/contracts/token/ERC721/IERC721Metadata.sol",
  "ast": {
    "absolutePath": "/Users/ed/OffchainLabs/arb-os/contracts/arbos/openzeppelin-contracts/contracts/token/ERC721/IERC721Metadata.sol",
    "exportedSymbols": {
      "IERC721Metadata": [
        2530
      ]
    },
    "id": 2531,
    "nodeType": "SourceUnit",
    "nodes": [
      {
        "id": 2509,
        "literals": [
          "solidity",
          ">=",
          "0.6",
          ".2",
          "<",
          "0.8",
          ".0"
        ],
        "nodeType": "PragmaDirective",
        "src": "33:31:20"
      },
      {
        "absolutePath": "/Users/ed/OffchainLabs/arb-os/contracts/arbos/openzeppelin-contracts/contracts/token/ERC721/IERC721.sol",
        "file": "./IERC721.sol",
        "id": 2510,
        "nodeType": "ImportDirective",
        "scope": 2531,
        "sourceUnit": 2481,
        "src": "66:23:20",
        "symbolAliases": [],
        "unitAlias": ""
      },
      {
        "abstract": false,
        "baseContracts": [
          {
            "arguments": null,
            "baseName": {
              "contractScope": null,
              "id": 2511,
              "name": "IERC721",
              "nodeType": "UserDefinedTypeName",
              "referencedDeclaration": 2480,
              "src": "254:7:20",
              "typeDescriptions": {
                "typeIdentifier": "t_contract$_IERC721_$2480",
                "typeString": "contract IERC721"
              }
            },
            "id": 2512,
            "nodeType": "InheritanceSpecifier",
            "src": "254:7:20"
          }
        ],
        "contractDependencies": [
          736,
          2480
        ],
        "contractKind": "interface",
        "documentation": "@title ERC-721 Non-Fungible Token Standard, optional metadata extension\n@dev See https://eips.ethereum.org/EIPS/eip-721",
        "fullyImplemented": false,
        "id": 2530,
        "linearizedBaseContracts": [
          2530,
          2480,
          736
        ],
        "name": "IERC721Metadata",
        "nodeType": "ContractDefinition",
        "nodes": [
          {
            "body": null,
            "documentation": "@dev Returns the token collection name.",
            "functionSelector": "06fdde03",
            "id": 2517,
            "implemented": false,
            "kind": "function",
            "modifiers": [],
            "name": "name",
            "nodeType": "FunctionDefinition",
            "overrides": null,
            "parameters": {
              "id": 2513,
              "nodeType": "ParameterList",
              "parameters": [],
              "src": "345:2:20"
            },
            "returnParameters": {
              "id": 2516,
              "nodeType": "ParameterList",
              "parameters": [
                {
                  "constant": false,
                  "id": 2515,
                  "name": "",
                  "nodeType": "VariableDeclaration",
                  "overrides": null,
                  "scope": 2517,
                  "src": "371:13:20",
                  "stateVariable": false,
                  "storageLocation": "memory",
                  "typeDescriptions": {
                    "typeIdentifier": "t_string_memory_ptr",
                    "typeString": "string"
                  },
                  "typeName": {
                    "id": 2514,
                    "name": "string",
                    "nodeType": "ElementaryTypeName",
                    "src": "371:6:20",
                    "typeDescriptions": {
                      "typeIdentifier": "t_string_storage_ptr",
                      "typeString": "string"
                    }
                  },
                  "value": null,
                  "visibility": "internal"
                }
              ],
              "src": "370:15:20"
            },
            "scope": 2530,
            "src": "332:54:20",
            "stateMutability": "view",
            "virtual": false,
            "visibility": "external"
          },
          {
            "body": null,
            "documentation": "@dev Returns the token collection symbol.",
            "functionSelector": "95d89b41",
            "id": 2522,
            "implemented": false,
            "kind": "function",
            "modifiers": [],
            "name": "symbol",
            "nodeType": "FunctionDefinition",
            "overrides": null,
            "parameters": {
              "id": 2518,
              "nodeType": "ParameterList",
              "parameters": [],
              "src": "472:2:20"
            },
            "returnParameters": {
              "id": 2521,
              "nodeType": "ParameterList",
              "parameters": [
                {
                  "constant": false,
                  "id": 2520,
                  "name": "",
                  "nodeType": "VariableDeclaration",
                  "overrides": null,
                  "scope": 2522,
                  "src": "498:13:20",
                  "stateVariable": false,
                  "storageLocation": "memory",
                  "typeDescriptions": {
                    "typeIdentifier": "t_string_memory_ptr",
                    "typeString": "string"
                  },
                  "typeName": {
                    "id": 2519,
                    "name": "string",
                    "nodeType": "ElementaryTypeName",
                    "src": "498:6:20",
                    "typeDescriptions": {
                      "typeIdentifier": "t_string_storage_ptr",
                      "typeString": "string"
                    }
                  },
                  "value": null,
                  "visibility": "internal"
                }
              ],
              "src": "497:15:20"
            },
            "scope": 2530,
            "src": "457:56:20",
            "stateMutability": "view",
            "virtual": false,
            "visibility": "external"
          },
          {
            "body": null,
            "documentation": "@dev Returns the Uniform Resource Identifier (URI) for `tokenId` token.",
            "functionSelector": "c87b56dd",
            "id": 2529,
            "implemented": false,
            "kind": "function",
            "modifiers": [],
            "name": "tokenURI",
            "nodeType": "FunctionDefinition",
            "overrides": null,
            "parameters": {
              "id": 2525,
              "nodeType": "ParameterList",
              "parameters": [
                {
                  "constant": false,
                  "id": 2524,
                  "name": "tokenId",
                  "nodeType": "VariableDeclaration",
                  "overrides": null,
                  "scope": 2529,
                  "src": "632:15:20",
                  "stateVariable": false,
                  "storageLocation": "default",
                  "typeDescriptions": {
                    "typeIdentifier": "t_uint256",
                    "typeString": "uint256"
                  },
                  "typeName": {
                    "id": 2523,
                    "name": "uint256",
                    "nodeType": "ElementaryTypeName",
                    "src": "632:7:20",
                    "typeDescriptions": {
                      "typeIdentifier": "t_uint256",
                      "typeString": "uint256"
                    }
                  },
                  "value": null,
                  "visibility": "internal"
                }
              ],
              "src": "631:17:20"
            },
            "returnParameters": {
              "id": 2528,
              "nodeType": "ParameterList",
              "parameters": [
                {
                  "constant": false,
                  "id": 2527,
                  "name": "",
                  "nodeType": "VariableDeclaration",
                  "overrides": null,
                  "scope": 2529,
                  "src": "672:13:20",
                  "stateVariable": false,
                  "storageLocation": "memory",
                  "typeDescriptions": {
                    "typeIdentifier": "t_string_memory_ptr",
                    "typeString": "string"
                  },
                  "typeName": {
                    "id": 2526,
                    "name": "string",
                    "nodeType": "ElementaryTypeName",
                    "src": "672:6:20",
                    "typeDescriptions": {
                      "typeIdentifier": "t_string_storage_ptr",
                      "typeString": "string"
                    }
                  },
                  "value": null,
                  "visibility": "internal"
                }
              ],
              "src": "671:15:20"
            },
            "scope": 2530,
            "src": "614:73:20",
            "stateMutability": "view",
            "virtual": false,
            "visibility": "external"
          }
        ],
        "scope": 2531,
        "src": "225:464:20"
      }
    ],
    "src": "33:657:20"
  },
  "legacyAST": {
    "absolutePath": "/Users/ed/OffchainLabs/arb-os/contracts/arbos/openzeppelin-contracts/contracts/token/ERC721/IERC721Metadata.sol",
    "exportedSymbols": {
      "IERC721Metadata": [
        2530
      ]
    },
    "id": 2531,
    "nodeType": "SourceUnit",
    "nodes": [
      {
        "id": 2509,
        "literals": [
          "solidity",
          ">=",
          "0.6",
          ".2",
          "<",
          "0.8",
          ".0"
        ],
        "nodeType": "PragmaDirective",
        "src": "33:31:20"
      },
      {
        "absolutePath": "/Users/ed/OffchainLabs/arb-os/contracts/arbos/openzeppelin-contracts/contracts/token/ERC721/IERC721.sol",
        "file": "./IERC721.sol",
        "id": 2510,
        "nodeType": "ImportDirective",
        "scope": 2531,
        "sourceUnit": 2481,
        "src": "66:23:20",
        "symbolAliases": [],
        "unitAlias": ""
      },
      {
        "abstract": false,
        "baseContracts": [
          {
            "arguments": null,
            "baseName": {
              "contractScope": null,
              "id": 2511,
              "name": "IERC721",
              "nodeType": "UserDefinedTypeName",
              "referencedDeclaration": 2480,
              "src": "254:7:20",
              "typeDescriptions": {
                "typeIdentifier": "t_contract$_IERC721_$2480",
                "typeString": "contract IERC721"
              }
            },
            "id": 2512,
            "nodeType": "InheritanceSpecifier",
            "src": "254:7:20"
          }
        ],
        "contractDependencies": [
          736,
          2480
        ],
        "contractKind": "interface",
        "documentation": "@title ERC-721 Non-Fungible Token Standard, optional metadata extension\n@dev See https://eips.ethereum.org/EIPS/eip-721",
        "fullyImplemented": false,
        "id": 2530,
        "linearizedBaseContracts": [
          2530,
          2480,
          736
        ],
        "name": "IERC721Metadata",
        "nodeType": "ContractDefinition",
        "nodes": [
          {
            "body": null,
            "documentation": "@dev Returns the token collection name.",
            "functionSelector": "06fdde03",
            "id": 2517,
            "implemented": false,
            "kind": "function",
            "modifiers": [],
            "name": "name",
            "nodeType": "FunctionDefinition",
            "overrides": null,
            "parameters": {
              "id": 2513,
              "nodeType": "ParameterList",
              "parameters": [],
              "src": "345:2:20"
            },
            "returnParameters": {
              "id": 2516,
              "nodeType": "ParameterList",
              "parameters": [
                {
                  "constant": false,
                  "id": 2515,
                  "name": "",
                  "nodeType": "VariableDeclaration",
                  "overrides": null,
                  "scope": 2517,
                  "src": "371:13:20",
                  "stateVariable": false,
                  "storageLocation": "memory",
                  "typeDescriptions": {
                    "typeIdentifier": "t_string_memory_ptr",
                    "typeString": "string"
                  },
                  "typeName": {
                    "id": 2514,
                    "name": "string",
                    "nodeType": "ElementaryTypeName",
                    "src": "371:6:20",
                    "typeDescriptions": {
                      "typeIdentifier": "t_string_storage_ptr",
                      "typeString": "string"
                    }
                  },
                  "value": null,
                  "visibility": "internal"
                }
              ],
              "src": "370:15:20"
            },
            "scope": 2530,
            "src": "332:54:20",
            "stateMutability": "view",
            "virtual": false,
            "visibility": "external"
          },
          {
            "body": null,
            "documentation": "@dev Returns the token collection symbol.",
            "functionSelector": "95d89b41",
            "id": 2522,
            "implemented": false,
            "kind": "function",
            "modifiers": [],
            "name": "symbol",
            "nodeType": "FunctionDefinition",
            "overrides": null,
            "parameters": {
              "id": 2518,
              "nodeType": "ParameterList",
              "parameters": [],
              "src": "472:2:20"
            },
            "returnParameters": {
              "id": 2521,
              "nodeType": "ParameterList",
              "parameters": [
                {
                  "constant": false,
                  "id": 2520,
                  "name": "",
                  "nodeType": "VariableDeclaration",
                  "overrides": null,
                  "scope": 2522,
                  "src": "498:13:20",
                  "stateVariable": false,
                  "storageLocation": "memory",
                  "typeDescriptions": {
                    "typeIdentifier": "t_string_memory_ptr",
                    "typeString": "string"
                  },
                  "typeName": {
                    "id": 2519,
                    "name": "string",
                    "nodeType": "ElementaryTypeName",
                    "src": "498:6:20",
                    "typeDescriptions": {
                      "typeIdentifier": "t_string_storage_ptr",
                      "typeString": "string"
                    }
                  },
                  "value": null,
                  "visibility": "internal"
                }
              ],
              "src": "497:15:20"
            },
            "scope": 2530,
            "src": "457:56:20",
            "stateMutability": "view",
            "virtual": false,
            "visibility": "external"
          },
          {
            "body": null,
            "documentation": "@dev Returns the Uniform Resource Identifier (URI) for `tokenId` token.",
            "functionSelector": "c87b56dd",
            "id": 2529,
            "implemented": false,
            "kind": "function",
            "modifiers": [],
            "name": "tokenURI",
            "nodeType": "FunctionDefinition",
            "overrides": null,
            "parameters": {
              "id": 2525,
              "nodeType": "ParameterList",
              "parameters": [
                {
                  "constant": false,
                  "id": 2524,
                  "name": "tokenId",
                  "nodeType": "VariableDeclaration",
                  "overrides": null,
                  "scope": 2529,
                  "src": "632:15:20",
                  "stateVariable": false,
                  "storageLocation": "default",
                  "typeDescriptions": {
                    "typeIdentifier": "t_uint256",
                    "typeString": "uint256"
                  },
                  "typeName": {
                    "id": 2523,
                    "name": "uint256",
                    "nodeType": "ElementaryTypeName",
                    "src": "632:7:20",
                    "typeDescriptions": {
                      "typeIdentifier": "t_uint256",
                      "typeString": "uint256"
                    }
                  },
                  "value": null,
                  "visibility": "internal"
                }
              ],
              "src": "631:17:20"
            },
            "returnParameters": {
              "id": 2528,
              "nodeType": "ParameterList",
              "parameters": [
                {
                  "constant": false,
                  "id": 2527,
                  "name": "",
                  "nodeType": "VariableDeclaration",
                  "overrides": null,
                  "scope": 2529,
                  "src": "672:13:20",
                  "stateVariable": false,
                  "storageLocation": "memory",
                  "typeDescriptions": {
                    "typeIdentifier": "t_string_memory_ptr",
                    "typeString": "string"
                  },
                  "typeName": {
                    "id": 2526,
                    "name": "string",
                    "nodeType": "ElementaryTypeName",
                    "src": "672:6:20",
                    "typeDescriptions": {
                      "typeIdentifier": "t_string_storage_ptr",
                      "typeString": "string"
                    }
                  },
                  "value": null,
                  "visibility": "internal"
                }
              ],
              "src": "671:15:20"
            },
            "scope": 2530,
            "src": "614:73:20",
            "stateMutability": "view",
            "virtual": false,
            "visibility": "external"
          }
        ],
        "scope": 2531,
        "src": "225:464:20"
      }
    ],
    "src": "33:657:20"
  },
  "compiler": {
    "name": "solc",
    "version": "0.6.2+commit.bacdbe57.Emscripten.clang"
  },
  "networks": {},
  "schemaVersion": "3.3.1",
<<<<<<< HEAD
  "updatedAt": "2020-12-24T16:37:28.703Z",
=======
  "updatedAt": "2020-12-28T02:35:17.813Z",
>>>>>>> ed1d1d2c
  "devdoc": {
    "details": "See https://eips.ethereum.org/EIPS/eip-721",
    "methods": {
      "approve(address,uint256)": {
        "details": "Gives permission to `to` to transfer `tokenId` token to another account. The approval is cleared when the token is transferred.     * Only a single account can be approved at a time, so approving the zero address clears previous approvals.     * Requirements:     * - The caller must own the token or be an approved operator. - `tokenId` must exist.     * Emits an {Approval} event."
      },
      "balanceOf(address)": {
        "details": "Returns the number of tokens in ``owner``'s account."
      },
      "getApproved(uint256)": {
        "details": "Returns the account approved for `tokenId` token.     * Requirements:     * - `tokenId` must exist."
      },
      "isApprovedForAll(address,address)": {
        "details": "Returns if the `operator` is allowed to manage all of the assets of `owner`.     * See {setApprovalForAll}"
      },
      "name()": {
        "details": "Returns the token collection name."
      },
      "ownerOf(uint256)": {
        "details": "Returns the owner of the `tokenId` token.     * Requirements:     * - `tokenId` must exist."
      },
      "safeTransferFrom(address,address,uint256)": {
        "details": "Safely transfers `tokenId` token from `from` to `to`, checking first that contract recipients are aware of the ERC721 protocol to prevent tokens from being forever locked.     * Requirements:     * - `from` cannot be the zero address. - `to` cannot be the zero address. - `tokenId` token must exist and be owned by `from`. - If the caller is not `from`, it must be have been allowed to move this token by either {approve} or {setApprovalForAll}. - If `to` refers to a smart contract, it must implement {IERC721Receiver-onERC721Received}, which is called upon a safe transfer.     * Emits a {Transfer} event."
      },
      "safeTransferFrom(address,address,uint256,bytes)": {
        "details": "Safely transfers `tokenId` token from `from` to `to`.      * Requirements:     * - `from` cannot be the zero address. - `to` cannot be the zero address. - `tokenId` token must exist and be owned by `from`. - If the caller is not `from`, it must be approved to move this token by either {approve} or {setApprovalForAll}. - If `to` refers to a smart contract, it must implement {IERC721Receiver-onERC721Received}, which is called upon a safe transfer.      * Emits a {Transfer} event."
      },
      "setApprovalForAll(address,bool)": {
        "details": "Approve or remove `operator` as an operator for the caller. Operators can call {transferFrom} or {safeTransferFrom} for any token owned by the caller.     * Requirements:     * - The `operator` cannot be the caller.     * Emits an {ApprovalForAll} event."
      },
      "supportsInterface(bytes4)": {
        "details": "Returns true if this contract implements the interface defined by `interfaceId`. See the corresponding https://eips.ethereum.org/EIPS/eip-165#how-interfaces-are-identified[EIP section] to learn more about how these ids are created.     * This function call must use less than 30 000 gas."
      },
      "symbol()": {
        "details": "Returns the token collection symbol."
      },
      "tokenURI(uint256)": {
        "details": "Returns the Uniform Resource Identifier (URI) for `tokenId` token."
      },
      "transferFrom(address,address,uint256)": {
        "details": "Transfers `tokenId` token from `from` to `to`.     * WARNING: Usage of this method is discouraged, use {safeTransferFrom} whenever possible.     * Requirements:     * - `from` cannot be the zero address. - `to` cannot be the zero address. - `tokenId` token must be owned by `from`. - If the caller is not `from`, it must be approved to move this token by either {approve} or {setApprovalForAll}.     * Emits a {Transfer} event."
      }
    },
    "title": "ERC-721 Non-Fungible Token Standard, optional metadata extension"
  },
  "userdoc": {
    "methods": {}
  }
}<|MERGE_RESOLUTION|>--- conflicted
+++ resolved
@@ -903,11 +903,7 @@
   },
   "networks": {},
   "schemaVersion": "3.3.1",
-<<<<<<< HEAD
-  "updatedAt": "2020-12-24T16:37:28.703Z",
-=======
   "updatedAt": "2020-12-28T02:35:17.813Z",
->>>>>>> ed1d1d2c
   "devdoc": {
     "details": "See https://eips.ethereum.org/EIPS/eip-721",
     "methods": {
