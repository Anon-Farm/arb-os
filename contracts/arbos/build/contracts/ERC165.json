{
  "contractName": "ERC165",
  "abi": [
    {
      "inputs": [],
      "stateMutability": "nonpayable",
      "type": "constructor"
    },
    {
      "inputs": [
        {
          "internalType": "bytes4",
          "name": "interfaceId",
          "type": "bytes4"
        }
      ],
      "name": "supportsInterface",
      "outputs": [
        {
          "internalType": "bool",
          "name": "",
          "type": "bool"
        }
      ],
      "stateMutability": "view",
      "type": "function"
    }
  ],
  "metadata": "{\"compiler\":{\"version\":\"0.6.2+commit.bacdbe57\"},\"language\":\"Solidity\",\"output\":{\"abi\":[{\"inputs\":[],\"stateMutability\":\"nonpayable\",\"type\":\"constructor\"},{\"inputs\":[{\"internalType\":\"bytes4\",\"name\":\"interfaceId\",\"type\":\"bytes4\"}],\"name\":\"supportsInterface\",\"outputs\":[{\"internalType\":\"bool\",\"name\":\"\",\"type\":\"bool\"}],\"stateMutability\":\"view\",\"type\":\"function\"}],\"devdoc\":{\"details\":\"Implementation of the {IERC165} interface. * Contracts may inherit from this and call {_registerInterface} to declare their support of an interface.\",\"methods\":{\"supportsInterface(bytes4)\":{\"details\":\"See {IERC165-supportsInterface}.     * Time complexity O(1), guaranteed to always use less than 30 000 gas.\"}}},\"userdoc\":{\"methods\":{}}},\"settings\":{\"compilationTarget\":{\"/Users/ed/OffchainLabs/arb-os/contracts/arbos/openzeppelin-contracts/contracts/introspection/ERC165.sol\":\"ERC165\"},\"evmVersion\":\"istanbul\",\"libraries\":{},\"metadata\":{\"bytecodeHash\":\"ipfs\"},\"optimizer\":{\"enabled\":false,\"runs\":200},\"remappings\":[]},\"sources\":{\"/Users/ed/OffchainLabs/arb-os/contracts/arbos/openzeppelin-contracts/contracts/introspection/ERC165.sol\":{\"keccak256\":\"0xd6b90e604fb2eb2d641c7110c72440bf2dc999ec6ab8ff60f200e71ca75d1d90\",\"urls\":[\"bzz-raw://7b92d8ab83b21ff984b1f0d6d66897d5afb1f2052004cbcb133cea023e0ae468\",\"dweb:/ipfs/QmTarypkQrFp4UMjTh7Zzhz2nZLz5uPS4nJQtHDEuwBVe6\"]},\"/Users/ed/OffchainLabs/arb-os/contracts/arbos/openzeppelin-contracts/contracts/introspection/IERC165.sol\":{\"keccak256\":\"0xf70bc25d981e4ec9673a995ad2995d5d493ea188d3d8f388bba9c227ce09fb82\",\"urls\":[\"bzz-raw://bd970f51e3a77790c2f02b5b1759827c3b897c3d98c407b3631e8af32e3dc93c\",\"dweb:/ipfs/QmPF85Amgbqjk3SNZKsPCsqCw8JfwYEPMnnhvMJUyX58je\"]}},\"version\":1}",
  "bytecode": "0x",
  "deployedBytecode": "0x",
  "sourceMap": "",
  "deployedSourceMap": "",
  "source": "// SPDX-License-Identifier: MIT\n\npragma solidity >=0.6.0 <0.8.0;\n\nimport \"./IERC165.sol\";\n\n/**\n * @dev Implementation of the {IERC165} interface.\n *\n * Contracts may inherit from this and call {_registerInterface} to declare\n * their support of an interface.\n */\nabstract contract ERC165 is IERC165 {\n    /*\n     * bytes4(keccak256('supportsInterface(bytes4)')) == 0x01ffc9a7\n     */\n    bytes4 private constant _INTERFACE_ID_ERC165 = 0x01ffc9a7;\n\n    /**\n     * @dev Mapping of interface ids to whether or not it's supported.\n     */\n    mapping(bytes4 => bool) private _supportedInterfaces;\n\n    constructor () internal {\n        // Derived contracts need only register support for their own interfaces,\n        // we register support for ERC165 itself here\n        _registerInterface(_INTERFACE_ID_ERC165);\n    }\n\n    /**\n     * @dev See {IERC165-supportsInterface}.\n     *\n     * Time complexity O(1), guaranteed to always use less than 30 000 gas.\n     */\n    function supportsInterface(bytes4 interfaceId) public view override returns (bool) {\n        return _supportedInterfaces[interfaceId];\n    }\n\n    /**\n     * @dev Registers the contract as an implementer of the interface defined by\n     * `interfaceId`. Support of the actual ERC165 interface is automatic and\n     * registering its interface id is not required.\n     *\n     * See {IERC165-supportsInterface}.\n     *\n     * Requirements:\n     *\n     * - `interfaceId` cannot be the ERC165 invalid interface (`0xffffffff`).\n     */\n    function _registerInterface(bytes4 interfaceId) internal virtual {\n        require(interfaceId != 0xffffffff, \"ERC165: invalid interface id\");\n        _supportedInterfaces[interfaceId] = true;\n    }\n}\n",
  "sourcePath": "/Users/ed/OffchainLabs/arb-os/contracts/arbos/openzeppelin-contracts/contracts/introspection/ERC165.sol",
  "ast": {
    "absolutePath": "/Users/ed/OffchainLabs/arb-os/contracts/arbos/openzeppelin-contracts/contracts/introspection/ERC165.sol",
    "exportedSymbols": {
      "ERC165": [
        726
      ]
    },
    "id": 727,
    "nodeType": "SourceUnit",
    "nodes": [
      {
        "id": 675,
        "literals": [
          "solidity",
          ">=",
          "0.6",
          ".0",
          "<",
          "0.8",
          ".0"
        ],
        "nodeType": "PragmaDirective",
        "src": "33:31:12"
      },
      {
        "absolutePath": "/Users/ed/OffchainLabs/arb-os/contracts/arbos/openzeppelin-contracts/contracts/introspection/IERC165.sol",
        "file": "./IERC165.sol",
        "id": 676,
        "nodeType": "ImportDirective",
        "scope": 727,
        "sourceUnit": 737,
        "src": "66:23:12",
        "symbolAliases": [],
        "unitAlias": ""
      },
      {
        "abstract": true,
        "baseContracts": [
          {
            "arguments": null,
            "baseName": {
              "contractScope": null,
              "id": 677,
              "name": "IERC165",
              "nodeType": "UserDefinedTypeName",
              "referencedDeclaration": 736,
              "src": "291:7:12",
              "typeDescriptions": {
                "typeIdentifier": "t_contract$_IERC165_$736",
                "typeString": "contract IERC165"
              }
            },
            "id": 678,
            "nodeType": "InheritanceSpecifier",
            "src": "291:7:12"
          }
        ],
        "contractDependencies": [
          736
        ],
        "contractKind": "contract",
        "documentation": "@dev Implementation of the {IERC165} interface.\n * Contracts may inherit from this and call {_registerInterface} to declare\ntheir support of an interface.",
        "fullyImplemented": true,
        "id": 726,
        "linearizedBaseContracts": [
          726,
          736
        ],
        "name": "ERC165",
        "nodeType": "ContractDefinition",
        "nodes": [
          {
            "constant": true,
            "id": 681,
            "name": "_INTERFACE_ID_ERC165",
            "nodeType": "VariableDeclaration",
            "overrides": null,
            "scope": 726,
            "src": "388:57:12",
            "stateVariable": true,
            "storageLocation": "default",
            "typeDescriptions": {
              "typeIdentifier": "t_bytes4",
              "typeString": "bytes4"
            },
            "typeName": {
              "id": 679,
              "name": "bytes4",
              "nodeType": "ElementaryTypeName",
              "src": "388:6:12",
              "typeDescriptions": {
                "typeIdentifier": "t_bytes4",
                "typeString": "bytes4"
              }
            },
            "value": {
              "argumentTypes": null,
              "hexValue": "30783031666663396137",
              "id": 680,
              "isConstant": false,
              "isLValue": false,
              "isPure": true,
              "kind": "number",
              "lValueRequested": false,
              "nodeType": "Literal",
              "src": "435:10:12",
              "subdenomination": null,
              "typeDescriptions": {
                "typeIdentifier": "t_rational_33540519_by_1",
                "typeString": "int_const 33540519"
              },
              "value": "0x01ffc9a7"
            },
            "visibility": "private"
          },
          {
            "constant": false,
            "id": 685,
            "name": "_supportedInterfaces",
            "nodeType": "VariableDeclaration",
            "overrides": null,
            "scope": 726,
            "src": "539:52:12",
            "stateVariable": true,
            "storageLocation": "default",
            "typeDescriptions": {
              "typeIdentifier": "t_mapping$_t_bytes4_$_t_bool_$",
              "typeString": "mapping(bytes4 => bool)"
            },
            "typeName": {
              "id": 684,
              "keyType": {
                "id": 682,
                "name": "bytes4",
                "nodeType": "ElementaryTypeName",
                "src": "547:6:12",
                "typeDescriptions": {
                  "typeIdentifier": "t_bytes4",
                  "typeString": "bytes4"
                }
              },
              "nodeType": "Mapping",
              "src": "539:23:12",
              "typeDescriptions": {
                "typeIdentifier": "t_mapping$_t_bytes4_$_t_bool_$",
                "typeString": "mapping(bytes4 => bool)"
              },
              "valueType": {
                "id": 683,
                "name": "bool",
                "nodeType": "ElementaryTypeName",
                "src": "557:4:12",
                "typeDescriptions": {
                  "typeIdentifier": "t_bool",
                  "typeString": "bool"
                }
              }
            },
            "value": null,
            "visibility": "private"
          },
          {
            "body": {
              "id": 692,
              "nodeType": "Block",
              "src": "622:193:12",
              "statements": [
                {
                  "expression": {
                    "argumentTypes": null,
                    "arguments": [
                      {
                        "argumentTypes": null,
                        "id": 689,
                        "name": "_INTERFACE_ID_ERC165",
                        "nodeType": "Identifier",
                        "overloadedDeclarations": [],
                        "referencedDeclaration": 681,
                        "src": "787:20:12",
                        "typeDescriptions": {
                          "typeIdentifier": "t_bytes4",
                          "typeString": "bytes4"
                        }
                      }
                    ],
                    "expression": {
                      "argumentTypes": [
                        {
                          "typeIdentifier": "t_bytes4",
                          "typeString": "bytes4"
                        }
                      ],
                      "id": 688,
                      "name": "_registerInterface",
                      "nodeType": "Identifier",
                      "overloadedDeclarations": [],
                      "referencedDeclaration": 725,
                      "src": "768:18:12",
                      "typeDescriptions": {
                        "typeIdentifier": "t_function_internal_nonpayable$_t_bytes4_$returns$__$",
                        "typeString": "function (bytes4)"
                      }
                    },
                    "id": 690,
                    "isConstant": false,
                    "isLValue": false,
                    "isPure": false,
                    "kind": "functionCall",
                    "lValueRequested": false,
                    "names": [],
                    "nodeType": "FunctionCall",
                    "src": "768:40:12",
                    "tryCall": false,
                    "typeDescriptions": {
                      "typeIdentifier": "t_tuple$__$",
                      "typeString": "tuple()"
                    }
                  },
                  "id": 691,
                  "nodeType": "ExpressionStatement",
                  "src": "768:40:12"
                }
              ]
            },
            "documentation": null,
            "id": 693,
            "implemented": true,
            "kind": "constructor",
            "modifiers": [],
            "name": "",
            "nodeType": "FunctionDefinition",
            "overrides": null,
            "parameters": {
              "id": 686,
              "nodeType": "ParameterList",
              "parameters": [],
              "src": "610:2:12"
            },
            "returnParameters": {
              "id": 687,
              "nodeType": "ParameterList",
              "parameters": [],
              "src": "622:0:12"
            },
            "scope": 726,
            "src": "598:217:12",
            "stateMutability": "nonpayable",
            "virtual": false,
            "visibility": "internal"
          },
          {
            "baseFunctions": [
              735
            ],
            "body": {
              "id": 705,
              "nodeType": "Block",
              "src": "1048:57:12",
              "statements": [
                {
                  "expression": {
                    "argumentTypes": null,
                    "baseExpression": {
                      "argumentTypes": null,
                      "id": 701,
                      "name": "_supportedInterfaces",
                      "nodeType": "Identifier",
                      "overloadedDeclarations": [],
                      "referencedDeclaration": 685,
                      "src": "1065:20:12",
                      "typeDescriptions": {
                        "typeIdentifier": "t_mapping$_t_bytes4_$_t_bool_$",
                        "typeString": "mapping(bytes4 => bool)"
                      }
                    },
                    "id": 703,
                    "indexExpression": {
                      "argumentTypes": null,
                      "id": 702,
                      "name": "interfaceId",
                      "nodeType": "Identifier",
                      "overloadedDeclarations": [],
                      "referencedDeclaration": 695,
                      "src": "1086:11:12",
                      "typeDescriptions": {
                        "typeIdentifier": "t_bytes4",
                        "typeString": "bytes4"
                      }
                    },
                    "isConstant": false,
                    "isLValue": true,
                    "isPure": false,
                    "lValueRequested": false,
                    "nodeType": "IndexAccess",
                    "src": "1065:33:12",
                    "typeDescriptions": {
                      "typeIdentifier": "t_bool",
                      "typeString": "bool"
                    }
                  },
                  "functionReturnParameters": 700,
                  "id": 704,
                  "nodeType": "Return",
                  "src": "1058:40:12"
                }
              ]
            },
            "documentation": "@dev See {IERC165-supportsInterface}.\n     * Time complexity O(1), guaranteed to always use less than 30 000 gas.",
            "functionSelector": "01ffc9a7",
            "id": 706,
            "implemented": true,
            "kind": "function",
            "modifiers": [],
            "name": "supportsInterface",
            "nodeType": "FunctionDefinition",
            "overrides": {
              "id": 697,
              "nodeType": "OverrideSpecifier",
              "overrides": [],
              "src": "1024:8:12"
            },
            "parameters": {
              "id": 696,
              "nodeType": "ParameterList",
              "parameters": [
                {
                  "constant": false,
                  "id": 695,
                  "name": "interfaceId",
                  "nodeType": "VariableDeclaration",
                  "overrides": null,
                  "scope": 706,
                  "src": "992:18:12",
                  "stateVariable": false,
                  "storageLocation": "default",
                  "typeDescriptions": {
                    "typeIdentifier": "t_bytes4",
                    "typeString": "bytes4"
                  },
                  "typeName": {
                    "id": 694,
                    "name": "bytes4",
                    "nodeType": "ElementaryTypeName",
                    "src": "992:6:12",
                    "typeDescriptions": {
                      "typeIdentifier": "t_bytes4",
                      "typeString": "bytes4"
                    }
                  },
                  "value": null,
                  "visibility": "internal"
                }
              ],
              "src": "991:20:12"
            },
            "returnParameters": {
              "id": 700,
              "nodeType": "ParameterList",
              "parameters": [
                {
                  "constant": false,
                  "id": 699,
                  "name": "",
                  "nodeType": "VariableDeclaration",
                  "overrides": null,
                  "scope": 706,
                  "src": "1042:4:12",
                  "stateVariable": false,
                  "storageLocation": "default",
                  "typeDescriptions": {
                    "typeIdentifier": "t_bool",
                    "typeString": "bool"
                  },
                  "typeName": {
                    "id": 698,
                    "name": "bool",
                    "nodeType": "ElementaryTypeName",
                    "src": "1042:4:12",
                    "typeDescriptions": {
                      "typeIdentifier": "t_bool",
                      "typeString": "bool"
                    }
                  },
                  "value": null,
                  "visibility": "internal"
                }
              ],
              "src": "1041:6:12"
            },
            "scope": 726,
            "src": "965:140:12",
            "stateMutability": "view",
            "virtual": false,
            "visibility": "public"
          },
          {
            "body": {
              "id": 724,
              "nodeType": "Block",
              "src": "1564:133:12",
              "statements": [
                {
                  "expression": {
                    "argumentTypes": null,
                    "arguments": [
                      {
                        "argumentTypes": null,
                        "commonType": {
                          "typeIdentifier": "t_bytes4",
                          "typeString": "bytes4"
                        },
                        "id": 714,
                        "isConstant": false,
                        "isLValue": false,
                        "isPure": false,
                        "lValueRequested": false,
                        "leftExpression": {
                          "argumentTypes": null,
                          "id": 712,
                          "name": "interfaceId",
                          "nodeType": "Identifier",
                          "overloadedDeclarations": [],
                          "referencedDeclaration": 708,
                          "src": "1582:11:12",
                          "typeDescriptions": {
                            "typeIdentifier": "t_bytes4",
                            "typeString": "bytes4"
                          }
                        },
                        "nodeType": "BinaryOperation",
                        "operator": "!=",
                        "rightExpression": {
                          "argumentTypes": null,
                          "hexValue": "30786666666666666666",
                          "id": 713,
                          "isConstant": false,
                          "isLValue": false,
                          "isPure": true,
                          "kind": "number",
                          "lValueRequested": false,
                          "nodeType": "Literal",
                          "src": "1597:10:12",
                          "subdenomination": null,
                          "typeDescriptions": {
                            "typeIdentifier": "t_rational_4294967295_by_1",
                            "typeString": "int_const 4294967295"
                          },
                          "value": "0xffffffff"
                        },
                        "src": "1582:25:12",
                        "typeDescriptions": {
                          "typeIdentifier": "t_bool",
                          "typeString": "bool"
                        }
                      },
                      {
                        "argumentTypes": null,
                        "hexValue": "4552433136353a20696e76616c696420696e74657266616365206964",
                        "id": 715,
                        "isConstant": false,
                        "isLValue": false,
                        "isPure": true,
                        "kind": "string",
                        "lValueRequested": false,
                        "nodeType": "Literal",
                        "src": "1609:30:12",
                        "subdenomination": null,
                        "typeDescriptions": {
                          "typeIdentifier": "t_stringliteral_282912c0dfceceb28d77d0333f496b83948f9ba5b3154358a8b140b849289dee",
                          "typeString": "literal_string \"ERC165: invalid interface id\""
                        },
                        "value": "ERC165: invalid interface id"
                      }
                    ],
                    "expression": {
                      "argumentTypes": [
                        {
                          "typeIdentifier": "t_bool",
                          "typeString": "bool"
                        },
                        {
                          "typeIdentifier": "t_stringliteral_282912c0dfceceb28d77d0333f496b83948f9ba5b3154358a8b140b849289dee",
                          "typeString": "literal_string \"ERC165: invalid interface id\""
                        }
                      ],
                      "id": 711,
                      "name": "require",
                      "nodeType": "Identifier",
                      "overloadedDeclarations": [
                        -18,
                        -18
                      ],
                      "referencedDeclaration": -18,
                      "src": "1574:7:12",
                      "typeDescriptions": {
                        "typeIdentifier": "t_function_require_pure$_t_bool_$_t_string_memory_ptr_$returns$__$",
                        "typeString": "function (bool,string memory) pure"
                      }
                    },
                    "id": 716,
                    "isConstant": false,
                    "isLValue": false,
                    "isPure": false,
                    "kind": "functionCall",
                    "lValueRequested": false,
                    "names": [],
                    "nodeType": "FunctionCall",
                    "src": "1574:66:12",
                    "tryCall": false,
                    "typeDescriptions": {
                      "typeIdentifier": "t_tuple$__$",
                      "typeString": "tuple()"
                    }
                  },
                  "id": 717,
                  "nodeType": "ExpressionStatement",
                  "src": "1574:66:12"
                },
                {
                  "expression": {
                    "argumentTypes": null,
                    "id": 722,
                    "isConstant": false,
                    "isLValue": false,
                    "isPure": false,
                    "lValueRequested": false,
                    "leftHandSide": {
                      "argumentTypes": null,
                      "baseExpression": {
                        "argumentTypes": null,
                        "id": 718,
                        "name": "_supportedInterfaces",
                        "nodeType": "Identifier",
                        "overloadedDeclarations": [],
                        "referencedDeclaration": 685,
                        "src": "1650:20:12",
                        "typeDescriptions": {
                          "typeIdentifier": "t_mapping$_t_bytes4_$_t_bool_$",
                          "typeString": "mapping(bytes4 => bool)"
                        }
                      },
                      "id": 720,
                      "indexExpression": {
                        "argumentTypes": null,
                        "id": 719,
                        "name": "interfaceId",
                        "nodeType": "Identifier",
                        "overloadedDeclarations": [],
                        "referencedDeclaration": 708,
                        "src": "1671:11:12",
                        "typeDescriptions": {
                          "typeIdentifier": "t_bytes4",
                          "typeString": "bytes4"
                        }
                      },
                      "isConstant": false,
                      "isLValue": true,
                      "isPure": false,
                      "lValueRequested": true,
                      "nodeType": "IndexAccess",
                      "src": "1650:33:12",
                      "typeDescriptions": {
                        "typeIdentifier": "t_bool",
                        "typeString": "bool"
                      }
                    },
                    "nodeType": "Assignment",
                    "operator": "=",
                    "rightHandSide": {
                      "argumentTypes": null,
                      "hexValue": "74727565",
                      "id": 721,
                      "isConstant": false,
                      "isLValue": false,
                      "isPure": true,
                      "kind": "bool",
                      "lValueRequested": false,
                      "nodeType": "Literal",
                      "src": "1686:4:12",
                      "subdenomination": null,
                      "typeDescriptions": {
                        "typeIdentifier": "t_bool",
                        "typeString": "bool"
                      },
                      "value": "true"
                    },
                    "src": "1650:40:12",
                    "typeDescriptions": {
                      "typeIdentifier": "t_bool",
                      "typeString": "bool"
                    }
                  },
                  "id": 723,
                  "nodeType": "ExpressionStatement",
                  "src": "1650:40:12"
                }
              ]
            },
            "documentation": "@dev Registers the contract as an implementer of the interface defined by\n`interfaceId`. Support of the actual ERC165 interface is automatic and\nregistering its interface id is not required.\n     * See {IERC165-supportsInterface}.\n     * Requirements:\n     * - `interfaceId` cannot be the ERC165 invalid interface (`0xffffffff`).",
            "id": 725,
            "implemented": true,
            "kind": "function",
            "modifiers": [],
            "name": "_registerInterface",
            "nodeType": "FunctionDefinition",
            "overrides": null,
            "parameters": {
              "id": 709,
              "nodeType": "ParameterList",
              "parameters": [
                {
                  "constant": false,
                  "id": 708,
                  "name": "interfaceId",
                  "nodeType": "VariableDeclaration",
                  "overrides": null,
                  "scope": 725,
                  "src": "1527:18:12",
                  "stateVariable": false,
                  "storageLocation": "default",
                  "typeDescriptions": {
                    "typeIdentifier": "t_bytes4",
                    "typeString": "bytes4"
                  },
                  "typeName": {
                    "id": 707,
                    "name": "bytes4",
                    "nodeType": "ElementaryTypeName",
                    "src": "1527:6:12",
                    "typeDescriptions": {
                      "typeIdentifier": "t_bytes4",
                      "typeString": "bytes4"
                    }
                  },
                  "value": null,
                  "visibility": "internal"
                }
              ],
              "src": "1526:20:12"
            },
            "returnParameters": {
              "id": 710,
              "nodeType": "ParameterList",
              "parameters": [],
              "src": "1564:0:12"
            },
            "scope": 726,
            "src": "1499:198:12",
            "stateMutability": "nonpayable",
            "virtual": true,
            "visibility": "internal"
          }
        ],
        "scope": 727,
        "src": "263:1436:12"
      }
    ],
    "src": "33:1667:12"
  },
  "legacyAST": {
    "absolutePath": "/Users/ed/OffchainLabs/arb-os/contracts/arbos/openzeppelin-contracts/contracts/introspection/ERC165.sol",
    "exportedSymbols": {
      "ERC165": [
        726
      ]
    },
    "id": 727,
    "nodeType": "SourceUnit",
    "nodes": [
      {
        "id": 675,
        "literals": [
          "solidity",
          ">=",
          "0.6",
          ".0",
          "<",
          "0.8",
          ".0"
        ],
        "nodeType": "PragmaDirective",
        "src": "33:31:12"
      },
      {
        "absolutePath": "/Users/ed/OffchainLabs/arb-os/contracts/arbos/openzeppelin-contracts/contracts/introspection/IERC165.sol",
        "file": "./IERC165.sol",
        "id": 676,
        "nodeType": "ImportDirective",
        "scope": 727,
        "sourceUnit": 737,
        "src": "66:23:12",
        "symbolAliases": [],
        "unitAlias": ""
      },
      {
        "abstract": true,
        "baseContracts": [
          {
            "arguments": null,
            "baseName": {
              "contractScope": null,
              "id": 677,
              "name": "IERC165",
              "nodeType": "UserDefinedTypeName",
              "referencedDeclaration": 736,
              "src": "291:7:12",
              "typeDescriptions": {
                "typeIdentifier": "t_contract$_IERC165_$736",
                "typeString": "contract IERC165"
              }
            },
            "id": 678,
            "nodeType": "InheritanceSpecifier",
            "src": "291:7:12"
          }
        ],
        "contractDependencies": [
          736
        ],
        "contractKind": "contract",
        "documentation": "@dev Implementation of the {IERC165} interface.\n * Contracts may inherit from this and call {_registerInterface} to declare\ntheir support of an interface.",
        "fullyImplemented": true,
        "id": 726,
        "linearizedBaseContracts": [
          726,
          736
        ],
        "name": "ERC165",
        "nodeType": "ContractDefinition",
        "nodes": [
          {
            "constant": true,
            "id": 681,
            "name": "_INTERFACE_ID_ERC165",
            "nodeType": "VariableDeclaration",
            "overrides": null,
            "scope": 726,
            "src": "388:57:12",
            "stateVariable": true,
            "storageLocation": "default",
            "typeDescriptions": {
              "typeIdentifier": "t_bytes4",
              "typeString": "bytes4"
            },
            "typeName": {
              "id": 679,
              "name": "bytes4",
              "nodeType": "ElementaryTypeName",
              "src": "388:6:12",
              "typeDescriptions": {
                "typeIdentifier": "t_bytes4",
                "typeString": "bytes4"
              }
            },
            "value": {
              "argumentTypes": null,
              "hexValue": "30783031666663396137",
              "id": 680,
              "isConstant": false,
              "isLValue": false,
              "isPure": true,
              "kind": "number",
              "lValueRequested": false,
              "nodeType": "Literal",
              "src": "435:10:12",
              "subdenomination": null,
              "typeDescriptions": {
                "typeIdentifier": "t_rational_33540519_by_1",
                "typeString": "int_const 33540519"
              },
              "value": "0x01ffc9a7"
            },
            "visibility": "private"
          },
          {
            "constant": false,
            "id": 685,
            "name": "_supportedInterfaces",
            "nodeType": "VariableDeclaration",
            "overrides": null,
            "scope": 726,
            "src": "539:52:12",
            "stateVariable": true,
            "storageLocation": "default",
            "typeDescriptions": {
              "typeIdentifier": "t_mapping$_t_bytes4_$_t_bool_$",
              "typeString": "mapping(bytes4 => bool)"
            },
            "typeName": {
              "id": 684,
              "keyType": {
                "id": 682,
                "name": "bytes4",
                "nodeType": "ElementaryTypeName",
                "src": "547:6:12",
                "typeDescriptions": {
                  "typeIdentifier": "t_bytes4",
                  "typeString": "bytes4"
                }
              },
              "nodeType": "Mapping",
              "src": "539:23:12",
              "typeDescriptions": {
                "typeIdentifier": "t_mapping$_t_bytes4_$_t_bool_$",
                "typeString": "mapping(bytes4 => bool)"
              },
              "valueType": {
                "id": 683,
                "name": "bool",
                "nodeType": "ElementaryTypeName",
                "src": "557:4:12",
                "typeDescriptions": {
                  "typeIdentifier": "t_bool",
                  "typeString": "bool"
                }
              }
            },
            "value": null,
            "visibility": "private"
          },
          {
            "body": {
              "id": 692,
              "nodeType": "Block",
              "src": "622:193:12",
              "statements": [
                {
                  "expression": {
                    "argumentTypes": null,
                    "arguments": [
                      {
                        "argumentTypes": null,
                        "id": 689,
                        "name": "_INTERFACE_ID_ERC165",
                        "nodeType": "Identifier",
                        "overloadedDeclarations": [],
                        "referencedDeclaration": 681,
                        "src": "787:20:12",
                        "typeDescriptions": {
                          "typeIdentifier": "t_bytes4",
                          "typeString": "bytes4"
                        }
                      }
                    ],
                    "expression": {
                      "argumentTypes": [
                        {
                          "typeIdentifier": "t_bytes4",
                          "typeString": "bytes4"
                        }
                      ],
                      "id": 688,
                      "name": "_registerInterface",
                      "nodeType": "Identifier",
                      "overloadedDeclarations": [],
                      "referencedDeclaration": 725,
                      "src": "768:18:12",
                      "typeDescriptions": {
                        "typeIdentifier": "t_function_internal_nonpayable$_t_bytes4_$returns$__$",
                        "typeString": "function (bytes4)"
                      }
                    },
                    "id": 690,
                    "isConstant": false,
                    "isLValue": false,
                    "isPure": false,
                    "kind": "functionCall",
                    "lValueRequested": false,
                    "names": [],
                    "nodeType": "FunctionCall",
                    "src": "768:40:12",
                    "tryCall": false,
                    "typeDescriptions": {
                      "typeIdentifier": "t_tuple$__$",
                      "typeString": "tuple()"
                    }
                  },
                  "id": 691,
                  "nodeType": "ExpressionStatement",
                  "src": "768:40:12"
                }
              ]
            },
            "documentation": null,
            "id": 693,
            "implemented": true,
            "kind": "constructor",
            "modifiers": [],
            "name": "",
            "nodeType": "FunctionDefinition",
            "overrides": null,
            "parameters": {
              "id": 686,
              "nodeType": "ParameterList",
              "parameters": [],
              "src": "610:2:12"
            },
            "returnParameters": {
              "id": 687,
              "nodeType": "ParameterList",
              "parameters": [],
              "src": "622:0:12"
            },
            "scope": 726,
            "src": "598:217:12",
            "stateMutability": "nonpayable",
            "virtual": false,
            "visibility": "internal"
          },
          {
            "baseFunctions": [
              735
            ],
            "body": {
              "id": 705,
              "nodeType": "Block",
              "src": "1048:57:12",
              "statements": [
                {
                  "expression": {
                    "argumentTypes": null,
                    "baseExpression": {
                      "argumentTypes": null,
                      "id": 701,
                      "name": "_supportedInterfaces",
                      "nodeType": "Identifier",
                      "overloadedDeclarations": [],
                      "referencedDeclaration": 685,
                      "src": "1065:20:12",
                      "typeDescriptions": {
                        "typeIdentifier": "t_mapping$_t_bytes4_$_t_bool_$",
                        "typeString": "mapping(bytes4 => bool)"
                      }
                    },
                    "id": 703,
                    "indexExpression": {
                      "argumentTypes": null,
                      "id": 702,
                      "name": "interfaceId",
                      "nodeType": "Identifier",
                      "overloadedDeclarations": [],
                      "referencedDeclaration": 695,
                      "src": "1086:11:12",
                      "typeDescriptions": {
                        "typeIdentifier": "t_bytes4",
                        "typeString": "bytes4"
                      }
                    },
                    "isConstant": false,
                    "isLValue": true,
                    "isPure": false,
                    "lValueRequested": false,
                    "nodeType": "IndexAccess",
                    "src": "1065:33:12",
                    "typeDescriptions": {
                      "typeIdentifier": "t_bool",
                      "typeString": "bool"
                    }
                  },
                  "functionReturnParameters": 700,
                  "id": 704,
                  "nodeType": "Return",
                  "src": "1058:40:12"
                }
              ]
            },
            "documentation": "@dev See {IERC165-supportsInterface}.\n     * Time complexity O(1), guaranteed to always use less than 30 000 gas.",
            "functionSelector": "01ffc9a7",
            "id": 706,
            "implemented": true,
            "kind": "function",
            "modifiers": [],
            "name": "supportsInterface",
            "nodeType": "FunctionDefinition",
            "overrides": {
              "id": 697,
              "nodeType": "OverrideSpecifier",
              "overrides": [],
              "src": "1024:8:12"
            },
            "parameters": {
              "id": 696,
              "nodeType": "ParameterList",
              "parameters": [
                {
                  "constant": false,
                  "id": 695,
                  "name": "interfaceId",
                  "nodeType": "VariableDeclaration",
                  "overrides": null,
                  "scope": 706,
                  "src": "992:18:12",
                  "stateVariable": false,
                  "storageLocation": "default",
                  "typeDescriptions": {
                    "typeIdentifier": "t_bytes4",
                    "typeString": "bytes4"
                  },
                  "typeName": {
                    "id": 694,
                    "name": "bytes4",
                    "nodeType": "ElementaryTypeName",
                    "src": "992:6:12",
                    "typeDescriptions": {
                      "typeIdentifier": "t_bytes4",
                      "typeString": "bytes4"
                    }
                  },
                  "value": null,
                  "visibility": "internal"
                }
              ],
              "src": "991:20:12"
            },
            "returnParameters": {
              "id": 700,
              "nodeType": "ParameterList",
              "parameters": [
                {
                  "constant": false,
                  "id": 699,
                  "name": "",
                  "nodeType": "VariableDeclaration",
                  "overrides": null,
                  "scope": 706,
                  "src": "1042:4:12",
                  "stateVariable": false,
                  "storageLocation": "default",
                  "typeDescriptions": {
                    "typeIdentifier": "t_bool",
                    "typeString": "bool"
                  },
                  "typeName": {
                    "id": 698,
                    "name": "bool",
                    "nodeType": "ElementaryTypeName",
                    "src": "1042:4:12",
                    "typeDescriptions": {
                      "typeIdentifier": "t_bool",
                      "typeString": "bool"
                    }
                  },
                  "value": null,
                  "visibility": "internal"
                }
              ],
              "src": "1041:6:12"
            },
            "scope": 726,
            "src": "965:140:12",
            "stateMutability": "view",
            "virtual": false,
            "visibility": "public"
          },
          {
            "body": {
              "id": 724,
              "nodeType": "Block",
              "src": "1564:133:12",
              "statements": [
                {
                  "expression": {
                    "argumentTypes": null,
                    "arguments": [
                      {
                        "argumentTypes": null,
                        "commonType": {
                          "typeIdentifier": "t_bytes4",
                          "typeString": "bytes4"
                        },
                        "id": 714,
                        "isConstant": false,
                        "isLValue": false,
                        "isPure": false,
                        "lValueRequested": false,
                        "leftExpression": {
                          "argumentTypes": null,
                          "id": 712,
                          "name": "interfaceId",
                          "nodeType": "Identifier",
                          "overloadedDeclarations": [],
                          "referencedDeclaration": 708,
                          "src": "1582:11:12",
                          "typeDescriptions": {
                            "typeIdentifier": "t_bytes4",
                            "typeString": "bytes4"
                          }
                        },
                        "nodeType": "BinaryOperation",
                        "operator": "!=",
                        "rightExpression": {
                          "argumentTypes": null,
                          "hexValue": "30786666666666666666",
                          "id": 713,
                          "isConstant": false,
                          "isLValue": false,
                          "isPure": true,
                          "kind": "number",
                          "lValueRequested": false,
                          "nodeType": "Literal",
                          "src": "1597:10:12",
                          "subdenomination": null,
                          "typeDescriptions": {
                            "typeIdentifier": "t_rational_4294967295_by_1",
                            "typeString": "int_const 4294967295"
                          },
                          "value": "0xffffffff"
                        },
                        "src": "1582:25:12",
                        "typeDescriptions": {
                          "typeIdentifier": "t_bool",
                          "typeString": "bool"
                        }
                      },
                      {
                        "argumentTypes": null,
                        "hexValue": "4552433136353a20696e76616c696420696e74657266616365206964",
                        "id": 715,
                        "isConstant": false,
                        "isLValue": false,
                        "isPure": true,
                        "kind": "string",
                        "lValueRequested": false,
                        "nodeType": "Literal",
                        "src": "1609:30:12",
                        "subdenomination": null,
                        "typeDescriptions": {
                          "typeIdentifier": "t_stringliteral_282912c0dfceceb28d77d0333f496b83948f9ba5b3154358a8b140b849289dee",
                          "typeString": "literal_string \"ERC165: invalid interface id\""
                        },
                        "value": "ERC165: invalid interface id"
                      }
                    ],
                    "expression": {
                      "argumentTypes": [
                        {
                          "typeIdentifier": "t_bool",
                          "typeString": "bool"
                        },
                        {
                          "typeIdentifier": "t_stringliteral_282912c0dfceceb28d77d0333f496b83948f9ba5b3154358a8b140b849289dee",
                          "typeString": "literal_string \"ERC165: invalid interface id\""
                        }
                      ],
                      "id": 711,
                      "name": "require",
                      "nodeType": "Identifier",
                      "overloadedDeclarations": [
                        -18,
                        -18
                      ],
                      "referencedDeclaration": -18,
                      "src": "1574:7:12",
                      "typeDescriptions": {
                        "typeIdentifier": "t_function_require_pure$_t_bool_$_t_string_memory_ptr_$returns$__$",
                        "typeString": "function (bool,string memory) pure"
                      }
                    },
                    "id": 716,
                    "isConstant": false,
                    "isLValue": false,
                    "isPure": false,
                    "kind": "functionCall",
                    "lValueRequested": false,
                    "names": [],
                    "nodeType": "FunctionCall",
                    "src": "1574:66:12",
                    "tryCall": false,
                    "typeDescriptions": {
                      "typeIdentifier": "t_tuple$__$",
                      "typeString": "tuple()"
                    }
                  },
                  "id": 717,
                  "nodeType": "ExpressionStatement",
                  "src": "1574:66:12"
                },
                {
                  "expression": {
                    "argumentTypes": null,
                    "id": 722,
                    "isConstant": false,
                    "isLValue": false,
                    "isPure": false,
                    "lValueRequested": false,
                    "leftHandSide": {
                      "argumentTypes": null,
                      "baseExpression": {
                        "argumentTypes": null,
                        "id": 718,
                        "name": "_supportedInterfaces",
                        "nodeType": "Identifier",
                        "overloadedDeclarations": [],
                        "referencedDeclaration": 685,
                        "src": "1650:20:12",
                        "typeDescriptions": {
                          "typeIdentifier": "t_mapping$_t_bytes4_$_t_bool_$",
                          "typeString": "mapping(bytes4 => bool)"
                        }
                      },
                      "id": 720,
                      "indexExpression": {
                        "argumentTypes": null,
                        "id": 719,
                        "name": "interfaceId",
                        "nodeType": "Identifier",
                        "overloadedDeclarations": [],
                        "referencedDeclaration": 708,
                        "src": "1671:11:12",
                        "typeDescriptions": {
                          "typeIdentifier": "t_bytes4",
                          "typeString": "bytes4"
                        }
                      },
                      "isConstant": false,
                      "isLValue": true,
                      "isPure": false,
                      "lValueRequested": true,
                      "nodeType": "IndexAccess",
                      "src": "1650:33:12",
                      "typeDescriptions": {
                        "typeIdentifier": "t_bool",
                        "typeString": "bool"
                      }
                    },
                    "nodeType": "Assignment",
                    "operator": "=",
                    "rightHandSide": {
                      "argumentTypes": null,
                      "hexValue": "74727565",
                      "id": 721,
                      "isConstant": false,
                      "isLValue": false,
                      "isPure": true,
                      "kind": "bool",
                      "lValueRequested": false,
                      "nodeType": "Literal",
                      "src": "1686:4:12",
                      "subdenomination": null,
                      "typeDescriptions": {
                        "typeIdentifier": "t_bool",
                        "typeString": "bool"
                      },
                      "value": "true"
                    },
                    "src": "1650:40:12",
                    "typeDescriptions": {
                      "typeIdentifier": "t_bool",
                      "typeString": "bool"
                    }
                  },
                  "id": 723,
                  "nodeType": "ExpressionStatement",
                  "src": "1650:40:12"
                }
              ]
            },
            "documentation": "@dev Registers the contract as an implementer of the interface defined by\n`interfaceId`. Support of the actual ERC165 interface is automatic and\nregistering its interface id is not required.\n     * See {IERC165-supportsInterface}.\n     * Requirements:\n     * - `interfaceId` cannot be the ERC165 invalid interface (`0xffffffff`).",
            "id": 725,
            "implemented": true,
            "kind": "function",
            "modifiers": [],
            "name": "_registerInterface",
            "nodeType": "FunctionDefinition",
            "overrides": null,
            "parameters": {
              "id": 709,
              "nodeType": "ParameterList",
              "parameters": [
                {
                  "constant": false,
                  "id": 708,
                  "name": "interfaceId",
                  "nodeType": "VariableDeclaration",
                  "overrides": null,
                  "scope": 725,
                  "src": "1527:18:12",
                  "stateVariable": false,
                  "storageLocation": "default",
                  "typeDescriptions": {
                    "typeIdentifier": "t_bytes4",
                    "typeString": "bytes4"
                  },
                  "typeName": {
                    "id": 707,
                    "name": "bytes4",
                    "nodeType": "ElementaryTypeName",
                    "src": "1527:6:12",
                    "typeDescriptions": {
                      "typeIdentifier": "t_bytes4",
                      "typeString": "bytes4"
                    }
                  },
                  "value": null,
                  "visibility": "internal"
                }
              ],
              "src": "1526:20:12"
            },
            "returnParameters": {
              "id": 710,
              "nodeType": "ParameterList",
              "parameters": [],
              "src": "1564:0:12"
            },
            "scope": 726,
            "src": "1499:198:12",
            "stateMutability": "nonpayable",
            "virtual": true,
            "visibility": "internal"
          }
        ],
        "scope": 727,
        "src": "263:1436:12"
      }
    ],
    "src": "33:1667:12"
  },
  "compiler": {
    "name": "solc",
    "version": "0.6.2+commit.bacdbe57.Emscripten.clang"
  },
  "networks": {},
  "schemaVersion": "3.3.1",
<<<<<<< HEAD
  "updatedAt": "2020-12-24T16:37:28.667Z",
=======
  "updatedAt": "2020-12-28T02:35:17.784Z",
>>>>>>> ed1d1d2c
  "devdoc": {
    "details": "Implementation of the {IERC165} interface. * Contracts may inherit from this and call {_registerInterface} to declare their support of an interface.",
    "methods": {
      "supportsInterface(bytes4)": {
        "details": "See {IERC165-supportsInterface}.     * Time complexity O(1), guaranteed to always use less than 30 000 gas."
      }
    }
  },
  "userdoc": {
    "methods": {}
  }
}<|MERGE_RESOLUTION|>--- conflicted
+++ resolved
@@ -1357,11 +1357,7 @@
   },
   "networks": {},
   "schemaVersion": "3.3.1",
-<<<<<<< HEAD
-  "updatedAt": "2020-12-24T16:37:28.667Z",
-=======
   "updatedAt": "2020-12-28T02:35:17.784Z",
->>>>>>> ed1d1d2c
   "devdoc": {
     "details": "Implementation of the {IERC165} interface. * Contracts may inherit from this and call {_registerInterface} to declare their support of an interface.",
     "methods": {
