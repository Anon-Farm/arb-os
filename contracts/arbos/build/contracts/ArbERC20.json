{
  "contractName": "ArbERC20",
  "abi": [
    {
      "anonymous": false,
      "inputs": [
        {
          "indexed": true,
          "internalType": "address",
          "name": "owner",
          "type": "address"
        },
        {
          "indexed": true,
          "internalType": "address",
          "name": "spender",
          "type": "address"
        },
        {
          "indexed": false,
          "internalType": "uint256",
          "name": "value",
          "type": "uint256"
        }
      ],
      "name": "Approval",
      "type": "event"
    },
    {
      "anonymous": false,
      "inputs": [
        {
          "indexed": true,
          "internalType": "address",
          "name": "from",
          "type": "address"
        },
        {
          "indexed": true,
          "internalType": "address",
          "name": "to",
          "type": "address"
        },
        {
          "indexed": false,
          "internalType": "uint256",
          "name": "value",
          "type": "uint256"
        }
      ],
      "name": "Transfer",
      "type": "event"
    },
    {
      "inputs": [
        {
          "internalType": "address",
          "name": "owner",
          "type": "address"
        },
        {
          "internalType": "address",
          "name": "spender",
          "type": "address"
        }
      ],
      "name": "allowance",
      "outputs": [
        {
          "internalType": "uint256",
          "name": "",
          "type": "uint256"
        }
      ],
      "stateMutability": "view",
      "type": "function"
    },
    {
      "inputs": [
        {
          "internalType": "address",
          "name": "spender",
          "type": "address"
        },
        {
          "internalType": "uint256",
          "name": "amount",
          "type": "uint256"
        }
      ],
      "name": "approve",
      "outputs": [
        {
          "internalType": "bool",
          "name": "",
          "type": "bool"
        }
      ],
      "stateMutability": "nonpayable",
      "type": "function"
    },
    {
      "inputs": [
        {
          "internalType": "address",
          "name": "account",
          "type": "address"
        }
      ],
      "name": "balanceOf",
      "outputs": [
        {
          "internalType": "uint256",
          "name": "",
          "type": "uint256"
        }
      ],
      "stateMutability": "view",
      "type": "function"
    },
    {
      "inputs": [],
      "name": "decimals",
      "outputs": [
        {
          "internalType": "uint8",
          "name": "",
          "type": "uint8"
        }
      ],
      "stateMutability": "view",
      "type": "function"
    },
    {
      "inputs": [
        {
          "internalType": "address",
          "name": "spender",
          "type": "address"
        },
        {
          "internalType": "uint256",
          "name": "subtractedValue",
          "type": "uint256"
        }
      ],
      "name": "decreaseAllowance",
      "outputs": [
        {
          "internalType": "bool",
          "name": "",
          "type": "bool"
        }
      ],
      "stateMutability": "nonpayable",
      "type": "function"
    },
    {
      "inputs": [
        {
          "internalType": "address",
          "name": "spender",
          "type": "address"
        },
        {
          "internalType": "uint256",
          "name": "addedValue",
          "type": "uint256"
        }
      ],
      "name": "increaseAllowance",
      "outputs": [
        {
          "internalType": "bool",
          "name": "",
          "type": "bool"
        }
      ],
      "stateMutability": "nonpayable",
      "type": "function"
    },
    {
      "inputs": [],
      "name": "name",
      "outputs": [
        {
          "internalType": "string",
          "name": "",
          "type": "string"
        }
      ],
      "stateMutability": "view",
      "type": "function"
    },
    {
      "inputs": [],
      "name": "symbol",
      "outputs": [
        {
          "internalType": "string",
          "name": "",
          "type": "string"
        }
      ],
      "stateMutability": "view",
      "type": "function"
    },
    {
      "inputs": [],
      "name": "totalSupply",
      "outputs": [
        {
          "internalType": "uint256",
          "name": "",
          "type": "uint256"
        }
      ],
      "stateMutability": "view",
      "type": "function"
    },
    {
      "inputs": [
        {
          "internalType": "address",
          "name": "recipient",
          "type": "address"
        },
        {
          "internalType": "uint256",
          "name": "amount",
          "type": "uint256"
        }
      ],
      "name": "transfer",
      "outputs": [
        {
          "internalType": "bool",
          "name": "",
          "type": "bool"
        }
      ],
      "stateMutability": "nonpayable",
      "type": "function"
    },
    {
      "inputs": [
        {
          "internalType": "address",
          "name": "sender",
          "type": "address"
        },
        {
          "internalType": "address",
          "name": "recipient",
          "type": "address"
        },
        {
          "internalType": "uint256",
          "name": "amount",
          "type": "uint256"
        }
      ],
      "name": "transferFrom",
      "outputs": [
        {
          "internalType": "bool",
          "name": "",
          "type": "bool"
        }
      ],
      "stateMutability": "nonpayable",
      "type": "function"
    },
    {
      "inputs": [
        {
          "internalType": "address",
          "name": "account",
          "type": "address"
        },
        {
          "internalType": "uint256",
          "name": "amount",
          "type": "uint256"
        }
      ],
      "name": "adminMint",
      "outputs": [],
      "stateMutability": "nonpayable",
      "type": "function"
    },
    {
      "inputs": [
        {
          "internalType": "address",
          "name": "from",
          "type": "address"
        },
        {
          "internalType": "address",
          "name": "to",
          "type": "address"
        },
        {
          "internalType": "uint256",
          "name": "amount",
          "type": "uint256"
        }
      ],
      "name": "adminTransfer",
      "outputs": [],
      "stateMutability": "nonpayable",
      "type": "function"
    },
    {
      "inputs": [
        {
          "internalType": "address",
          "name": "account",
          "type": "address"
        },
        {
          "internalType": "uint256",
          "name": "amount",
          "type": "uint256"
        }
      ],
      "name": "withdraw",
      "outputs": [],
      "stateMutability": "nonpayable",
      "type": "function"
    }
  ],
  "metadata": "{\"compiler\":{\"version\":\"0.6.2+commit.bacdbe57\"},\"language\":\"Solidity\",\"output\":{\"abi\":[{\"anonymous\":false,\"inputs\":[{\"indexed\":true,\"internalType\":\"address\",\"name\":\"owner\",\"type\":\"address\"},{\"indexed\":true,\"internalType\":\"address\",\"name\":\"spender\",\"type\":\"address\"},{\"indexed\":false,\"internalType\":\"uint256\",\"name\":\"value\",\"type\":\"uint256\"}],\"name\":\"Approval\",\"type\":\"event\"},{\"anonymous\":false,\"inputs\":[{\"indexed\":true,\"internalType\":\"address\",\"name\":\"from\",\"type\":\"address\"},{\"indexed\":true,\"internalType\":\"address\",\"name\":\"to\",\"type\":\"address\"},{\"indexed\":false,\"internalType\":\"uint256\",\"name\":\"value\",\"type\":\"uint256\"}],\"name\":\"Transfer\",\"type\":\"event\"},{\"inputs\":[{\"internalType\":\"address\",\"name\":\"account\",\"type\":\"address\"},{\"internalType\":\"uint256\",\"name\":\"amount\",\"type\":\"uint256\"}],\"name\":\"adminMint\",\"outputs\":[],\"stateMutability\":\"nonpayable\",\"type\":\"function\"},{\"inputs\":[{\"internalType\":\"address\",\"name\":\"from\",\"type\":\"address\"},{\"internalType\":\"address\",\"name\":\"to\",\"type\":\"address\"},{\"internalType\":\"uint256\",\"name\":\"amount\",\"type\":\"uint256\"}],\"name\":\"adminTransfer\",\"outputs\":[],\"stateMutability\":\"nonpayable\",\"type\":\"function\"},{\"inputs\":[{\"internalType\":\"address\",\"name\":\"owner\",\"type\":\"address\"},{\"internalType\":\"address\",\"name\":\"spender\",\"type\":\"address\"}],\"name\":\"allowance\",\"outputs\":[{\"internalType\":\"uint256\",\"name\":\"\",\"type\":\"uint256\"}],\"stateMutability\":\"view\",\"type\":\"function\"},{\"inputs\":[{\"internalType\":\"address\",\"name\":\"spender\",\"type\":\"address\"},{\"internalType\":\"uint256\",\"name\":\"amount\",\"type\":\"uint256\"}],\"name\":\"approve\",\"outputs\":[{\"internalType\":\"bool\",\"name\":\"\",\"type\":\"bool\"}],\"stateMutability\":\"nonpayable\",\"type\":\"function\"},{\"inputs\":[{\"internalType\":\"address\",\"name\":\"account\",\"type\":\"address\"}],\"name\":\"balanceOf\",\"outputs\":[{\"internalType\":\"uint256\",\"name\":\"\",\"type\":\"uint256\"}],\"stateMutability\":\"view\",\"type\":\"function\"},{\"inputs\":[],\"name\":\"decimals\",\"outputs\":[{\"internalType\":\"uint8\",\"name\":\"\",\"type\":\"uint8\"}],\"stateMutability\":\"view\",\"type\":\"function\"},{\"inputs\":[{\"internalType\":\"address\",\"name\":\"spender\",\"type\":\"address\"},{\"internalType\":\"uint256\",\"name\":\"subtractedValue\",\"type\":\"uint256\"}],\"name\":\"decreaseAllowance\",\"outputs\":[{\"internalType\":\"bool\",\"name\":\"\",\"type\":\"bool\"}],\"stateMutability\":\"nonpayable\",\"type\":\"function\"},{\"inputs\":[{\"internalType\":\"address\",\"name\":\"spender\",\"type\":\"address\"},{\"internalType\":\"uint256\",\"name\":\"addedValue\",\"type\":\"uint256\"}],\"name\":\"increaseAllowance\",\"outputs\":[{\"internalType\":\"bool\",\"name\":\"\",\"type\":\"bool\"}],\"stateMutability\":\"nonpayable\",\"type\":\"function\"},{\"inputs\":[],\"name\":\"name\",\"outputs\":[{\"internalType\":\"string\",\"name\":\"\",\"type\":\"string\"}],\"stateMutability\":\"view\",\"type\":\"function\"},{\"inputs\":[],\"name\":\"symbol\",\"outputs\":[{\"internalType\":\"string\",\"name\":\"\",\"type\":\"string\"}],\"stateMutability\":\"view\",\"type\":\"function\"},{\"inputs\":[],\"name\":\"totalSupply\",\"outputs\":[{\"internalType\":\"uint256\",\"name\":\"\",\"type\":\"uint256\"}],\"stateMutability\":\"view\",\"type\":\"function\"},{\"inputs\":[{\"internalType\":\"address\",\"name\":\"recipient\",\"type\":\"address\"},{\"internalType\":\"uint256\",\"name\":\"amount\",\"type\":\"uint256\"}],\"name\":\"transfer\",\"outputs\":[{\"internalType\":\"bool\",\"name\":\"\",\"type\":\"bool\"}],\"stateMutability\":\"nonpayable\",\"type\":\"function\"},{\"inputs\":[{\"internalType\":\"address\",\"name\":\"sender\",\"type\":\"address\"},{\"internalType\":\"address\",\"name\":\"recipient\",\"type\":\"address\"},{\"internalType\":\"uint256\",\"name\":\"amount\",\"type\":\"uint256\"}],\"name\":\"transferFrom\",\"outputs\":[{\"internalType\":\"bool\",\"name\":\"\",\"type\":\"bool\"}],\"stateMutability\":\"nonpayable\",\"type\":\"function\"},{\"inputs\":[{\"internalType\":\"address\",\"name\":\"account\",\"type\":\"address\"},{\"internalType\":\"uint256\",\"name\":\"amount\",\"type\":\"uint256\"}],\"name\":\"withdraw\",\"outputs\":[],\"stateMutability\":\"nonpayable\",\"type\":\"function\"}],\"devdoc\":{\"methods\":{\"allowance(address,address)\":{\"details\":\"See {IERC20-allowance}.\"},\"approve(address,uint256)\":{\"details\":\"See {IERC20-approve}.     * Requirements:     * - `spender` cannot be the zero address.\"},\"balanceOf(address)\":{\"details\":\"See {IERC20-balanceOf}.\"},\"decimals()\":{\"details\":\"Returns the number of decimals used to get its user representation. For example, if `decimals` equals `2`, a balance of `505` tokens should be displayed to a user as `5,05` (`505 / 10 ** 2`).     * Tokens usually opt for a value of 18, imitating the relationship between Ether and Wei. This is the value {ERC20} uses, unless {_setupDecimals} is called.     * NOTE: This information is only used for _display_ purposes: it in no way affects any of the arithmetic of the contract, including {IERC20-balanceOf} and {IERC20-transfer}.\"},\"decreaseAllowance(address,uint256)\":{\"details\":\"Atomically decreases the allowance granted to `spender` by the caller.     * This is an alternative to {approve} that can be used as a mitigation for problems described in {IERC20-approve}.     * Emits an {Approval} event indicating the updated allowance.     * Requirements:     * - `spender` cannot be the zero address. - `spender` must have allowance for the caller of at least `subtractedValue`.\"},\"increaseAllowance(address,uint256)\":{\"details\":\"Atomically increases the allowance granted to `spender` by the caller.     * This is an alternative to {approve} that can be used as a mitigation for problems described in {IERC20-approve}.     * Emits an {Approval} event indicating the updated allowance.     * Requirements:     * - `spender` cannot be the zero address.\"},\"name()\":{\"details\":\"Returns the name of the token.\"},\"symbol()\":{\"details\":\"Returns the symbol of the token, usually a shorter version of the name.\"},\"totalSupply()\":{\"details\":\"See {IERC20-totalSupply}.\"},\"transfer(address,uint256)\":{\"details\":\"See {IERC20-transfer}.     * Requirements:     * - `recipient` cannot be the zero address. - the caller must have a balance of at least `amount`.\"},\"transferFrom(address,address,uint256)\":{\"details\":\"See {IERC20-transferFrom}.     * Emits an {Approval} event indicating the updated allowance. This is not required by the EIP. See the note at the beginning of {ERC20}.     * Requirements:     * - `sender` and `recipient` cannot be the zero address. - `sender` must have a balance of at least `amount`. - the caller must have allowance for ``sender``'s tokens of at least `amount`.\"}}},\"userdoc\":{\"methods\":{}}},\"settings\":{\"compilationTarget\":{\"/Users/ed/OffchainLabs/arb-os/contracts/arbos/contracts/ArbERC20.sol\":\"ArbERC20\"},\"evmVersion\":\"istanbul\",\"libraries\":{},\"metadata\":{\"bytecodeHash\":\"ipfs\"},\"optimizer\":{\"enabled\":false,\"runs\":200},\"remappings\":[]},\"sources\":{\"/Users/ed/OffchainLabs/arb-os/contracts/arbos/contracts/ArbERC20.sol\":{\"keccak256\":\"0x896f3998c3af294aacd6c9589f4c5df749e14323df716170a7f41f3894e9081c\",\"urls\":[\"bzz-raw://3af3f5214debb7c035401dd4abfa262688663370cdc2222068cc5ce7cd527d6b\",\"dweb:/ipfs/Qmen2u6T8gSWhKnjZgFTry7sXrg75uJcvUne258EKGLQY1\"]},\"/Users/ed/OffchainLabs/arb-os/contracts/arbos/contracts/ArbSys.sol\":{\"keccak256\":\"0xf29b3f0f0102ff94ac8152869db4e33fb33195219111e2d110d0f6013f6ae85e\",\"urls\":[\"bzz-raw://3de9945b1363dfb99989366a3046329248dd76331eb68faf976d25f0c80d910e\",\"dweb:/ipfs/Qmf35aqEKLzp6zwf3oc2b5fXx5TKWWt8tVF5S8Kb4Esx2S\"]},\"/Users/ed/OffchainLabs/arb-os/contracts/arbos/openzeppelin-contracts/contracts/GSN/Context.sol\":{\"keccak256\":\"0x8d3cb350f04ff49cfb10aef08d87f19dcbaecc8027b0bed12f3275cd12f38cf0\",\"urls\":[\"bzz-raw://ded47ec7c96750f9bd04bbbc84f659992d4ba901cb7b532a52cd468272cf378f\",\"dweb:/ipfs/QmfBrGtQP7rZEqEg6Wz6jh2N2Kukpj1z5v3CGWmAqrzm96\"]},\"/Users/ed/OffchainLabs/arb-os/contracts/arbos/openzeppelin-contracts/contracts/math/SafeMath.sol\":{\"keccak256\":\"0x3b21f2c8d626de3b9925ae33e972d8bf5c8b1bffb3f4ee94daeed7d0679036e6\",\"urls\":[\"bzz-raw://7f8d45329fecbf0836ad7543330c3ecd0f8d0ffa42d4016278c3eb2215fdcdfe\",\"dweb:/ipfs/QmXWLT7GcnHtA5NiD6MFi2CV3EWJY4wv5mLNnypqYDrxL3\"]},\"/Users/ed/OffchainLabs/arb-os/contracts/arbos/openzeppelin-contracts/contracts/token/ERC20/ERC20.sol\":{\"keccak256\":\"0xcbd85c86627a47fd939f1f4ee3ba626575ff2a182e1804b29f5136394449b538\",\"urls\":[\"bzz-raw://53c6a80c519bb9356aad28efa9a1ec31603860eb759d2dc57f545fcae1dd1aca\",\"dweb:/ipfs/QmfRS6TtMNUHhvgLHXK21qKNnpn2S7g2Yd1fKaHKyFiJsR\"]},\"/Users/ed/OffchainLabs/arb-os/contracts/arbos/openzeppelin-contracts/contracts/token/ERC20/IERC20.sol\":{\"keccak256\":\"0x5f02220344881ce43204ae4a6281145a67bc52c2bb1290a791857df3d19d78f5\",\"urls\":[\"bzz-raw://24427744bd3e6cb73c17010119af12a318289c0253a4d9acb8576c9fb3797b08\",\"dweb:/ipfs/QmTLDqpKRBuxGxRAmjgXt9AkXyACW3MtKzi7PYjm5iMfGC\"]}},\"version\":1}",
  "bytecode": "0x6080604052604051806020016040528060008152506040518060200160405280600081525081600390805190602001906200003c9291906200007a565b508060049080519060200190620000559291906200007a565b506012600560006101000a81548160ff021916908360ff160217905550505062000129565b828054600181600116156101000203166002900490600052602060002090601f016020900481019282601f10620000bd57805160ff1916838001178555620000ee565b82800160010185558215620000ee579182015b82811115620000ed578251825591602001919060010190620000d0565b5b509050620000fd919062000101565b5090565b6200012691905b808211156200012257600081600090555060010162000108565b5090565b90565b61179280620001396000396000f3fe608060405234801561001057600080fd5b50600436106100ea5760003560e01c806395d89b411161008c578063da72c1e811610066578063da72c1e8146104ad578063dd62ed3e1461051b578063e58306f914610593578063f3fef3a3146105e1576100ea565b806395d89b411461035e578063a457c2d7146103e1578063a9059cbb14610447576100ea565b806323b872dd116100c857806323b872dd146101f6578063313ce5671461027c57806339509351146102a057806370a0823114610306576100ea565b806306fdde03146100ef578063095ea7b31461017257806318160ddd146101d8575b600080fd5b6100f761062f565b6040518080602001828103825283818151815260200191508051906020019080838360005b8381101561013757808201518184015260208101905061011c565b50505050905090810190601f1680156101645780820380516001836020036101000a031916815260200191505b509250505060405180910390f35b6101be6004803603604081101561018857600080fd5b81019080803573ffffffffffffffffffffffffffffffffffffffff169060200190929190803590602001909291905050506106d1565b604051808215151515815260200191505060405180910390f35b6101e06106ef565b6040518082815260200191505060405180910390f35b6102626004803603606081101561020c57600080fd5b81019080803573ffffffffffffffffffffffffffffffffffffffff169060200190929190803573ffffffffffffffffffffffffffffffffffffffff169060200190929190803590602001909291905050506106f9565b604051808215151515815260200191505060405180910390f35b6102846107d2565b604051808260ff1660ff16815260200191505060405180910390f35b6102ec600480360360408110156102b657600080fd5b81019080803573ffffffffffffffffffffffffffffffffffffffff169060200190929190803590602001909291905050506107e9565b604051808215151515815260200191505060405180910390f35b6103486004803603602081101561031c57600080fd5b81019080803573ffffffffffffffffffffffffffffffffffffffff16906020019092919050505061089c565b6040518082815260200191505060405180910390f35b6103666108e4565b6040518080602001828103825283818151815260200191508051906020019080838360005b838110156103a657808201518184015260208101905061038b565b50505050905090810190601f1680156103d35780820380516001836020036101000a031916815260200191505b509250505060405180910390f35b61042d600480360360408110156103f757600080fd5b81019080803573ffffffffffffffffffffffffffffffffffffffff16906020019092919080359060200190929190505050610986565b604051808215151515815260200191505060405180910390f35b6104936004803603604081101561045d57600080fd5b81019080803573ffffffffffffffffffffffffffffffffffffffff16906020019092919080359060200190929190505050610a53565b604051808215151515815260200191505060405180910390f35b610519600480360360608110156104c357600080fd5b81019080803573ffffffffffffffffffffffffffffffffffffffff169060200190929190803573ffffffffffffffffffffffffffffffffffffffff16906020019092919080359060200190929190505050610a71565b005b61057d6004803603604081101561053157600080fd5b81019080803573ffffffffffffffffffffffffffffffffffffffff169060200190929190803573ffffffffffffffffffffffffffffffffffffffff169060200190929190505050610aba565b6040518082815260200191505060405180910390f35b6105df600480360360408110156105a957600080fd5b81019080803573ffffffffffffffffffffffffffffffffffffffff16906020019092919080359060200190929190505050610b41565b005b61062d600480360360408110156105f757600080fd5b81019080803573ffffffffffffffffffffffffffffffffffffffff16906020019092919080359060200190929190505050610b88565b005b606060038054600181600116156101000203166002900480601f0160208091040260200160405190810160405280929190818152602001828054600181600116156101000203166002900480156106c75780601f1061069c576101008083540402835291602001916106c7565b820191906000526020600020905b8154815290600101906020018083116106aa57829003601f168201915b5050505050905090565b60006106e56106de610c36565b8484610c3e565b6001905092915050565b6000600254905090565b6000610706848484610e35565b6107c784610712610c36565b6107c2856040518060600160405280602881526020016116a660289139600160008b73ffffffffffffffffffffffffffffffffffffffff1673ffffffffffffffffffffffffffffffffffffffff1681526020019081526020016000206000610778610c36565b73ffffffffffffffffffffffffffffffffffffffff1673ffffffffffffffffffffffffffffffffffffffff168152602001908152602001600020546110f69092919063ffffffff16565b610c3e565b600190509392505050565b6000600560009054906101000a900460ff16905090565b60006108926107f6610c36565b8461088d8560016000610807610c36565b73ffffffffffffffffffffffffffffffffffffffff1673ffffffffffffffffffffffffffffffffffffffff16815260200190815260200160002060008973ffffffffffffffffffffffffffffffffffffffff1673ffffffffffffffffffffffffffffffffffffffff168152602001908152602001600020546111b690919063ffffffff16565b610c3e565b6001905092915050565b60008060008373ffffffffffffffffffffffffffffffffffffffff1673ffffffffffffffffffffffffffffffffffffffff168152602001908152602001600020549050919050565b606060048054600181600116156101000203166002900480601f01602080910402602001604051908101604052809291908181526020018280546001816001161561010002031660029004801561097c5780601f106109515761010080835404028352916020019161097c565b820191906000526020600020905b81548152906001019060200180831161095f57829003601f168201915b5050505050905090565b6000610a49610993610c36565b84610a448560405180606001604052806025815260200161173860259139600160006109bd610c36565b73ffffffffffffffffffffffffffffffffffffffff1673ffffffffffffffffffffffffffffffffffffffff16815260200190815260200160002060008a73ffffffffffffffffffffffffffffffffffffffff1673ffffffffffffffffffffffffffffffffffffffff168152602001908152602001600020546110f69092919063ffffffff16565b610c3e565b6001905092915050565b6000610a67610a60610c36565b8484610e35565b6001905092915050565b600173ffffffffffffffffffffffffffffffffffffffff163373ffffffffffffffffffffffffffffffffffffffff1614610aaa57600080fd5b610ab5838383610e35565b505050565b6000600160008473ffffffffffffffffffffffffffffffffffffffff1673ffffffffffffffffffffffffffffffffffffffff16815260200190815260200160002060008373ffffffffffffffffffffffffffffffffffffffff1673ffffffffffffffffffffffffffffffffffffffff16815260200190815260200160002054905092915050565b600173ffffffffffffffffffffffffffffffffffffffff163373ffffffffffffffffffffffffffffffffffffffff1614610b7a57600080fd5b610b84828261123e565b5050565b610b923382611405565b606473ffffffffffffffffffffffffffffffffffffffff1663a1db978283836040518363ffffffff1660e01b8152600401808373ffffffffffffffffffffffffffffffffffffffff1673ffffffffffffffffffffffffffffffffffffffff16815260200182815260200192505050600060405180830381600087803b158015610c1a57600080fd5b505af1158015610c2e573d6000803e3d6000fd5b505050505050565b600033905090565b600073ffffffffffffffffffffffffffffffffffffffff168373ffffffffffffffffffffffffffffffffffffffff161415610cc4576040517f08c379a00000000000000000000000000000000000000000000000000000000081526004018080602001828103825260248152602001806117146024913960400191505060405180910390fd5b600073ffffffffffffffffffffffffffffffffffffffff168273ffffffffffffffffffffffffffffffffffffffff161415610d4a576040517f08c379a000000000000000000000000000000000000000000000000000000000815260040180806020018281038252602281526020018061165e6022913960400191505060405180910390fd5b80600160008573ffffffffffffffffffffffffffffffffffffffff1673ffffffffffffffffffffffffffffffffffffffff16815260200190815260200160002060008473ffffffffffffffffffffffffffffffffffffffff1673ffffffffffffffffffffffffffffffffffffffff168152602001908152602001600020819055508173ffffffffffffffffffffffffffffffffffffffff168373ffffffffffffffffffffffffffffffffffffffff167f8c5be1e5ebec7d5bd14f71427d1e84f3dd0314c0f7b2291e5b200ac8c7c3b925836040518082815260200191505060405180910390a3505050565b600073ffffffffffffffffffffffffffffffffffffffff168373ffffffffffffffffffffffffffffffffffffffff161415610ebb576040517f08c379a00000000000000000000000000000000000000000000000000000000081526004018080602001828103825260258152602001806116ef6025913960400191505060405180910390fd5b600073ffffffffffffffffffffffffffffffffffffffff168273ffffffffffffffffffffffffffffffffffffffff161415610f41576040517f08c379a00000000000000000000000000000000000000000000000000000000081526004018080602001828103825260238152602001806116196023913960400191505060405180910390fd5b610f4c8383836115c9565b610fb781604051806060016040528060268152602001611680602691396000808773ffffffffffffffffffffffffffffffffffffffff1673ffffffffffffffffffffffffffffffffffffffff168152602001908152602001600020546110f69092919063ffffffff16565b6000808573ffffffffffffffffffffffffffffffffffffffff1673ffffffffffffffffffffffffffffffffffffffff1681526020019081526020016000208190555061104a816000808573ffffffffffffffffffffffffffffffffffffffff1673ffffffffffffffffffffffffffffffffffffffff168152602001908152602001600020546111b690919063ffffffff16565b6000808473ffffffffffffffffffffffffffffffffffffffff1673ffffffffffffffffffffffffffffffffffffffff168152602001908152602001600020819055508173ffffffffffffffffffffffffffffffffffffffff168373ffffffffffffffffffffffffffffffffffffffff167fddf252ad1be2c89b69c2b068fc378daa952ba7f163c4a11628f55a4df523b3ef836040518082815260200191505060405180910390a3505050565b60008383111582906111a3576040517f08c379a00000000000000000000000000000000000000000000000000000000081526004018080602001828103825283818151815260200191508051906020019080838360005b8381101561116857808201518184015260208101905061114d565b50505050905090810190601f1680156111955780820380516001836020036101000a031916815260200191505b509250505060405180910390fd5b5060008385039050809150509392505050565b600080828401905083811015611234576040517f08c379a000000000000000000000000000000000000000000000000000000000815260040180806020018281038252601b8152602001807f536166654d6174683a206164646974696f6e206f766572666c6f77000000000081525060200191505060405180910390fd5b8091505092915050565b600073ffffffffffffffffffffffffffffffffffffffff168273ffffffffffffffffffffffffffffffffffffffff1614156112e1576040517f08c379a000000000000000000000000000000000000000000000000000000000815260040180806020018281038252601f8152602001807f45524332303a206d696e7420746f20746865207a65726f20616464726573730081525060200191505060405180910390fd5b6112ed600083836115c9565b611302816002546111b690919063ffffffff16565b600281905550611359816000808573ffffffffffffffffffffffffffffffffffffffff1673ffffffffffffffffffffffffffffffffffffffff168152602001908152602001600020546111b690919063ffffffff16565b6000808473ffffffffffffffffffffffffffffffffffffffff1673ffffffffffffffffffffffffffffffffffffffff168152602001908152602001600020819055508173ffffffffffffffffffffffffffffffffffffffff16600073ffffffffffffffffffffffffffffffffffffffff167fddf252ad1be2c89b69c2b068fc378daa952ba7f163c4a11628f55a4df523b3ef836040518082815260200191505060405180910390a35050565b600073ffffffffffffffffffffffffffffffffffffffff168273ffffffffffffffffffffffffffffffffffffffff16141561148b576040517f08c379a00000000000000000000000000000000000000000000000000000000081526004018080602001828103825260218152602001806116ce6021913960400191505060405180910390fd5b611497826000836115c9565b6115028160405180606001604052806022815260200161163c602291396000808673ffffffffffffffffffffffffffffffffffffffff1673ffffffffffffffffffffffffffffffffffffffff168152602001908152602001600020546110f69092919063ffffffff16565b6000808473ffffffffffffffffffffffffffffffffffffffff1673ffffffffffffffffffffffffffffffffffffffff16815260200190815260200160002081905550611559816002546115ce90919063ffffffff16565b600281905550600073ffffffffffffffffffffffffffffffffffffffff168273ffffffffffffffffffffffffffffffffffffffff167fddf252ad1be2c89b69c2b068fc378daa952ba7f163c4a11628f55a4df523b3ef836040518082815260200191505060405180910390a35050565b505050565b600061161083836040518060400160405280601e81526020017f536166654d6174683a207375627472616374696f6e206f766572666c6f7700008152506110f6565b90509291505056fe45524332303a207472616e7366657220746f20746865207a65726f206164647265737345524332303a206275726e20616d6f756e7420657863656564732062616c616e636545524332303a20617070726f766520746f20746865207a65726f206164647265737345524332303a207472616e7366657220616d6f756e7420657863656564732062616c616e636545524332303a207472616e7366657220616d6f756e74206578636565647320616c6c6f77616e636545524332303a206275726e2066726f6d20746865207a65726f206164647265737345524332303a207472616e736665722066726f6d20746865207a65726f206164647265737345524332303a20617070726f76652066726f6d20746865207a65726f206164647265737345524332303a2064656372656173656420616c6c6f77616e63652062656c6f77207a65726fa2646970667358221220c2b9d2f4f141077a1e6f889171d543164d3031773d755afaed7161002d95ef3564736f6c63430006020033",
  "deployedBytecode": "0x608060405234801561001057600080fd5b50600436106100ea5760003560e01c806395d89b411161008c578063da72c1e811610066578063da72c1e8146104ad578063dd62ed3e1461051b578063e58306f914610593578063f3fef3a3146105e1576100ea565b806395d89b411461035e578063a457c2d7146103e1578063a9059cbb14610447576100ea565b806323b872dd116100c857806323b872dd146101f6578063313ce5671461027c57806339509351146102a057806370a0823114610306576100ea565b806306fdde03146100ef578063095ea7b31461017257806318160ddd146101d8575b600080fd5b6100f761062f565b6040518080602001828103825283818151815260200191508051906020019080838360005b8381101561013757808201518184015260208101905061011c565b50505050905090810190601f1680156101645780820380516001836020036101000a031916815260200191505b509250505060405180910390f35b6101be6004803603604081101561018857600080fd5b81019080803573ffffffffffffffffffffffffffffffffffffffff169060200190929190803590602001909291905050506106d1565b604051808215151515815260200191505060405180910390f35b6101e06106ef565b6040518082815260200191505060405180910390f35b6102626004803603606081101561020c57600080fd5b81019080803573ffffffffffffffffffffffffffffffffffffffff169060200190929190803573ffffffffffffffffffffffffffffffffffffffff169060200190929190803590602001909291905050506106f9565b604051808215151515815260200191505060405180910390f35b6102846107d2565b604051808260ff1660ff16815260200191505060405180910390f35b6102ec600480360360408110156102b657600080fd5b81019080803573ffffffffffffffffffffffffffffffffffffffff169060200190929190803590602001909291905050506107e9565b604051808215151515815260200191505060405180910390f35b6103486004803603602081101561031c57600080fd5b81019080803573ffffffffffffffffffffffffffffffffffffffff16906020019092919050505061089c565b6040518082815260200191505060405180910390f35b6103666108e4565b6040518080602001828103825283818151815260200191508051906020019080838360005b838110156103a657808201518184015260208101905061038b565b50505050905090810190601f1680156103d35780820380516001836020036101000a031916815260200191505b509250505060405180910390f35b61042d600480360360408110156103f757600080fd5b81019080803573ffffffffffffffffffffffffffffffffffffffff16906020019092919080359060200190929190505050610986565b604051808215151515815260200191505060405180910390f35b6104936004803603604081101561045d57600080fd5b81019080803573ffffffffffffffffffffffffffffffffffffffff16906020019092919080359060200190929190505050610a53565b604051808215151515815260200191505060405180910390f35b610519600480360360608110156104c357600080fd5b81019080803573ffffffffffffffffffffffffffffffffffffffff169060200190929190803573ffffffffffffffffffffffffffffffffffffffff16906020019092919080359060200190929190505050610a71565b005b61057d6004803603604081101561053157600080fd5b81019080803573ffffffffffffffffffffffffffffffffffffffff169060200190929190803573ffffffffffffffffffffffffffffffffffffffff169060200190929190505050610aba565b6040518082815260200191505060405180910390f35b6105df600480360360408110156105a957600080fd5b81019080803573ffffffffffffffffffffffffffffffffffffffff16906020019092919080359060200190929190505050610b41565b005b61062d600480360360408110156105f757600080fd5b81019080803573ffffffffffffffffffffffffffffffffffffffff16906020019092919080359060200190929190505050610b88565b005b606060038054600181600116156101000203166002900480601f0160208091040260200160405190810160405280929190818152602001828054600181600116156101000203166002900480156106c75780601f1061069c576101008083540402835291602001916106c7565b820191906000526020600020905b8154815290600101906020018083116106aa57829003601f168201915b5050505050905090565b60006106e56106de610c36565b8484610c3e565b6001905092915050565b6000600254905090565b6000610706848484610e35565b6107c784610712610c36565b6107c2856040518060600160405280602881526020016116a660289139600160008b73ffffffffffffffffffffffffffffffffffffffff1673ffffffffffffffffffffffffffffffffffffffff1681526020019081526020016000206000610778610c36565b73ffffffffffffffffffffffffffffffffffffffff1673ffffffffffffffffffffffffffffffffffffffff168152602001908152602001600020546110f69092919063ffffffff16565b610c3e565b600190509392505050565b6000600560009054906101000a900460ff16905090565b60006108926107f6610c36565b8461088d8560016000610807610c36565b73ffffffffffffffffffffffffffffffffffffffff1673ffffffffffffffffffffffffffffffffffffffff16815260200190815260200160002060008973ffffffffffffffffffffffffffffffffffffffff1673ffffffffffffffffffffffffffffffffffffffff168152602001908152602001600020546111b690919063ffffffff16565b610c3e565b6001905092915050565b60008060008373ffffffffffffffffffffffffffffffffffffffff1673ffffffffffffffffffffffffffffffffffffffff168152602001908152602001600020549050919050565b606060048054600181600116156101000203166002900480601f01602080910402602001604051908101604052809291908181526020018280546001816001161561010002031660029004801561097c5780601f106109515761010080835404028352916020019161097c565b820191906000526020600020905b81548152906001019060200180831161095f57829003601f168201915b5050505050905090565b6000610a49610993610c36565b84610a448560405180606001604052806025815260200161173860259139600160006109bd610c36565b73ffffffffffffffffffffffffffffffffffffffff1673ffffffffffffffffffffffffffffffffffffffff16815260200190815260200160002060008a73ffffffffffffffffffffffffffffffffffffffff1673ffffffffffffffffffffffffffffffffffffffff168152602001908152602001600020546110f69092919063ffffffff16565b610c3e565b6001905092915050565b6000610a67610a60610c36565b8484610e35565b6001905092915050565b600173ffffffffffffffffffffffffffffffffffffffff163373ffffffffffffffffffffffffffffffffffffffff1614610aaa57600080fd5b610ab5838383610e35565b505050565b6000600160008473ffffffffffffffffffffffffffffffffffffffff1673ffffffffffffffffffffffffffffffffffffffff16815260200190815260200160002060008373ffffffffffffffffffffffffffffffffffffffff1673ffffffffffffffffffffffffffffffffffffffff16815260200190815260200160002054905092915050565b600173ffffffffffffffffffffffffffffffffffffffff163373ffffffffffffffffffffffffffffffffffffffff1614610b7a57600080fd5b610b84828261123e565b5050565b610b923382611405565b606473ffffffffffffffffffffffffffffffffffffffff1663a1db978283836040518363ffffffff1660e01b8152600401808373ffffffffffffffffffffffffffffffffffffffff1673ffffffffffffffffffffffffffffffffffffffff16815260200182815260200192505050600060405180830381600087803b158015610c1a57600080fd5b505af1158015610c2e573d6000803e3d6000fd5b505050505050565b600033905090565b600073ffffffffffffffffffffffffffffffffffffffff168373ffffffffffffffffffffffffffffffffffffffff161415610cc4576040517f08c379a00000000000000000000000000000000000000000000000000000000081526004018080602001828103825260248152602001806117146024913960400191505060405180910390fd5b600073ffffffffffffffffffffffffffffffffffffffff168273ffffffffffffffffffffffffffffffffffffffff161415610d4a576040517f08c379a000000000000000000000000000000000000000000000000000000000815260040180806020018281038252602281526020018061165e6022913960400191505060405180910390fd5b80600160008573ffffffffffffffffffffffffffffffffffffffff1673ffffffffffffffffffffffffffffffffffffffff16815260200190815260200160002060008473ffffffffffffffffffffffffffffffffffffffff1673ffffffffffffffffffffffffffffffffffffffff168152602001908152602001600020819055508173ffffffffffffffffffffffffffffffffffffffff168373ffffffffffffffffffffffffffffffffffffffff167f8c5be1e5ebec7d5bd14f71427d1e84f3dd0314c0f7b2291e5b200ac8c7c3b925836040518082815260200191505060405180910390a3505050565b600073ffffffffffffffffffffffffffffffffffffffff168373ffffffffffffffffffffffffffffffffffffffff161415610ebb576040517f08c379a00000000000000000000000000000000000000000000000000000000081526004018080602001828103825260258152602001806116ef6025913960400191505060405180910390fd5b600073ffffffffffffffffffffffffffffffffffffffff168273ffffffffffffffffffffffffffffffffffffffff161415610f41576040517f08c379a00000000000000000000000000000000000000000000000000000000081526004018080602001828103825260238152602001806116196023913960400191505060405180910390fd5b610f4c8383836115c9565b610fb781604051806060016040528060268152602001611680602691396000808773ffffffffffffffffffffffffffffffffffffffff1673ffffffffffffffffffffffffffffffffffffffff168152602001908152602001600020546110f69092919063ffffffff16565b6000808573ffffffffffffffffffffffffffffffffffffffff1673ffffffffffffffffffffffffffffffffffffffff1681526020019081526020016000208190555061104a816000808573ffffffffffffffffffffffffffffffffffffffff1673ffffffffffffffffffffffffffffffffffffffff168152602001908152602001600020546111b690919063ffffffff16565b6000808473ffffffffffffffffffffffffffffffffffffffff1673ffffffffffffffffffffffffffffffffffffffff168152602001908152602001600020819055508173ffffffffffffffffffffffffffffffffffffffff168373ffffffffffffffffffffffffffffffffffffffff167fddf252ad1be2c89b69c2b068fc378daa952ba7f163c4a11628f55a4df523b3ef836040518082815260200191505060405180910390a3505050565b60008383111582906111a3576040517f08c379a00000000000000000000000000000000000000000000000000000000081526004018080602001828103825283818151815260200191508051906020019080838360005b8381101561116857808201518184015260208101905061114d565b50505050905090810190601f1680156111955780820380516001836020036101000a031916815260200191505b509250505060405180910390fd5b5060008385039050809150509392505050565b600080828401905083811015611234576040517f08c379a000000000000000000000000000000000000000000000000000000000815260040180806020018281038252601b8152602001807f536166654d6174683a206164646974696f6e206f766572666c6f77000000000081525060200191505060405180910390fd5b8091505092915050565b600073ffffffffffffffffffffffffffffffffffffffff168273ffffffffffffffffffffffffffffffffffffffff1614156112e1576040517f08c379a000000000000000000000000000000000000000000000000000000000815260040180806020018281038252601f8152602001807f45524332303a206d696e7420746f20746865207a65726f20616464726573730081525060200191505060405180910390fd5b6112ed600083836115c9565b611302816002546111b690919063ffffffff16565b600281905550611359816000808573ffffffffffffffffffffffffffffffffffffffff1673ffffffffffffffffffffffffffffffffffffffff168152602001908152602001600020546111b690919063ffffffff16565b6000808473ffffffffffffffffffffffffffffffffffffffff1673ffffffffffffffffffffffffffffffffffffffff168152602001908152602001600020819055508173ffffffffffffffffffffffffffffffffffffffff16600073ffffffffffffffffffffffffffffffffffffffff167fddf252ad1be2c89b69c2b068fc378daa952ba7f163c4a11628f55a4df523b3ef836040518082815260200191505060405180910390a35050565b600073ffffffffffffffffffffffffffffffffffffffff168273ffffffffffffffffffffffffffffffffffffffff16141561148b576040517f08c379a00000000000000000000000000000000000000000000000000000000081526004018080602001828103825260218152602001806116ce6021913960400191505060405180910390fd5b611497826000836115c9565b6115028160405180606001604052806022815260200161163c602291396000808673ffffffffffffffffffffffffffffffffffffffff1673ffffffffffffffffffffffffffffffffffffffff168152602001908152602001600020546110f69092919063ffffffff16565b6000808473ffffffffffffffffffffffffffffffffffffffff1673ffffffffffffffffffffffffffffffffffffffff16815260200190815260200160002081905550611559816002546115ce90919063ffffffff16565b600281905550600073ffffffffffffffffffffffffffffffffffffffff168273ffffffffffffffffffffffffffffffffffffffff167fddf252ad1be2c89b69c2b068fc378daa952ba7f163c4a11628f55a4df523b3ef836040518082815260200191505060405180910390a35050565b505050565b600061161083836040518060400160405280601e81526020017f536166654d6174683a207375627472616374696f6e206f766572666c6f7700008152506110f6565b90509291505056fe45524332303a207472616e7366657220746f20746865207a65726f206164647265737345524332303a206275726e20616d6f756e7420657863656564732062616c616e636545524332303a20617070726f766520746f20746865207a65726f206164647265737345524332303a207472616e7366657220616d6f756e7420657863656564732062616c616e636545524332303a207472616e7366657220616d6f756e74206578636565647320616c6c6f77616e636545524332303a206275726e2066726f6d20746865207a65726f206164647265737345524332303a207472616e736665722066726f6d20746865207a65726f206164647265737345524332303a20617070726f76652066726f6d20746865207a65726f206164647265737345524332303a2064656372656173656420616c6c6f77616e63652062656c6f77207a65726fa2646970667358221220c2b9d2f4f141077a1e6f889171d543164d3031773d755afaed7161002d95ef3564736f6c63430006020033",
  "sourceMap": "726:699:2:-:0;;;1956:145:14;;;;;;;;;;;;;;;;;;;;;;;;2038:5;2030;:13;;;;;;;;;;;;:::i;:::-;;2063:7;2053;:17;;;;;;;;;;;;:::i;:::-;;2092:2;2080:9;;:14;;;;;;;;;;;;;;;;;;1956:145;;726:699:2;;;;;;;;;;;;;;;;;;;;;;;;;;;;;;;;;;;;;;;;;;;;;;;;;;;;;;;;;;;;;;;;;;;;;;;;;;;;;;;;;;;;;;;;;;;;;;;;:::i;:::-;;;:::o;:::-;;;;;;;;;;;;;;;;;;;;;;;;;;;:::o;:::-;;;;;;;",
  "deployedSourceMap": "726:699:2:-:0;;;;8:9:-1;5:2;;;30:1;27;20:12;5:2;726:699:2;;;;;;;;;;;;;;;;;;;;;;;;;;;;;;;;;;;;;;;;;;;;;;;;;;;;;;;;;;;;;;;;;;;;;;;;;;;;;;;;;;;;;;;;;;;;;;;;;;;;;;;;;;;;2166:81:14;;;:::i;:::-;;;;;;;;;;;;;;;;;;;;;;;;;;;;;;;23:1:-1;8:100;33:3;30:1;27:10;8:100;;;99:1;94:3;90:11;84:18;80:1;75:3;71:11;64:39;52:2;49:1;45:10;40:15;;8:100;;;12:14;2166:81:14;;;;;;;;;;;;;;;;;;;;;;;;;;;;;;;;;;;;;;;;;;;;;;;;4202:166;;;;;;13:2:-1;8:3;5:11;2:2;;;29:1;26;19:12;2:2;4202:166:14;;;;;;;;;;;;;;;;;;;;;;;;;;;;:::i;:::-;;;;;;;;;;;;;;;;;;;;;;;3209:98;;;:::i;:::-;;;;;;;;;;;;;;;;;;;4835:317;;;;;;13:2:-1;8:3;5:11;2:2;;;29:1;26;19:12;2:2;4835:317:14;;;;;;;;;;;;;;;;;;;;;;;;;;;;;;;;;;;;;;;:::i;:::-;;;;;;;;;;;;;;;;;;;;;;;3068:81;;;:::i;:::-;;;;;;;;;;;;;;;;;;;;;;;5547:215;;;;;;13:2:-1;8:3;5:11;2:2;;;29:1;26;19:12;2:2;5547:215:14;;;;;;;;;;;;;;;;;;;;;;;;;;;;:::i;:::-;;;;;;;;;;;;;;;;;;;;;;;3365:117;;;;;;13:2:-1;8:3;5:11;2:2;;;29:1;26;19:12;2:2;3365:117:14;;;;;;;;;;;;;;;;;;;:::i;:::-;;;;;;;;;;;;;;;;;;;2360:85;;;:::i;:::-;;;;;;;;;;;;;;;;;;;;;;;;;;;;;;;23:1:-1;8:100;33:3;30:1;27:10;8:100;;;99:1;94:3;90:11;84:18;80:1;75:3;71:11;64:39;52:2;49:1;45:10;40:15;;8:100;;;12:14;2360:85:14;;;;;;;;;;;;;;;;;;;;;;;;;;;;;;;;;;;;;;;;;;;;;;;;6249:266;;;;;;13:2:-1;8:3;5:11;2:2;;;29:1;26;19:12;2:2;6249:266:14;;;;;;;;;;;;;;;;;;;;;;;;;;;;:::i;:::-;;;;;;;;;;;;;;;;;;;;;;;3685:172;;;;;;13:2:-1;8:3;5:11;2:2;;;29:1;26;19:12;2:2;3685:172:14;;;;;;;;;;;;;;;;;;;;;;;;;;;;:::i;:::-;;;;;;;;;;;;;;;;;;;;;;;1010:255:2;;;;;;13:2:-1;8:3;5:11;2:2;;;29:1;26;19:12;2:2;1010:255:2;;;;;;;;;;;;;;;;;;;;;;;;;;;;;;;;;;;;;;;:::i;:::-;;3915:149:14;;;;;;13:2:-1;8:3;5:11;2:2;;;29:1;26;19:12;2:2;3915:149:14;;;;;;;;;;;;;;;;;;;;;;;;;;;;;;:::i;:::-;;;;;;;;;;;;;;;;;;;767:237:2;;;;;;13:2:-1;8:3;5:11;2:2;;;29:1;26;19:12;2:2;767:237:2;;;;;;;;;;;;;;;;;;;;;;;;;;;;:::i;:::-;;1271:152;;;;;;13:2:-1;8:3;5:11;2:2;;;29:1;26;19:12;2:2;1271:152:2;;;;;;;;;;;;;;;;;;;;;;;;;;;;:::i;:::-;;2166:81:14;2203:13;2235:5;2228:12;;;;;;;;;;;;;;;;;;;;;;;;;;;;;;;;;;;;;;;;;;;;;;;;;;;;;;;;;;;;;;;;;;;;;;;;;;;;;;;;;;;;;;;;;;;;;;;;;;;;;;;;;;;;;;;;;;;;;;;;;2166:81;:::o;4202:166::-;4285:4;4301:39;4310:12;:10;:12::i;:::-;4324:7;4333:6;4301:8;:39::i;:::-;4357:4;4350:11;;4202:166;;;;:::o;3209:98::-;3262:7;3288:12;;3281:19;;3209:98;:::o;4835:317::-;4941:4;4957:36;4967:6;4975:9;4986:6;4957:9;:36::i;:::-;5003:121;5012:6;5020:12;:10;:12::i;:::-;5034:89;5072:6;5034:89;;;;;;;;;;;;;;;;;:11;:19;5046:6;5034:19;;;;;;;;;;;;;;;:33;5054:12;:10;:12::i;:::-;5034:33;;;;;;;;;;;;;;;;:37;;:89;;;;;:::i;:::-;5003:8;:121::i;:::-;5141:4;5134:11;;4835:317;;;;;:::o;3068:81::-;3109:5;3133:9;;;;;;;;;;;3126:16;;3068:81;:::o;5547:215::-;5635:4;5651:83;5660:12;:10;:12::i;:::-;5674:7;5683:50;5722:10;5683:11;:25;5695:12;:10;:12::i;:::-;5683:25;;;;;;;;;;;;;;;:34;5709:7;5683:34;;;;;;;;;;;;;;;;:38;;:50;;;;:::i;:::-;5651:8;:83::i;:::-;5751:4;5744:11;;5547:215;;;;:::o;3365:117::-;3431:7;3457:9;:18;3467:7;3457:18;;;;;;;;;;;;;;;;3450:25;;3365:117;;;:::o;2360:85::-;2399:13;2431:7;2424:14;;;;;;;;;;;;;;;;;;;;;;;;;;;;;;;;;;;;;;;;;;;;;;;;;;;;;;;;;;;;;;;;;;;;;;;;;;;;;;;;;;;;;;;;;;;;;;;;;;;;;;;;;;;;;;;;;;;;;;;;;2360:85;:::o;6249:266::-;6342:4;6358:129;6367:12;:10;:12::i;:::-;6381:7;6390:96;6429:15;6390:96;;;;;;;;;;;;;;;;;:11;:25;6402:12;:10;:12::i;:::-;6390:25;;;;;;;;;;;;;;;:34;6416:7;6390:34;;;;;;;;;;;;;;;;:38;;:96;;;;;:::i;:::-;6358:8;:129::i;:::-;6504:4;6497:11;;6249:266;;;;:::o;3685:172::-;3771:4;3787:42;3797:12;:10;:12::i;:::-;3811:9;3822:6;3787:9;:42::i;:::-;3846:4;3839:11;;3685:172;;;;:::o;1010:255:2:-;1218:1;1196:24;;:10;:24;;;1188:33;;;;;;1231:27;1241:4;1247:2;1251:6;1231:9;:27::i;:::-;1010:255;;;:::o;3915:149:14:-;4004:7;4030:11;:18;4042:5;4030:18;;;;;;;;;;;;;;;:27;4049:7;4030:27;;;;;;;;;;;;;;;;4023:34;;3915:149;;;;:::o;767:237:2:-;962:1;940:24;;:10;:24;;;932:33;;;;;;975:22;981:7;990:6;975:5;:22::i;:::-;767:237;;:::o;1271:152::-;1339:25;1345:10;1357:6;1339:5;:25::i;:::-;1381:3;1374:25;;;1400:7;1409:6;1374:42;;;;;;;;;;;;;;;;;;;;;;;;;;;;;;;;;;;;;;;;;;8:9:-1;5:2;;;30:1;27;20:12;5:2;1374:42:2;;;;8:9:-1;5:2;;;45:16;42:1;39;24:38;77:16;74:1;67:27;5:2;1374:42:2;;;;1271:152;;:::o;598:104:10:-;651:15;685:10;678:17;;598:104;:::o;9313:340:14:-;9431:1;9414:19;;:5;:19;;;;9406:68;;;;;;;;;;;;;;;;;;;;;;;;;;;;;;;;;;;;;;;;;9511:1;9492:21;;:7;:21;;;;9484:68;;;;;;;;;;;;;;;;;;;;;;;;;;;;;;;;;;;;;;;;;9593:6;9563:11;:18;9575:5;9563:18;;;;;;;;;;;;;;;:27;9582:7;9563:27;;;;;;;;;;;;;;;:36;;;;9630:7;9614:32;;9623:5;9614:32;;;9639:6;9614:32;;;;;;;;;;;;;;;;;;9313:340;;;:::o;6989:530::-;7112:1;7094:20;;:6;:20;;;;7086:70;;;;;;;;;;;;;;;;;;;;;;;;;;;;;;;;;;;;;;;;;7195:1;7174:23;;:9;:23;;;;7166:71;;;;;;;;;;;;;;;;;;;;;;;;;;;;;;;;;;;;;;;;;7248:47;7269:6;7277:9;7288:6;7248:20;:47::i;:::-;7326:71;7348:6;7326:71;;;;;;;;;;;;;;;;;:9;:17;7336:6;7326:17;;;;;;;;;;;;;;;;:21;;:71;;;;;:::i;:::-;7306:9;:17;7316:6;7306:17;;;;;;;;;;;;;;;:91;;;;7430:32;7455:6;7430:9;:20;7440:9;7430:20;;;;;;;;;;;;;;;;:24;;:32;;;;:::i;:::-;7407:9;:20;7417:9;7407:20;;;;;;;;;;;;;;;:55;;;;7494:9;7477:35;;7486:6;7477:35;;;7505:6;7477:35;;;;;;;;;;;;;;;;;;6989:530;;;:::o;1754:187:13:-;1840:7;1872:1;1867;:6;;1875:12;1859:29;;;;;;;;;;;;;;;;;;;;;;;;;;;;;;;;;;;;;;23:1:-1;8:100;33:3;30:1;27:10;8:100;;;99:1;94:3;90:11;84:18;80:1;75:3;71:11;64:39;52:2;49:1;45:10;40:15;;8:100;;;12:14;1859:29:13;;;;;;;;;;;;;;;;;;;;;;;;;;;;;;;;;;;;;;;;;;;;;;;;;;1898:9;1914:1;1910;:5;1898:17;;1933:1;1926:8;;;1754:187;;;;;:::o;882:176::-;940:7;959:9;975:1;971;:5;959:17;;999:1;994;:6;;986:46;;;;;;;;;;;;;;;;;;;;;;;;;;;;;;;;;;;;;;;;;1050:1;1043:8;;;882:176;;;;:::o;7790:370:14:-;7892:1;7873:21;;:7;:21;;;;7865:65;;;;;;;;;;;;;;;;;;;;;;;;;;;;;;;;;;;;;;;;;7941:49;7970:1;7974:7;7983:6;7941:20;:49::i;:::-;8016:24;8033:6;8016:12;;:16;;:24;;;;:::i;:::-;8001:12;:39;;;;8071:30;8094:6;8071:9;:18;8081:7;8071:18;;;;;;;;;;;;;;;;:22;;:30;;;;:::i;:::-;8050:9;:18;8060:7;8050:18;;;;;;;;;;;;;;;:51;;;;8137:7;8116:37;;8133:1;8116:37;;;8146:6;8116:37;;;;;;;;;;;;;;;;;;7790:370;;:::o;8480:410::-;8582:1;8563:21;;:7;:21;;;;8555:67;;;;;;;;;;;;;;;;;;;;;;;;;;;;;;;;;;;;;;;;;8633:49;8654:7;8671:1;8675:6;8633:20;:49::i;:::-;8714:68;8737:6;8714:68;;;;;;;;;;;;;;;;;:9;:18;8724:7;8714:18;;;;;;;;;;;;;;;;:22;;:68;;;;;:::i;:::-;8693:9;:18;8703:7;8693:18;;;;;;;;;;;;;;;:89;;;;8807:24;8824:6;8807:12;;:16;;:24;;;;:::i;:::-;8792:12;:39;;;;8872:1;8846:37;;8855:7;8846:37;;;8876:6;8846:37;;;;;;;;;;;;;;;;;;8480:410;;:::o;10651:92::-;;;;:::o;1329:134:13:-;1387:7;1413:43;1417:1;1420;1413:43;;;;;;;;;;;;;;;;;:3;:43::i;:::-;1406:50;;1329:134;;;;:::o",
  "source": "/*\n * Copyright 2019-2020, Offchain Labs, Inc.\n *\n * Licensed under the Apache License, Version 2.0 (the \"License\");\n * you may not use this file except in compliance with the License.\n * You may obtain a copy of the License at\n *\n *    http://www.apache.org/licenses/LICENSE-2.0\n *\n * Unless required by applicable law or agreed to in writing, software\n * distributed under the License is distributed on an \"AS IS\" BASIS,\n * WITHOUT WARRANTIES OR CONDITIONS OF ANY KIND, either express or implied.\n * See the License for the specific language governing permissions and\n * limitations under the License.\n */\n\npragma solidity ^0.6.0;\n\nimport \"./ArbSys.sol\";\nimport \"../openzeppelin-contracts/contracts/token/ERC20/ERC20.sol\";\n\ncontract ArbERC20 is ERC20(\"\", \"\") {\n    function adminMint(address account, uint256 amount) public {\n        // This function is only callable through admin logic since address 1 cannot make calls\n        require(msg.sender == address(1));\n        _mint(account, amount);\n    }\n\n    function adminTransfer(address from, address to, uint256 amount) public {\n        // This function is only callable through admin logic since address 1 cannot make calls\n        require(msg.sender == address(1));\n        _transfer(from, to, amount);\n    }\n\n    function withdraw(address account, uint256 amount) public {\n        _burn(msg.sender, amount);\n        ArbSys(100).withdrawERC20(account, amount);\n    }\n}\n",
  "sourcePath": "/Users/ed/OffchainLabs/arb-os/contracts/arbos/contracts/ArbERC20.sol",
  "ast": {
    "absolutePath": "/Users/ed/OffchainLabs/arb-os/contracts/arbos/contracts/ArbERC20.sol",
    "exportedSymbols": {
      "ArbERC20": [
        160
      ]
    },
    "id": 161,
    "nodeType": "SourceUnit",
    "nodes": [
      {
        "id": 82,
        "literals": [
          "solidity",
          "^",
          "0.6",
          ".0"
        ],
        "nodeType": "PragmaDirective",
        "src": "609:23:2"
      },
      {
        "absolutePath": "/Users/ed/OffchainLabs/arb-os/contracts/arbos/contracts/ArbSys.sol",
        "file": "./ArbSys.sol",
        "id": 83,
        "nodeType": "ImportDirective",
        "scope": 161,
        "sourceUnit": 492,
        "src": "634:22:2",
        "symbolAliases": [],
        "unitAlias": ""
      },
      {
        "absolutePath": "/Users/ed/OffchainLabs/arb-os/contracts/arbos/openzeppelin-contracts/contracts/token/ERC20/ERC20.sol",
        "file": "../openzeppelin-contracts/contracts/token/ERC20/ERC20.sol",
        "id": 84,
        "nodeType": "ImportDirective",
        "scope": 161,
        "sourceUnit": 1314,
        "src": "657:67:2",
        "symbolAliases": [],
        "unitAlias": ""
      },
      {
        "abstract": false,
        "baseContracts": [
          {
            "arguments": [
              {
                "argumentTypes": null,
                "hexValue": "",
                "id": 86,
                "isConstant": false,
                "isLValue": false,
                "isPure": true,
                "kind": "string",
                "lValueRequested": false,
                "nodeType": "Literal",
                "src": "753:2:2",
                "subdenomination": null,
                "typeDescriptions": {
                  "typeIdentifier": "t_stringliteral_c5d2460186f7233c927e7db2dcc703c0e500b653ca82273b7bfad8045d85a470",
                  "typeString": "literal_string \"\""
                },
                "value": ""
              },
              {
                "argumentTypes": null,
                "hexValue": "",
                "id": 87,
                "isConstant": false,
                "isLValue": false,
                "isPure": true,
                "kind": "string",
                "lValueRequested": false,
                "nodeType": "Literal",
                "src": "757:2:2",
                "subdenomination": null,
                "typeDescriptions": {
                  "typeIdentifier": "t_stringliteral_c5d2460186f7233c927e7db2dcc703c0e500b653ca82273b7bfad8045d85a470",
                  "typeString": "literal_string \"\""
                },
                "value": ""
              }
            ],
            "baseName": {
              "contractScope": null,
              "id": 85,
              "name": "ERC20",
              "nodeType": "UserDefinedTypeName",
              "referencedDeclaration": 1313,
              "src": "747:5:2",
              "typeDescriptions": {
                "typeIdentifier": "t_contract$_ERC20_$1313",
                "typeString": "contract ERC20"
              }
            },
            "id": 88,
            "nodeType": "InheritanceSpecifier",
            "src": "747:13:2"
          }
        ],
        "contractDependencies": [
          579,
          1313,
          1382
        ],
        "contractKind": "contract",
        "documentation": null,
        "fullyImplemented": true,
        "id": 160,
        "linearizedBaseContracts": [
          160,
          1313,
          1382,
          579
        ],
        "name": "ArbERC20",
        "nodeType": "ContractDefinition",
        "nodes": [
          {
            "body": {
              "id": 110,
              "nodeType": "Block",
              "src": "826:178:2",
              "statements": [
                {
                  "expression": {
                    "argumentTypes": null,
                    "arguments": [
                      {
                        "argumentTypes": null,
                        "commonType": {
                          "typeIdentifier": "t_address_payable",
                          "typeString": "address payable"
                        },
                        "id": 102,
                        "isConstant": false,
                        "isLValue": false,
                        "isPure": false,
                        "lValueRequested": false,
                        "leftExpression": {
                          "argumentTypes": null,
                          "expression": {
                            "argumentTypes": null,
                            "id": 96,
                            "name": "msg",
                            "nodeType": "Identifier",
                            "overloadedDeclarations": [],
                            "referencedDeclaration": -15,
                            "src": "940:3:2",
                            "typeDescriptions": {
                              "typeIdentifier": "t_magic_message",
                              "typeString": "msg"
                            }
                          },
                          "id": 97,
                          "isConstant": false,
                          "isLValue": false,
                          "isPure": false,
                          "lValueRequested": false,
                          "memberName": "sender",
                          "nodeType": "MemberAccess",
                          "referencedDeclaration": null,
                          "src": "940:10:2",
                          "typeDescriptions": {
                            "typeIdentifier": "t_address_payable",
                            "typeString": "address payable"
                          }
                        },
                        "nodeType": "BinaryOperation",
                        "operator": "==",
                        "rightExpression": {
                          "argumentTypes": null,
                          "arguments": [
                            {
                              "argumentTypes": null,
                              "hexValue": "31",
                              "id": 100,
                              "isConstant": false,
                              "isLValue": false,
                              "isPure": true,
                              "kind": "number",
                              "lValueRequested": false,
                              "nodeType": "Literal",
                              "src": "962:1:2",
                              "subdenomination": null,
                              "typeDescriptions": {
                                "typeIdentifier": "t_rational_1_by_1",
                                "typeString": "int_const 1"
                              },
                              "value": "1"
                            }
                          ],
                          "expression": {
                            "argumentTypes": [
                              {
                                "typeIdentifier": "t_rational_1_by_1",
                                "typeString": "int_const 1"
                              }
                            ],
                            "id": 99,
                            "isConstant": false,
                            "isLValue": false,
                            "isPure": true,
                            "lValueRequested": false,
                            "nodeType": "ElementaryTypeNameExpression",
                            "src": "954:7:2",
                            "typeDescriptions": {
                              "typeIdentifier": "t_type$_t_address_$",
                              "typeString": "type(address)"
                            },
                            "typeName": {
                              "id": 98,
                              "name": "address",
                              "nodeType": "ElementaryTypeName",
                              "src": "954:7:2",
                              "typeDescriptions": {
                                "typeIdentifier": null,
                                "typeString": null
                              }
                            }
                          },
                          "id": 101,
                          "isConstant": false,
                          "isLValue": false,
                          "isPure": true,
                          "kind": "typeConversion",
                          "lValueRequested": false,
                          "names": [],
                          "nodeType": "FunctionCall",
                          "src": "954:10:2",
                          "tryCall": false,
                          "typeDescriptions": {
                            "typeIdentifier": "t_address_payable",
                            "typeString": "address payable"
                          }
                        },
                        "src": "940:24:2",
                        "typeDescriptions": {
                          "typeIdentifier": "t_bool",
                          "typeString": "bool"
                        }
                      }
                    ],
                    "expression": {
                      "argumentTypes": [
                        {
                          "typeIdentifier": "t_bool",
                          "typeString": "bool"
                        }
                      ],
                      "id": 95,
                      "name": "require",
                      "nodeType": "Identifier",
                      "overloadedDeclarations": [
                        -18,
                        -18
                      ],
                      "referencedDeclaration": -18,
                      "src": "932:7:2",
                      "typeDescriptions": {
                        "typeIdentifier": "t_function_require_pure$_t_bool_$returns$__$",
                        "typeString": "function (bool) pure"
                      }
                    },
                    "id": 103,
                    "isConstant": false,
                    "isLValue": false,
                    "isPure": false,
                    "kind": "functionCall",
                    "lValueRequested": false,
                    "names": [],
                    "nodeType": "FunctionCall",
                    "src": "932:33:2",
                    "tryCall": false,
                    "typeDescriptions": {
                      "typeIdentifier": "t_tuple$__$",
                      "typeString": "tuple()"
                    }
                  },
                  "id": 104,
                  "nodeType": "ExpressionStatement",
                  "src": "932:33:2"
                },
                {
                  "expression": {
                    "argumentTypes": null,
                    "arguments": [
                      {
                        "argumentTypes": null,
                        "id": 106,
                        "name": "account",
                        "nodeType": "Identifier",
                        "overloadedDeclarations": [],
                        "referencedDeclaration": 90,
                        "src": "981:7:2",
                        "typeDescriptions": {
                          "typeIdentifier": "t_address",
                          "typeString": "address"
                        }
                      },
                      {
                        "argumentTypes": null,
                        "id": 107,
                        "name": "amount",
                        "nodeType": "Identifier",
                        "overloadedDeclarations": [],
                        "referencedDeclaration": 92,
                        "src": "990:6:2",
                        "typeDescriptions": {
                          "typeIdentifier": "t_uint256",
                          "typeString": "uint256"
                        }
                      }
                    ],
                    "expression": {
                      "argumentTypes": [
                        {
                          "typeIdentifier": "t_address",
                          "typeString": "address"
                        },
                        {
                          "typeIdentifier": "t_uint256",
                          "typeString": "uint256"
                        }
                      ],
                      "id": 105,
                      "name": "_mint",
                      "nodeType": "Identifier",
                      "overloadedDeclarations": [],
                      "referencedDeclaration": 1193,
                      "src": "975:5:2",
                      "typeDescriptions": {
                        "typeIdentifier": "t_function_internal_nonpayable$_t_address_$_t_uint256_$returns$__$",
                        "typeString": "function (address,uint256)"
                      }
                    },
                    "id": 108,
                    "isConstant": false,
                    "isLValue": false,
                    "isPure": false,
                    "kind": "functionCall",
                    "lValueRequested": false,
                    "names": [],
                    "nodeType": "FunctionCall",
                    "src": "975:22:2",
                    "tryCall": false,
                    "typeDescriptions": {
                      "typeIdentifier": "t_tuple$__$",
                      "typeString": "tuple()"
                    }
                  },
                  "id": 109,
                  "nodeType": "ExpressionStatement",
                  "src": "975:22:2"
                }
              ]
            },
            "documentation": null,
            "functionSelector": "e58306f9",
            "id": 111,
            "implemented": true,
            "kind": "function",
            "modifiers": [],
            "name": "adminMint",
            "nodeType": "FunctionDefinition",
            "overrides": null,
            "parameters": {
              "id": 93,
              "nodeType": "ParameterList",
              "parameters": [
                {
                  "constant": false,
                  "id": 90,
                  "name": "account",
                  "nodeType": "VariableDeclaration",
                  "overrides": null,
                  "scope": 111,
                  "src": "786:15:2",
                  "stateVariable": false,
                  "storageLocation": "default",
                  "typeDescriptions": {
                    "typeIdentifier": "t_address",
                    "typeString": "address"
                  },
                  "typeName": {
                    "id": 89,
                    "name": "address",
                    "nodeType": "ElementaryTypeName",
                    "src": "786:7:2",
                    "stateMutability": "nonpayable",
                    "typeDescriptions": {
                      "typeIdentifier": "t_address",
                      "typeString": "address"
                    }
                  },
                  "value": null,
                  "visibility": "internal"
                },
                {
                  "constant": false,
                  "id": 92,
                  "name": "amount",
                  "nodeType": "VariableDeclaration",
                  "overrides": null,
                  "scope": 111,
                  "src": "803:14:2",
                  "stateVariable": false,
                  "storageLocation": "default",
                  "typeDescriptions": {
                    "typeIdentifier": "t_uint256",
                    "typeString": "uint256"
                  },
                  "typeName": {
                    "id": 91,
                    "name": "uint256",
                    "nodeType": "ElementaryTypeName",
                    "src": "803:7:2",
                    "typeDescriptions": {
                      "typeIdentifier": "t_uint256",
                      "typeString": "uint256"
                    }
                  },
                  "value": null,
                  "visibility": "internal"
                }
              ],
              "src": "785:33:2"
            },
            "returnParameters": {
              "id": 94,
              "nodeType": "ParameterList",
              "parameters": [],
              "src": "826:0:2"
            },
            "scope": 160,
            "src": "767:237:2",
            "stateMutability": "nonpayable",
            "virtual": false,
            "visibility": "public"
          },
          {
            "body": {
              "id": 136,
              "nodeType": "Block",
              "src": "1082:183:2",
              "statements": [
                {
                  "expression": {
                    "argumentTypes": null,
                    "arguments": [
                      {
                        "argumentTypes": null,
                        "commonType": {
                          "typeIdentifier": "t_address_payable",
                          "typeString": "address payable"
                        },
                        "id": 127,
                        "isConstant": false,
                        "isLValue": false,
                        "isPure": false,
                        "lValueRequested": false,
                        "leftExpression": {
                          "argumentTypes": null,
                          "expression": {
                            "argumentTypes": null,
                            "id": 121,
                            "name": "msg",
                            "nodeType": "Identifier",
                            "overloadedDeclarations": [],
                            "referencedDeclaration": -15,
                            "src": "1196:3:2",
                            "typeDescriptions": {
                              "typeIdentifier": "t_magic_message",
                              "typeString": "msg"
                            }
                          },
                          "id": 122,
                          "isConstant": false,
                          "isLValue": false,
                          "isPure": false,
                          "lValueRequested": false,
                          "memberName": "sender",
                          "nodeType": "MemberAccess",
                          "referencedDeclaration": null,
                          "src": "1196:10:2",
                          "typeDescriptions": {
                            "typeIdentifier": "t_address_payable",
                            "typeString": "address payable"
                          }
                        },
                        "nodeType": "BinaryOperation",
                        "operator": "==",
                        "rightExpression": {
                          "argumentTypes": null,
                          "arguments": [
                            {
                              "argumentTypes": null,
                              "hexValue": "31",
                              "id": 125,
                              "isConstant": false,
                              "isLValue": false,
                              "isPure": true,
                              "kind": "number",
                              "lValueRequested": false,
                              "nodeType": "Literal",
                              "src": "1218:1:2",
                              "subdenomination": null,
                              "typeDescriptions": {
                                "typeIdentifier": "t_rational_1_by_1",
                                "typeString": "int_const 1"
                              },
                              "value": "1"
                            }
                          ],
                          "expression": {
                            "argumentTypes": [
                              {
                                "typeIdentifier": "t_rational_1_by_1",
                                "typeString": "int_const 1"
                              }
                            ],
                            "id": 124,
                            "isConstant": false,
                            "isLValue": false,
                            "isPure": true,
                            "lValueRequested": false,
                            "nodeType": "ElementaryTypeNameExpression",
                            "src": "1210:7:2",
                            "typeDescriptions": {
                              "typeIdentifier": "t_type$_t_address_$",
                              "typeString": "type(address)"
                            },
                            "typeName": {
                              "id": 123,
                              "name": "address",
                              "nodeType": "ElementaryTypeName",
                              "src": "1210:7:2",
                              "typeDescriptions": {
                                "typeIdentifier": null,
                                "typeString": null
                              }
                            }
                          },
                          "id": 126,
                          "isConstant": false,
                          "isLValue": false,
                          "isPure": true,
                          "kind": "typeConversion",
                          "lValueRequested": false,
                          "names": [],
                          "nodeType": "FunctionCall",
                          "src": "1210:10:2",
                          "tryCall": false,
                          "typeDescriptions": {
                            "typeIdentifier": "t_address_payable",
                            "typeString": "address payable"
                          }
                        },
                        "src": "1196:24:2",
                        "typeDescriptions": {
                          "typeIdentifier": "t_bool",
                          "typeString": "bool"
                        }
                      }
                    ],
                    "expression": {
                      "argumentTypes": [
                        {
                          "typeIdentifier": "t_bool",
                          "typeString": "bool"
                        }
                      ],
                      "id": 120,
                      "name": "require",
                      "nodeType": "Identifier",
                      "overloadedDeclarations": [
                        -18,
                        -18
                      ],
                      "referencedDeclaration": -18,
                      "src": "1188:7:2",
                      "typeDescriptions": {
                        "typeIdentifier": "t_function_require_pure$_t_bool_$returns$__$",
                        "typeString": "function (bool) pure"
                      }
                    },
                    "id": 128,
                    "isConstant": false,
                    "isLValue": false,
                    "isPure": false,
                    "kind": "functionCall",
                    "lValueRequested": false,
                    "names": [],
                    "nodeType": "FunctionCall",
                    "src": "1188:33:2",
                    "tryCall": false,
                    "typeDescriptions": {
                      "typeIdentifier": "t_tuple$__$",
                      "typeString": "tuple()"
                    }
                  },
                  "id": 129,
                  "nodeType": "ExpressionStatement",
                  "src": "1188:33:2"
                },
                {
                  "expression": {
                    "argumentTypes": null,
                    "arguments": [
                      {
                        "argumentTypes": null,
                        "id": 131,
                        "name": "from",
                        "nodeType": "Identifier",
                        "overloadedDeclarations": [],
                        "referencedDeclaration": 113,
                        "src": "1241:4:2",
                        "typeDescriptions": {
                          "typeIdentifier": "t_address",
                          "typeString": "address"
                        }
                      },
                      {
                        "argumentTypes": null,
                        "id": 132,
                        "name": "to",
                        "nodeType": "Identifier",
                        "overloadedDeclarations": [],
                        "referencedDeclaration": 115,
                        "src": "1247:2:2",
                        "typeDescriptions": {
                          "typeIdentifier": "t_address",
                          "typeString": "address"
                        }
                      },
                      {
                        "argumentTypes": null,
                        "id": 133,
                        "name": "amount",
                        "nodeType": "Identifier",
                        "overloadedDeclarations": [],
                        "referencedDeclaration": 117,
                        "src": "1251:6:2",
                        "typeDescriptions": {
                          "typeIdentifier": "t_uint256",
                          "typeString": "uint256"
                        }
                      }
                    ],
                    "expression": {
                      "argumentTypes": [
                        {
                          "typeIdentifier": "t_address",
                          "typeString": "address"
                        },
                        {
                          "typeIdentifier": "t_address",
                          "typeString": "address"
                        },
                        {
                          "typeIdentifier": "t_uint256",
                          "typeString": "uint256"
                        }
                      ],
                      "id": 130,
                      "name": "_transfer",
                      "nodeType": "Identifier",
                      "overloadedDeclarations": [],
                      "referencedDeclaration": 1139,
                      "src": "1231:9:2",
                      "typeDescriptions": {
                        "typeIdentifier": "t_function_internal_nonpayable$_t_address_$_t_address_$_t_uint256_$returns$__$",
                        "typeString": "function (address,address,uint256)"
                      }
                    },
                    "id": 134,
                    "isConstant": false,
                    "isLValue": false,
                    "isPure": false,
                    "kind": "functionCall",
                    "lValueRequested": false,
                    "names": [],
                    "nodeType": "FunctionCall",
                    "src": "1231:27:2",
                    "tryCall": false,
                    "typeDescriptions": {
                      "typeIdentifier": "t_tuple$__$",
                      "typeString": "tuple()"
                    }
                  },
                  "id": 135,
                  "nodeType": "ExpressionStatement",
                  "src": "1231:27:2"
                }
              ]
            },
            "documentation": null,
            "functionSelector": "da72c1e8",
            "id": 137,
            "implemented": true,
            "kind": "function",
            "modifiers": [],
            "name": "adminTransfer",
            "nodeType": "FunctionDefinition",
            "overrides": null,
            "parameters": {
              "id": 118,
              "nodeType": "ParameterList",
              "parameters": [
                {
                  "constant": false,
                  "id": 113,
                  "name": "from",
                  "nodeType": "VariableDeclaration",
                  "overrides": null,
                  "scope": 137,
                  "src": "1033:12:2",
                  "stateVariable": false,
                  "storageLocation": "default",
                  "typeDescriptions": {
                    "typeIdentifier": "t_address",
                    "typeString": "address"
                  },
                  "typeName": {
                    "id": 112,
                    "name": "address",
                    "nodeType": "ElementaryTypeName",
                    "src": "1033:7:2",
                    "stateMutability": "nonpayable",
                    "typeDescriptions": {
                      "typeIdentifier": "t_address",
                      "typeString": "address"
                    }
                  },
                  "value": null,
                  "visibility": "internal"
                },
                {
                  "constant": false,
                  "id": 115,
                  "name": "to",
                  "nodeType": "VariableDeclaration",
                  "overrides": null,
                  "scope": 137,
                  "src": "1047:10:2",
                  "stateVariable": false,
                  "storageLocation": "default",
                  "typeDescriptions": {
                    "typeIdentifier": "t_address",
                    "typeString": "address"
                  },
                  "typeName": {
                    "id": 114,
                    "name": "address",
                    "nodeType": "ElementaryTypeName",
                    "src": "1047:7:2",
                    "stateMutability": "nonpayable",
                    "typeDescriptions": {
                      "typeIdentifier": "t_address",
                      "typeString": "address"
                    }
                  },
                  "value": null,
                  "visibility": "internal"
                },
                {
                  "constant": false,
                  "id": 117,
                  "name": "amount",
                  "nodeType": "VariableDeclaration",
                  "overrides": null,
                  "scope": 137,
                  "src": "1059:14:2",
                  "stateVariable": false,
                  "storageLocation": "default",
                  "typeDescriptions": {
                    "typeIdentifier": "t_uint256",
                    "typeString": "uint256"
                  },
                  "typeName": {
                    "id": 116,
                    "name": "uint256",
                    "nodeType": "ElementaryTypeName",
                    "src": "1059:7:2",
                    "typeDescriptions": {
                      "typeIdentifier": "t_uint256",
                      "typeString": "uint256"
                    }
                  },
                  "value": null,
                  "visibility": "internal"
                }
              ],
              "src": "1032:42:2"
            },
            "returnParameters": {
              "id": 119,
              "nodeType": "ParameterList",
              "parameters": [],
              "src": "1082:0:2"
            },
            "scope": 160,
            "src": "1010:255:2",
            "stateMutability": "nonpayable",
            "virtual": false,
            "visibility": "public"
          },
          {
            "body": {
              "id": 158,
              "nodeType": "Block",
              "src": "1329:94:2",
              "statements": [
                {
                  "expression": {
                    "argumentTypes": null,
                    "arguments": [
                      {
                        "argumentTypes": null,
                        "expression": {
                          "argumentTypes": null,
                          "id": 145,
                          "name": "msg",
                          "nodeType": "Identifier",
                          "overloadedDeclarations": [],
                          "referencedDeclaration": -15,
                          "src": "1345:3:2",
                          "typeDescriptions": {
                            "typeIdentifier": "t_magic_message",
                            "typeString": "msg"
                          }
                        },
                        "id": 146,
                        "isConstant": false,
                        "isLValue": false,
                        "isPure": false,
                        "lValueRequested": false,
                        "memberName": "sender",
                        "nodeType": "MemberAccess",
                        "referencedDeclaration": null,
                        "src": "1345:10:2",
                        "typeDescriptions": {
                          "typeIdentifier": "t_address_payable",
                          "typeString": "address payable"
                        }
                      },
                      {
                        "argumentTypes": null,
                        "id": 147,
                        "name": "amount",
                        "nodeType": "Identifier",
                        "overloadedDeclarations": [],
                        "referencedDeclaration": 141,
                        "src": "1357:6:2",
                        "typeDescriptions": {
                          "typeIdentifier": "t_uint256",
                          "typeString": "uint256"
                        }
                      }
                    ],
                    "expression": {
                      "argumentTypes": [
                        {
                          "typeIdentifier": "t_address_payable",
                          "typeString": "address payable"
                        },
                        {
                          "typeIdentifier": "t_uint256",
                          "typeString": "uint256"
                        }
                      ],
                      "id": 144,
                      "name": "_burn",
                      "nodeType": "Identifier",
                      "overloadedDeclarations": [],
                      "referencedDeclaration": 1248,
                      "src": "1339:5:2",
                      "typeDescriptions": {
                        "typeIdentifier": "t_function_internal_nonpayable$_t_address_$_t_uint256_$returns$__$",
                        "typeString": "function (address,uint256)"
                      }
                    },
                    "id": 148,
                    "isConstant": false,
                    "isLValue": false,
                    "isPure": false,
                    "kind": "functionCall",
                    "lValueRequested": false,
                    "names": [],
                    "nodeType": "FunctionCall",
                    "src": "1339:25:2",
                    "tryCall": false,
                    "typeDescriptions": {
                      "typeIdentifier": "t_tuple$__$",
                      "typeString": "tuple()"
                    }
                  },
                  "id": 149,
                  "nodeType": "ExpressionStatement",
                  "src": "1339:25:2"
                },
                {
                  "expression": {
                    "argumentTypes": null,
                    "arguments": [
                      {
                        "argumentTypes": null,
                        "id": 154,
                        "name": "account",
                        "nodeType": "Identifier",
                        "overloadedDeclarations": [],
                        "referencedDeclaration": 139,
                        "src": "1400:7:2",
                        "typeDescriptions": {
                          "typeIdentifier": "t_address",
                          "typeString": "address"
                        }
                      },
                      {
                        "argumentTypes": null,
                        "id": 155,
                        "name": "amount",
                        "nodeType": "Identifier",
                        "overloadedDeclarations": [],
                        "referencedDeclaration": 141,
                        "src": "1409:6:2",
                        "typeDescriptions": {
                          "typeIdentifier": "t_uint256",
                          "typeString": "uint256"
                        }
                      }
                    ],
                    "expression": {
                      "argumentTypes": [
                        {
                          "typeIdentifier": "t_address",
                          "typeString": "address"
                        },
                        {
                          "typeIdentifier": "t_uint256",
                          "typeString": "uint256"
                        }
                      ],
                      "expression": {
                        "argumentTypes": null,
                        "arguments": [
                          {
                            "argumentTypes": null,
                            "hexValue": "313030",
                            "id": 151,
                            "isConstant": false,
                            "isLValue": false,
                            "isPure": true,
                            "kind": "number",
                            "lValueRequested": false,
                            "nodeType": "Literal",
                            "src": "1381:3:2",
                            "subdenomination": null,
                            "typeDescriptions": {
                              "typeIdentifier": "t_rational_100_by_1",
                              "typeString": "int_const 100"
                            },
                            "value": "100"
                          }
                        ],
                        "expression": {
                          "argumentTypes": [
                            {
                              "typeIdentifier": "t_rational_100_by_1",
                              "typeString": "int_const 100"
                            }
                          ],
                          "id": 150,
                          "name": "ArbSys",
                          "nodeType": "Identifier",
                          "overloadedDeclarations": [],
                          "referencedDeclaration": 491,
                          "src": "1374:6:2",
                          "typeDescriptions": {
                            "typeIdentifier": "t_type$_t_contract$_ArbSys_$491_$",
                            "typeString": "type(contract ArbSys)"
                          }
                        },
                        "id": 152,
                        "isConstant": false,
                        "isLValue": false,
                        "isPure": true,
                        "kind": "typeConversion",
                        "lValueRequested": false,
                        "names": [],
                        "nodeType": "FunctionCall",
                        "src": "1374:11:2",
                        "tryCall": false,
                        "typeDescriptions": {
                          "typeIdentifier": "t_contract$_ArbSys_$491",
                          "typeString": "contract ArbSys"
                        }
                      },
                      "id": 153,
                      "isConstant": false,
                      "isLValue": false,
                      "isPure": false,
                      "lValueRequested": false,
                      "memberName": "withdrawERC20",
                      "nodeType": "MemberAccess",
                      "referencedDeclaration": 442,
                      "src": "1374:25:2",
                      "typeDescriptions": {
                        "typeIdentifier": "t_function_external_nonpayable$_t_address_$_t_uint256_$returns$__$",
                        "typeString": "function (address,uint256) external"
                      }
                    },
                    "id": 156,
                    "isConstant": false,
                    "isLValue": false,
                    "isPure": false,
                    "kind": "functionCall",
                    "lValueRequested": false,
                    "names": [],
                    "nodeType": "FunctionCall",
                    "src": "1374:42:2",
                    "tryCall": false,
                    "typeDescriptions": {
                      "typeIdentifier": "t_tuple$__$",
                      "typeString": "tuple()"
                    }
                  },
                  "id": 157,
                  "nodeType": "ExpressionStatement",
                  "src": "1374:42:2"
                }
              ]
            },
            "documentation": null,
            "functionSelector": "f3fef3a3",
            "id": 159,
            "implemented": true,
            "kind": "function",
            "modifiers": [],
            "name": "withdraw",
            "nodeType": "FunctionDefinition",
            "overrides": null,
            "parameters": {
              "id": 142,
              "nodeType": "ParameterList",
              "parameters": [
                {
                  "constant": false,
                  "id": 139,
                  "name": "account",
                  "nodeType": "VariableDeclaration",
                  "overrides": null,
                  "scope": 159,
                  "src": "1289:15:2",
                  "stateVariable": false,
                  "storageLocation": "default",
                  "typeDescriptions": {
                    "typeIdentifier": "t_address",
                    "typeString": "address"
                  },
                  "typeName": {
                    "id": 138,
                    "name": "address",
                    "nodeType": "ElementaryTypeName",
                    "src": "1289:7:2",
                    "stateMutability": "nonpayable",
                    "typeDescriptions": {
                      "typeIdentifier": "t_address",
                      "typeString": "address"
                    }
                  },
                  "value": null,
                  "visibility": "internal"
                },
                {
                  "constant": false,
                  "id": 141,
                  "name": "amount",
                  "nodeType": "VariableDeclaration",
                  "overrides": null,
                  "scope": 159,
                  "src": "1306:14:2",
                  "stateVariable": false,
                  "storageLocation": "default",
                  "typeDescriptions": {
                    "typeIdentifier": "t_uint256",
                    "typeString": "uint256"
                  },
                  "typeName": {
                    "id": 140,
                    "name": "uint256",
                    "nodeType": "ElementaryTypeName",
                    "src": "1306:7:2",
                    "typeDescriptions": {
                      "typeIdentifier": "t_uint256",
                      "typeString": "uint256"
                    }
                  },
                  "value": null,
                  "visibility": "internal"
                }
              ],
              "src": "1288:33:2"
            },
            "returnParameters": {
              "id": 143,
              "nodeType": "ParameterList",
              "parameters": [],
              "src": "1329:0:2"
            },
            "scope": 160,
            "src": "1271:152:2",
            "stateMutability": "nonpayable",
            "virtual": false,
            "visibility": "public"
          }
        ],
        "scope": 161,
        "src": "726:699:2"
      }
    ],
    "src": "609:817:2"
  },
  "legacyAST": {
    "absolutePath": "/Users/ed/OffchainLabs/arb-os/contracts/arbos/contracts/ArbERC20.sol",
    "exportedSymbols": {
      "ArbERC20": [
        160
      ]
    },
    "id": 161,
    "nodeType": "SourceUnit",
    "nodes": [
      {
        "id": 82,
        "literals": [
          "solidity",
          "^",
          "0.6",
          ".0"
        ],
        "nodeType": "PragmaDirective",
        "src": "609:23:2"
      },
      {
        "absolutePath": "/Users/ed/OffchainLabs/arb-os/contracts/arbos/contracts/ArbSys.sol",
        "file": "./ArbSys.sol",
        "id": 83,
        "nodeType": "ImportDirective",
        "scope": 161,
        "sourceUnit": 492,
        "src": "634:22:2",
        "symbolAliases": [],
        "unitAlias": ""
      },
      {
        "absolutePath": "/Users/ed/OffchainLabs/arb-os/contracts/arbos/openzeppelin-contracts/contracts/token/ERC20/ERC20.sol",
        "file": "../openzeppelin-contracts/contracts/token/ERC20/ERC20.sol",
        "id": 84,
        "nodeType": "ImportDirective",
        "scope": 161,
        "sourceUnit": 1314,
        "src": "657:67:2",
        "symbolAliases": [],
        "unitAlias": ""
      },
      {
        "abstract": false,
        "baseContracts": [
          {
            "arguments": [
              {
                "argumentTypes": null,
                "hexValue": "",
                "id": 86,
                "isConstant": false,
                "isLValue": false,
                "isPure": true,
                "kind": "string",
                "lValueRequested": false,
                "nodeType": "Literal",
                "src": "753:2:2",
                "subdenomination": null,
                "typeDescriptions": {
                  "typeIdentifier": "t_stringliteral_c5d2460186f7233c927e7db2dcc703c0e500b653ca82273b7bfad8045d85a470",
                  "typeString": "literal_string \"\""
                },
                "value": ""
              },
              {
                "argumentTypes": null,
                "hexValue": "",
                "id": 87,
                "isConstant": false,
                "isLValue": false,
                "isPure": true,
                "kind": "string",
                "lValueRequested": false,
                "nodeType": "Literal",
                "src": "757:2:2",
                "subdenomination": null,
                "typeDescriptions": {
                  "typeIdentifier": "t_stringliteral_c5d2460186f7233c927e7db2dcc703c0e500b653ca82273b7bfad8045d85a470",
                  "typeString": "literal_string \"\""
                },
                "value": ""
              }
            ],
            "baseName": {
              "contractScope": null,
              "id": 85,
              "name": "ERC20",
              "nodeType": "UserDefinedTypeName",
              "referencedDeclaration": 1313,
              "src": "747:5:2",
              "typeDescriptions": {
                "typeIdentifier": "t_contract$_ERC20_$1313",
                "typeString": "contract ERC20"
              }
            },
            "id": 88,
            "nodeType": "InheritanceSpecifier",
            "src": "747:13:2"
          }
        ],
        "contractDependencies": [
          579,
          1313,
          1382
        ],
        "contractKind": "contract",
        "documentation": null,
        "fullyImplemented": true,
        "id": 160,
        "linearizedBaseContracts": [
          160,
          1313,
          1382,
          579
        ],
        "name": "ArbERC20",
        "nodeType": "ContractDefinition",
        "nodes": [
          {
            "body": {
              "id": 110,
              "nodeType": "Block",
              "src": "826:178:2",
              "statements": [
                {
                  "expression": {
                    "argumentTypes": null,
                    "arguments": [
                      {
                        "argumentTypes": null,
                        "commonType": {
                          "typeIdentifier": "t_address_payable",
                          "typeString": "address payable"
                        },
                        "id": 102,
                        "isConstant": false,
                        "isLValue": false,
                        "isPure": false,
                        "lValueRequested": false,
                        "leftExpression": {
                          "argumentTypes": null,
                          "expression": {
                            "argumentTypes": null,
                            "id": 96,
                            "name": "msg",
                            "nodeType": "Identifier",
                            "overloadedDeclarations": [],
                            "referencedDeclaration": -15,
                            "src": "940:3:2",
                            "typeDescriptions": {
                              "typeIdentifier": "t_magic_message",
                              "typeString": "msg"
                            }
                          },
                          "id": 97,
                          "isConstant": false,
                          "isLValue": false,
                          "isPure": false,
                          "lValueRequested": false,
                          "memberName": "sender",
                          "nodeType": "MemberAccess",
                          "referencedDeclaration": null,
                          "src": "940:10:2",
                          "typeDescriptions": {
                            "typeIdentifier": "t_address_payable",
                            "typeString": "address payable"
                          }
                        },
                        "nodeType": "BinaryOperation",
                        "operator": "==",
                        "rightExpression": {
                          "argumentTypes": null,
                          "arguments": [
                            {
                              "argumentTypes": null,
                              "hexValue": "31",
                              "id": 100,
                              "isConstant": false,
                              "isLValue": false,
                              "isPure": true,
                              "kind": "number",
                              "lValueRequested": false,
                              "nodeType": "Literal",
                              "src": "962:1:2",
                              "subdenomination": null,
                              "typeDescriptions": {
                                "typeIdentifier": "t_rational_1_by_1",
                                "typeString": "int_const 1"
                              },
                              "value": "1"
                            }
                          ],
                          "expression": {
                            "argumentTypes": [
                              {
                                "typeIdentifier": "t_rational_1_by_1",
                                "typeString": "int_const 1"
                              }
                            ],
                            "id": 99,
                            "isConstant": false,
                            "isLValue": false,
                            "isPure": true,
                            "lValueRequested": false,
                            "nodeType": "ElementaryTypeNameExpression",
                            "src": "954:7:2",
                            "typeDescriptions": {
                              "typeIdentifier": "t_type$_t_address_$",
                              "typeString": "type(address)"
                            },
                            "typeName": {
                              "id": 98,
                              "name": "address",
                              "nodeType": "ElementaryTypeName",
                              "src": "954:7:2",
                              "typeDescriptions": {
                                "typeIdentifier": null,
                                "typeString": null
                              }
                            }
                          },
                          "id": 101,
                          "isConstant": false,
                          "isLValue": false,
                          "isPure": true,
                          "kind": "typeConversion",
                          "lValueRequested": false,
                          "names": [],
                          "nodeType": "FunctionCall",
                          "src": "954:10:2",
                          "tryCall": false,
                          "typeDescriptions": {
                            "typeIdentifier": "t_address_payable",
                            "typeString": "address payable"
                          }
                        },
                        "src": "940:24:2",
                        "typeDescriptions": {
                          "typeIdentifier": "t_bool",
                          "typeString": "bool"
                        }
                      }
                    ],
                    "expression": {
                      "argumentTypes": [
                        {
                          "typeIdentifier": "t_bool",
                          "typeString": "bool"
                        }
                      ],
                      "id": 95,
                      "name": "require",
                      "nodeType": "Identifier",
                      "overloadedDeclarations": [
                        -18,
                        -18
                      ],
                      "referencedDeclaration": -18,
                      "src": "932:7:2",
                      "typeDescriptions": {
                        "typeIdentifier": "t_function_require_pure$_t_bool_$returns$__$",
                        "typeString": "function (bool) pure"
                      }
                    },
                    "id": 103,
                    "isConstant": false,
                    "isLValue": false,
                    "isPure": false,
                    "kind": "functionCall",
                    "lValueRequested": false,
                    "names": [],
                    "nodeType": "FunctionCall",
                    "src": "932:33:2",
                    "tryCall": false,
                    "typeDescriptions": {
                      "typeIdentifier": "t_tuple$__$",
                      "typeString": "tuple()"
                    }
                  },
                  "id": 104,
                  "nodeType": "ExpressionStatement",
                  "src": "932:33:2"
                },
                {
                  "expression": {
                    "argumentTypes": null,
                    "arguments": [
                      {
                        "argumentTypes": null,
                        "id": 106,
                        "name": "account",
                        "nodeType": "Identifier",
                        "overloadedDeclarations": [],
                        "referencedDeclaration": 90,
                        "src": "981:7:2",
                        "typeDescriptions": {
                          "typeIdentifier": "t_address",
                          "typeString": "address"
                        }
                      },
                      {
                        "argumentTypes": null,
                        "id": 107,
                        "name": "amount",
                        "nodeType": "Identifier",
                        "overloadedDeclarations": [],
                        "referencedDeclaration": 92,
                        "src": "990:6:2",
                        "typeDescriptions": {
                          "typeIdentifier": "t_uint256",
                          "typeString": "uint256"
                        }
                      }
                    ],
                    "expression": {
                      "argumentTypes": [
                        {
                          "typeIdentifier": "t_address",
                          "typeString": "address"
                        },
                        {
                          "typeIdentifier": "t_uint256",
                          "typeString": "uint256"
                        }
                      ],
                      "id": 105,
                      "name": "_mint",
                      "nodeType": "Identifier",
                      "overloadedDeclarations": [],
                      "referencedDeclaration": 1193,
                      "src": "975:5:2",
                      "typeDescriptions": {
                        "typeIdentifier": "t_function_internal_nonpayable$_t_address_$_t_uint256_$returns$__$",
                        "typeString": "function (address,uint256)"
                      }
                    },
                    "id": 108,
                    "isConstant": false,
                    "isLValue": false,
                    "isPure": false,
                    "kind": "functionCall",
                    "lValueRequested": false,
                    "names": [],
                    "nodeType": "FunctionCall",
                    "src": "975:22:2",
                    "tryCall": false,
                    "typeDescriptions": {
                      "typeIdentifier": "t_tuple$__$",
                      "typeString": "tuple()"
                    }
                  },
                  "id": 109,
                  "nodeType": "ExpressionStatement",
                  "src": "975:22:2"
                }
              ]
            },
            "documentation": null,
            "functionSelector": "e58306f9",
            "id": 111,
            "implemented": true,
            "kind": "function",
            "modifiers": [],
            "name": "adminMint",
            "nodeType": "FunctionDefinition",
            "overrides": null,
            "parameters": {
              "id": 93,
              "nodeType": "ParameterList",
              "parameters": [
                {
                  "constant": false,
                  "id": 90,
                  "name": "account",
                  "nodeType": "VariableDeclaration",
                  "overrides": null,
                  "scope": 111,
                  "src": "786:15:2",
                  "stateVariable": false,
                  "storageLocation": "default",
                  "typeDescriptions": {
                    "typeIdentifier": "t_address",
                    "typeString": "address"
                  },
                  "typeName": {
                    "id": 89,
                    "name": "address",
                    "nodeType": "ElementaryTypeName",
                    "src": "786:7:2",
                    "stateMutability": "nonpayable",
                    "typeDescriptions": {
                      "typeIdentifier": "t_address",
                      "typeString": "address"
                    }
                  },
                  "value": null,
                  "visibility": "internal"
                },
                {
                  "constant": false,
                  "id": 92,
                  "name": "amount",
                  "nodeType": "VariableDeclaration",
                  "overrides": null,
                  "scope": 111,
                  "src": "803:14:2",
                  "stateVariable": false,
                  "storageLocation": "default",
                  "typeDescriptions": {
                    "typeIdentifier": "t_uint256",
                    "typeString": "uint256"
                  },
                  "typeName": {
                    "id": 91,
                    "name": "uint256",
                    "nodeType": "ElementaryTypeName",
                    "src": "803:7:2",
                    "typeDescriptions": {
                      "typeIdentifier": "t_uint256",
                      "typeString": "uint256"
                    }
                  },
                  "value": null,
                  "visibility": "internal"
                }
              ],
              "src": "785:33:2"
            },
            "returnParameters": {
              "id": 94,
              "nodeType": "ParameterList",
              "parameters": [],
              "src": "826:0:2"
            },
            "scope": 160,
            "src": "767:237:2",
            "stateMutability": "nonpayable",
            "virtual": false,
            "visibility": "public"
          },
          {
            "body": {
              "id": 136,
              "nodeType": "Block",
              "src": "1082:183:2",
              "statements": [
                {
                  "expression": {
                    "argumentTypes": null,
                    "arguments": [
                      {
                        "argumentTypes": null,
                        "commonType": {
                          "typeIdentifier": "t_address_payable",
                          "typeString": "address payable"
                        },
                        "id": 127,
                        "isConstant": false,
                        "isLValue": false,
                        "isPure": false,
                        "lValueRequested": false,
                        "leftExpression": {
                          "argumentTypes": null,
                          "expression": {
                            "argumentTypes": null,
                            "id": 121,
                            "name": "msg",
                            "nodeType": "Identifier",
                            "overloadedDeclarations": [],
                            "referencedDeclaration": -15,
                            "src": "1196:3:2",
                            "typeDescriptions": {
                              "typeIdentifier": "t_magic_message",
                              "typeString": "msg"
                            }
                          },
                          "id": 122,
                          "isConstant": false,
                          "isLValue": false,
                          "isPure": false,
                          "lValueRequested": false,
                          "memberName": "sender",
                          "nodeType": "MemberAccess",
                          "referencedDeclaration": null,
                          "src": "1196:10:2",
                          "typeDescriptions": {
                            "typeIdentifier": "t_address_payable",
                            "typeString": "address payable"
                          }
                        },
                        "nodeType": "BinaryOperation",
                        "operator": "==",
                        "rightExpression": {
                          "argumentTypes": null,
                          "arguments": [
                            {
                              "argumentTypes": null,
                              "hexValue": "31",
                              "id": 125,
                              "isConstant": false,
                              "isLValue": false,
                              "isPure": true,
                              "kind": "number",
                              "lValueRequested": false,
                              "nodeType": "Literal",
                              "src": "1218:1:2",
                              "subdenomination": null,
                              "typeDescriptions": {
                                "typeIdentifier": "t_rational_1_by_1",
                                "typeString": "int_const 1"
                              },
                              "value": "1"
                            }
                          ],
                          "expression": {
                            "argumentTypes": [
                              {
                                "typeIdentifier": "t_rational_1_by_1",
                                "typeString": "int_const 1"
                              }
                            ],
                            "id": 124,
                            "isConstant": false,
                            "isLValue": false,
                            "isPure": true,
                            "lValueRequested": false,
                            "nodeType": "ElementaryTypeNameExpression",
                            "src": "1210:7:2",
                            "typeDescriptions": {
                              "typeIdentifier": "t_type$_t_address_$",
                              "typeString": "type(address)"
                            },
                            "typeName": {
                              "id": 123,
                              "name": "address",
                              "nodeType": "ElementaryTypeName",
                              "src": "1210:7:2",
                              "typeDescriptions": {
                                "typeIdentifier": null,
                                "typeString": null
                              }
                            }
                          },
                          "id": 126,
                          "isConstant": false,
                          "isLValue": false,
                          "isPure": true,
                          "kind": "typeConversion",
                          "lValueRequested": false,
                          "names": [],
                          "nodeType": "FunctionCall",
                          "src": "1210:10:2",
                          "tryCall": false,
                          "typeDescriptions": {
                            "typeIdentifier": "t_address_payable",
                            "typeString": "address payable"
                          }
                        },
                        "src": "1196:24:2",
                        "typeDescriptions": {
                          "typeIdentifier": "t_bool",
                          "typeString": "bool"
                        }
                      }
                    ],
                    "expression": {
                      "argumentTypes": [
                        {
                          "typeIdentifier": "t_bool",
                          "typeString": "bool"
                        }
                      ],
                      "id": 120,
                      "name": "require",
                      "nodeType": "Identifier",
                      "overloadedDeclarations": [
                        -18,
                        -18
                      ],
                      "referencedDeclaration": -18,
                      "src": "1188:7:2",
                      "typeDescriptions": {
                        "typeIdentifier": "t_function_require_pure$_t_bool_$returns$__$",
                        "typeString": "function (bool) pure"
                      }
                    },
                    "id": 128,
                    "isConstant": false,
                    "isLValue": false,
                    "isPure": false,
                    "kind": "functionCall",
                    "lValueRequested": false,
                    "names": [],
                    "nodeType": "FunctionCall",
                    "src": "1188:33:2",
                    "tryCall": false,
                    "typeDescriptions": {
                      "typeIdentifier": "t_tuple$__$",
                      "typeString": "tuple()"
                    }
                  },
                  "id": 129,
                  "nodeType": "ExpressionStatement",
                  "src": "1188:33:2"
                },
                {
                  "expression": {
                    "argumentTypes": null,
                    "arguments": [
                      {
                        "argumentTypes": null,
                        "id": 131,
                        "name": "from",
                        "nodeType": "Identifier",
                        "overloadedDeclarations": [],
                        "referencedDeclaration": 113,
                        "src": "1241:4:2",
                        "typeDescriptions": {
                          "typeIdentifier": "t_address",
                          "typeString": "address"
                        }
                      },
                      {
                        "argumentTypes": null,
                        "id": 132,
                        "name": "to",
                        "nodeType": "Identifier",
                        "overloadedDeclarations": [],
                        "referencedDeclaration": 115,
                        "src": "1247:2:2",
                        "typeDescriptions": {
                          "typeIdentifier": "t_address",
                          "typeString": "address"
                        }
                      },
                      {
                        "argumentTypes": null,
                        "id": 133,
                        "name": "amount",
                        "nodeType": "Identifier",
                        "overloadedDeclarations": [],
                        "referencedDeclaration": 117,
                        "src": "1251:6:2",
                        "typeDescriptions": {
                          "typeIdentifier": "t_uint256",
                          "typeString": "uint256"
                        }
                      }
                    ],
                    "expression": {
                      "argumentTypes": [
                        {
                          "typeIdentifier": "t_address",
                          "typeString": "address"
                        },
                        {
                          "typeIdentifier": "t_address",
                          "typeString": "address"
                        },
                        {
                          "typeIdentifier": "t_uint256",
                          "typeString": "uint256"
                        }
                      ],
                      "id": 130,
                      "name": "_transfer",
                      "nodeType": "Identifier",
                      "overloadedDeclarations": [],
                      "referencedDeclaration": 1139,
                      "src": "1231:9:2",
                      "typeDescriptions": {
                        "typeIdentifier": "t_function_internal_nonpayable$_t_address_$_t_address_$_t_uint256_$returns$__$",
                        "typeString": "function (address,address,uint256)"
                      }
                    },
                    "id": 134,
                    "isConstant": false,
                    "isLValue": false,
                    "isPure": false,
                    "kind": "functionCall",
                    "lValueRequested": false,
                    "names": [],
                    "nodeType": "FunctionCall",
                    "src": "1231:27:2",
                    "tryCall": false,
                    "typeDescriptions": {
                      "typeIdentifier": "t_tuple$__$",
                      "typeString": "tuple()"
                    }
                  },
                  "id": 135,
                  "nodeType": "ExpressionStatement",
                  "src": "1231:27:2"
                }
              ]
            },
            "documentation": null,
            "functionSelector": "da72c1e8",
            "id": 137,
            "implemented": true,
            "kind": "function",
            "modifiers": [],
            "name": "adminTransfer",
            "nodeType": "FunctionDefinition",
            "overrides": null,
            "parameters": {
              "id": 118,
              "nodeType": "ParameterList",
              "parameters": [
                {
                  "constant": false,
                  "id": 113,
                  "name": "from",
                  "nodeType": "VariableDeclaration",
                  "overrides": null,
                  "scope": 137,
                  "src": "1033:12:2",
                  "stateVariable": false,
                  "storageLocation": "default",
                  "typeDescriptions": {
                    "typeIdentifier": "t_address",
                    "typeString": "address"
                  },
                  "typeName": {
                    "id": 112,
                    "name": "address",
                    "nodeType": "ElementaryTypeName",
                    "src": "1033:7:2",
                    "stateMutability": "nonpayable",
                    "typeDescriptions": {
                      "typeIdentifier": "t_address",
                      "typeString": "address"
                    }
                  },
                  "value": null,
                  "visibility": "internal"
                },
                {
                  "constant": false,
                  "id": 115,
                  "name": "to",
                  "nodeType": "VariableDeclaration",
                  "overrides": null,
                  "scope": 137,
                  "src": "1047:10:2",
                  "stateVariable": false,
                  "storageLocation": "default",
                  "typeDescriptions": {
                    "typeIdentifier": "t_address",
                    "typeString": "address"
                  },
                  "typeName": {
                    "id": 114,
                    "name": "address",
                    "nodeType": "ElementaryTypeName",
                    "src": "1047:7:2",
                    "stateMutability": "nonpayable",
                    "typeDescriptions": {
                      "typeIdentifier": "t_address",
                      "typeString": "address"
                    }
                  },
                  "value": null,
                  "visibility": "internal"
                },
                {
                  "constant": false,
                  "id": 117,
                  "name": "amount",
                  "nodeType": "VariableDeclaration",
                  "overrides": null,
                  "scope": 137,
                  "src": "1059:14:2",
                  "stateVariable": false,
                  "storageLocation": "default",
                  "typeDescriptions": {
                    "typeIdentifier": "t_uint256",
                    "typeString": "uint256"
                  },
                  "typeName": {
                    "id": 116,
                    "name": "uint256",
                    "nodeType": "ElementaryTypeName",
                    "src": "1059:7:2",
                    "typeDescriptions": {
                      "typeIdentifier": "t_uint256",
                      "typeString": "uint256"
                    }
                  },
                  "value": null,
                  "visibility": "internal"
                }
              ],
              "src": "1032:42:2"
            },
            "returnParameters": {
              "id": 119,
              "nodeType": "ParameterList",
              "parameters": [],
              "src": "1082:0:2"
            },
            "scope": 160,
            "src": "1010:255:2",
            "stateMutability": "nonpayable",
            "virtual": false,
            "visibility": "public"
          },
          {
            "body": {
              "id": 158,
              "nodeType": "Block",
              "src": "1329:94:2",
              "statements": [
                {
                  "expression": {
                    "argumentTypes": null,
                    "arguments": [
                      {
                        "argumentTypes": null,
                        "expression": {
                          "argumentTypes": null,
                          "id": 145,
                          "name": "msg",
                          "nodeType": "Identifier",
                          "overloadedDeclarations": [],
                          "referencedDeclaration": -15,
                          "src": "1345:3:2",
                          "typeDescriptions": {
                            "typeIdentifier": "t_magic_message",
                            "typeString": "msg"
                          }
                        },
                        "id": 146,
                        "isConstant": false,
                        "isLValue": false,
                        "isPure": false,
                        "lValueRequested": false,
                        "memberName": "sender",
                        "nodeType": "MemberAccess",
                        "referencedDeclaration": null,
                        "src": "1345:10:2",
                        "typeDescriptions": {
                          "typeIdentifier": "t_address_payable",
                          "typeString": "address payable"
                        }
                      },
                      {
                        "argumentTypes": null,
                        "id": 147,
                        "name": "amount",
                        "nodeType": "Identifier",
                        "overloadedDeclarations": [],
                        "referencedDeclaration": 141,
                        "src": "1357:6:2",
                        "typeDescriptions": {
                          "typeIdentifier": "t_uint256",
                          "typeString": "uint256"
                        }
                      }
                    ],
                    "expression": {
                      "argumentTypes": [
                        {
                          "typeIdentifier": "t_address_payable",
                          "typeString": "address payable"
                        },
                        {
                          "typeIdentifier": "t_uint256",
                          "typeString": "uint256"
                        }
                      ],
                      "id": 144,
                      "name": "_burn",
                      "nodeType": "Identifier",
                      "overloadedDeclarations": [],
                      "referencedDeclaration": 1248,
                      "src": "1339:5:2",
                      "typeDescriptions": {
                        "typeIdentifier": "t_function_internal_nonpayable$_t_address_$_t_uint256_$returns$__$",
                        "typeString": "function (address,uint256)"
                      }
                    },
                    "id": 148,
                    "isConstant": false,
                    "isLValue": false,
                    "isPure": false,
                    "kind": "functionCall",
                    "lValueRequested": false,
                    "names": [],
                    "nodeType": "FunctionCall",
                    "src": "1339:25:2",
                    "tryCall": false,
                    "typeDescriptions": {
                      "typeIdentifier": "t_tuple$__$",
                      "typeString": "tuple()"
                    }
                  },
                  "id": 149,
                  "nodeType": "ExpressionStatement",
                  "src": "1339:25:2"
                },
                {
                  "expression": {
                    "argumentTypes": null,
                    "arguments": [
                      {
                        "argumentTypes": null,
                        "id": 154,
                        "name": "account",
                        "nodeType": "Identifier",
                        "overloadedDeclarations": [],
                        "referencedDeclaration": 139,
                        "src": "1400:7:2",
                        "typeDescriptions": {
                          "typeIdentifier": "t_address",
                          "typeString": "address"
                        }
                      },
                      {
                        "argumentTypes": null,
                        "id": 155,
                        "name": "amount",
                        "nodeType": "Identifier",
                        "overloadedDeclarations": [],
                        "referencedDeclaration": 141,
                        "src": "1409:6:2",
                        "typeDescriptions": {
                          "typeIdentifier": "t_uint256",
                          "typeString": "uint256"
                        }
                      }
                    ],
                    "expression": {
                      "argumentTypes": [
                        {
                          "typeIdentifier": "t_address",
                          "typeString": "address"
                        },
                        {
                          "typeIdentifier": "t_uint256",
                          "typeString": "uint256"
                        }
                      ],
                      "expression": {
                        "argumentTypes": null,
                        "arguments": [
                          {
                            "argumentTypes": null,
                            "hexValue": "313030",
                            "id": 151,
                            "isConstant": false,
                            "isLValue": false,
                            "isPure": true,
                            "kind": "number",
                            "lValueRequested": false,
                            "nodeType": "Literal",
                            "src": "1381:3:2",
                            "subdenomination": null,
                            "typeDescriptions": {
                              "typeIdentifier": "t_rational_100_by_1",
                              "typeString": "int_const 100"
                            },
                            "value": "100"
                          }
                        ],
                        "expression": {
                          "argumentTypes": [
                            {
                              "typeIdentifier": "t_rational_100_by_1",
                              "typeString": "int_const 100"
                            }
                          ],
                          "id": 150,
                          "name": "ArbSys",
                          "nodeType": "Identifier",
                          "overloadedDeclarations": [],
                          "referencedDeclaration": 491,
                          "src": "1374:6:2",
                          "typeDescriptions": {
                            "typeIdentifier": "t_type$_t_contract$_ArbSys_$491_$",
                            "typeString": "type(contract ArbSys)"
                          }
                        },
                        "id": 152,
                        "isConstant": false,
                        "isLValue": false,
                        "isPure": true,
                        "kind": "typeConversion",
                        "lValueRequested": false,
                        "names": [],
                        "nodeType": "FunctionCall",
                        "src": "1374:11:2",
                        "tryCall": false,
                        "typeDescriptions": {
                          "typeIdentifier": "t_contract$_ArbSys_$491",
                          "typeString": "contract ArbSys"
                        }
                      },
                      "id": 153,
                      "isConstant": false,
                      "isLValue": false,
                      "isPure": false,
                      "lValueRequested": false,
                      "memberName": "withdrawERC20",
                      "nodeType": "MemberAccess",
                      "referencedDeclaration": 442,
                      "src": "1374:25:2",
                      "typeDescriptions": {
                        "typeIdentifier": "t_function_external_nonpayable$_t_address_$_t_uint256_$returns$__$",
                        "typeString": "function (address,uint256) external"
                      }
                    },
                    "id": 156,
                    "isConstant": false,
                    "isLValue": false,
                    "isPure": false,
                    "kind": "functionCall",
                    "lValueRequested": false,
                    "names": [],
                    "nodeType": "FunctionCall",
                    "src": "1374:42:2",
                    "tryCall": false,
                    "typeDescriptions": {
                      "typeIdentifier": "t_tuple$__$",
                      "typeString": "tuple()"
                    }
                  },
                  "id": 157,
                  "nodeType": "ExpressionStatement",
                  "src": "1374:42:2"
                }
              ]
            },
            "documentation": null,
            "functionSelector": "f3fef3a3",
            "id": 159,
            "implemented": true,
            "kind": "function",
            "modifiers": [],
            "name": "withdraw",
            "nodeType": "FunctionDefinition",
            "overrides": null,
            "parameters": {
              "id": 142,
              "nodeType": "ParameterList",
              "parameters": [
                {
                  "constant": false,
                  "id": 139,
                  "name": "account",
                  "nodeType": "VariableDeclaration",
                  "overrides": null,
                  "scope": 159,
                  "src": "1289:15:2",
                  "stateVariable": false,
                  "storageLocation": "default",
                  "typeDescriptions": {
                    "typeIdentifier": "t_address",
                    "typeString": "address"
                  },
                  "typeName": {
                    "id": 138,
                    "name": "address",
                    "nodeType": "ElementaryTypeName",
                    "src": "1289:7:2",
                    "stateMutability": "nonpayable",
                    "typeDescriptions": {
                      "typeIdentifier": "t_address",
                      "typeString": "address"
                    }
                  },
                  "value": null,
                  "visibility": "internal"
                },
                {
                  "constant": false,
                  "id": 141,
                  "name": "amount",
                  "nodeType": "VariableDeclaration",
                  "overrides": null,
                  "scope": 159,
                  "src": "1306:14:2",
                  "stateVariable": false,
                  "storageLocation": "default",
                  "typeDescriptions": {
                    "typeIdentifier": "t_uint256",
                    "typeString": "uint256"
                  },
                  "typeName": {
                    "id": 140,
                    "name": "uint256",
                    "nodeType": "ElementaryTypeName",
                    "src": "1306:7:2",
                    "typeDescriptions": {
                      "typeIdentifier": "t_uint256",
                      "typeString": "uint256"
                    }
                  },
                  "value": null,
                  "visibility": "internal"
                }
              ],
              "src": "1288:33:2"
            },
            "returnParameters": {
              "id": 143,
              "nodeType": "ParameterList",
              "parameters": [],
              "src": "1329:0:2"
            },
            "scope": 160,
            "src": "1271:152:2",
            "stateMutability": "nonpayable",
            "virtual": false,
            "visibility": "public"
          }
        ],
        "scope": 161,
        "src": "726:699:2"
      }
    ],
    "src": "609:817:2"
  },
  "compiler": {
    "name": "solc",
    "version": "0.6.2+commit.bacdbe57.Emscripten.clang"
  },
  "networks": {},
  "schemaVersion": "3.3.1",
<<<<<<< HEAD
  "updatedAt": "2020-12-29T21:11:39.736Z",
=======
  "updatedAt": "2020-12-29T16:39:42.758Z",
>>>>>>> bcc97763
  "devdoc": {
    "methods": {
      "allowance(address,address)": {
        "details": "See {IERC20-allowance}."
      },
      "approve(address,uint256)": {
        "details": "See {IERC20-approve}.     * Requirements:     * - `spender` cannot be the zero address."
      },
      "balanceOf(address)": {
        "details": "See {IERC20-balanceOf}."
      },
      "decimals()": {
        "details": "Returns the number of decimals used to get its user representation. For example, if `decimals` equals `2`, a balance of `505` tokens should be displayed to a user as `5,05` (`505 / 10 ** 2`).     * Tokens usually opt for a value of 18, imitating the relationship between Ether and Wei. This is the value {ERC20} uses, unless {_setupDecimals} is called.     * NOTE: This information is only used for _display_ purposes: it in no way affects any of the arithmetic of the contract, including {IERC20-balanceOf} and {IERC20-transfer}."
      },
      "decreaseAllowance(address,uint256)": {
        "details": "Atomically decreases the allowance granted to `spender` by the caller.     * This is an alternative to {approve} that can be used as a mitigation for problems described in {IERC20-approve}.     * Emits an {Approval} event indicating the updated allowance.     * Requirements:     * - `spender` cannot be the zero address. - `spender` must have allowance for the caller of at least `subtractedValue`."
      },
      "increaseAllowance(address,uint256)": {
        "details": "Atomically increases the allowance granted to `spender` by the caller.     * This is an alternative to {approve} that can be used as a mitigation for problems described in {IERC20-approve}.     * Emits an {Approval} event indicating the updated allowance.     * Requirements:     * - `spender` cannot be the zero address."
      },
      "name()": {
        "details": "Returns the name of the token."
      },
      "symbol()": {
        "details": "Returns the symbol of the token, usually a shorter version of the name."
      },
      "totalSupply()": {
        "details": "See {IERC20-totalSupply}."
      },
      "transfer(address,uint256)": {
        "details": "See {IERC20-transfer}.     * Requirements:     * - `recipient` cannot be the zero address. - the caller must have a balance of at least `amount`."
      },
      "transferFrom(address,address,uint256)": {
        "details": "See {IERC20-transferFrom}.     * Emits an {Approval} event indicating the updated allowance. This is not required by the EIP. See the note at the beginning of {ERC20}.     * Requirements:     * - `sender` and `recipient` cannot be the zero address. - `sender` must have a balance of at least `amount`. - the caller must have allowance for ``sender``'s tokens of at least `amount`."
      }
    }
  },
  "userdoc": {
    "methods": {}
  }
}<|MERGE_RESOLUTION|>--- conflicted
+++ resolved
@@ -2594,11 +2594,7 @@
   },
   "networks": {},
   "schemaVersion": "3.3.1",
-<<<<<<< HEAD
-  "updatedAt": "2020-12-29T21:11:39.736Z",
-=======
   "updatedAt": "2020-12-29T16:39:42.758Z",
->>>>>>> bcc97763
   "devdoc": {
     "methods": {
       "allowance(address,address)": {
