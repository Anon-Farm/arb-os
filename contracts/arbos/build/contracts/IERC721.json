{
  "contractName": "IERC721",
  "abi": [
    {
      "anonymous": false,
      "inputs": [
        {
          "indexed": true,
          "internalType": "address",
          "name": "owner",
          "type": "address"
        },
        {
          "indexed": true,
          "internalType": "address",
          "name": "approved",
          "type": "address"
        },
        {
          "indexed": true,
          "internalType": "uint256",
          "name": "tokenId",
          "type": "uint256"
        }
      ],
      "name": "Approval",
      "type": "event"
    },
    {
      "anonymous": false,
      "inputs": [
        {
          "indexed": true,
          "internalType": "address",
          "name": "owner",
          "type": "address"
        },
        {
          "indexed": true,
          "internalType": "address",
          "name": "operator",
          "type": "address"
        },
        {
          "indexed": false,
          "internalType": "bool",
          "name": "approved",
          "type": "bool"
        }
      ],
      "name": "ApprovalForAll",
      "type": "event"
    },
    {
      "anonymous": false,
      "inputs": [
        {
          "indexed": true,
          "internalType": "address",
          "name": "from",
          "type": "address"
        },
        {
          "indexed": true,
          "internalType": "address",
          "name": "to",
          "type": "address"
        },
        {
          "indexed": true,
          "internalType": "uint256",
          "name": "tokenId",
          "type": "uint256"
        }
      ],
      "name": "Transfer",
      "type": "event"
    },
    {
      "inputs": [
        {
          "internalType": "bytes4",
          "name": "interfaceId",
          "type": "bytes4"
        }
      ],
      "name": "supportsInterface",
      "outputs": [
        {
          "internalType": "bool",
          "name": "",
          "type": "bool"
        }
      ],
      "stateMutability": "view",
      "type": "function"
    },
    {
      "inputs": [
        {
          "internalType": "address",
          "name": "owner",
          "type": "address"
        }
      ],
      "name": "balanceOf",
      "outputs": [
        {
          "internalType": "uint256",
          "name": "balance",
          "type": "uint256"
        }
      ],
      "stateMutability": "view",
      "type": "function"
    },
    {
      "inputs": [
        {
          "internalType": "uint256",
          "name": "tokenId",
          "type": "uint256"
        }
      ],
      "name": "ownerOf",
      "outputs": [
        {
          "internalType": "address",
          "name": "owner",
          "type": "address"
        }
      ],
      "stateMutability": "view",
      "type": "function"
    },
    {
      "inputs": [
        {
          "internalType": "address",
          "name": "from",
          "type": "address"
        },
        {
          "internalType": "address",
          "name": "to",
          "type": "address"
        },
        {
          "internalType": "uint256",
          "name": "tokenId",
          "type": "uint256"
        }
      ],
      "name": "transferFrom",
      "outputs": [],
      "stateMutability": "nonpayable",
      "type": "function"
    },
    {
      "inputs": [
        {
          "internalType": "address",
          "name": "to",
          "type": "address"
        },
        {
          "internalType": "uint256",
          "name": "tokenId",
          "type": "uint256"
        }
      ],
      "name": "approve",
      "outputs": [],
      "stateMutability": "nonpayable",
      "type": "function"
    },
    {
      "inputs": [
        {
          "internalType": "uint256",
          "name": "tokenId",
          "type": "uint256"
        }
      ],
      "name": "getApproved",
      "outputs": [
        {
          "internalType": "address",
          "name": "operator",
          "type": "address"
        }
      ],
      "stateMutability": "view",
      "type": "function"
    },
    {
      "inputs": [
        {
          "internalType": "address",
          "name": "operator",
          "type": "address"
        },
        {
          "internalType": "bool",
          "name": "_approved",
          "type": "bool"
        }
      ],
      "name": "setApprovalForAll",
      "outputs": [],
      "stateMutability": "nonpayable",
      "type": "function"
    },
    {
      "inputs": [
        {
          "internalType": "address",
          "name": "owner",
          "type": "address"
        },
        {
          "internalType": "address",
          "name": "operator",
          "type": "address"
        }
      ],
      "name": "isApprovedForAll",
      "outputs": [
        {
          "internalType": "bool",
          "name": "",
          "type": "bool"
        }
      ],
      "stateMutability": "view",
      "type": "function"
    },
    {
      "inputs": [
        {
          "internalType": "address",
          "name": "from",
          "type": "address"
        },
        {
          "internalType": "address",
          "name": "to",
          "type": "address"
        },
        {
          "internalType": "uint256",
          "name": "tokenId",
          "type": "uint256"
        }
      ],
      "name": "safeTransferFrom",
      "outputs": [],
      "stateMutability": "nonpayable",
      "type": "function"
    },
    {
      "inputs": [
        {
          "internalType": "address",
          "name": "from",
          "type": "address"
        },
        {
          "internalType": "address",
          "name": "to",
          "type": "address"
        },
        {
          "internalType": "uint256",
          "name": "tokenId",
          "type": "uint256"
        },
        {
          "internalType": "bytes",
          "name": "data",
          "type": "bytes"
        }
      ],
      "name": "safeTransferFrom",
      "outputs": [],
      "stateMutability": "nonpayable",
      "type": "function"
    }
  ],
  "metadata": "{\"compiler\":{\"version\":\"0.6.2+commit.bacdbe57\"},\"language\":\"Solidity\",\"output\":{\"abi\":[{\"anonymous\":false,\"inputs\":[{\"indexed\":true,\"internalType\":\"address\",\"name\":\"owner\",\"type\":\"address\"},{\"indexed\":true,\"internalType\":\"address\",\"name\":\"approved\",\"type\":\"address\"},{\"indexed\":true,\"internalType\":\"uint256\",\"name\":\"tokenId\",\"type\":\"uint256\"}],\"name\":\"Approval\",\"type\":\"event\"},{\"anonymous\":false,\"inputs\":[{\"indexed\":true,\"internalType\":\"address\",\"name\":\"owner\",\"type\":\"address\"},{\"indexed\":true,\"internalType\":\"address\",\"name\":\"operator\",\"type\":\"address\"},{\"indexed\":false,\"internalType\":\"bool\",\"name\":\"approved\",\"type\":\"bool\"}],\"name\":\"ApprovalForAll\",\"type\":\"event\"},{\"anonymous\":false,\"inputs\":[{\"indexed\":true,\"internalType\":\"address\",\"name\":\"from\",\"type\":\"address\"},{\"indexed\":true,\"internalType\":\"address\",\"name\":\"to\",\"type\":\"address\"},{\"indexed\":true,\"internalType\":\"uint256\",\"name\":\"tokenId\",\"type\":\"uint256\"}],\"name\":\"Transfer\",\"type\":\"event\"},{\"inputs\":[{\"internalType\":\"address\",\"name\":\"to\",\"type\":\"address\"},{\"internalType\":\"uint256\",\"name\":\"tokenId\",\"type\":\"uint256\"}],\"name\":\"approve\",\"outputs\":[],\"stateMutability\":\"nonpayable\",\"type\":\"function\"},{\"inputs\":[{\"internalType\":\"address\",\"name\":\"owner\",\"type\":\"address\"}],\"name\":\"balanceOf\",\"outputs\":[{\"internalType\":\"uint256\",\"name\":\"balance\",\"type\":\"uint256\"}],\"stateMutability\":\"view\",\"type\":\"function\"},{\"inputs\":[{\"internalType\":\"uint256\",\"name\":\"tokenId\",\"type\":\"uint256\"}],\"name\":\"getApproved\",\"outputs\":[{\"internalType\":\"address\",\"name\":\"operator\",\"type\":\"address\"}],\"stateMutability\":\"view\",\"type\":\"function\"},{\"inputs\":[{\"internalType\":\"address\",\"name\":\"owner\",\"type\":\"address\"},{\"internalType\":\"address\",\"name\":\"operator\",\"type\":\"address\"}],\"name\":\"isApprovedForAll\",\"outputs\":[{\"internalType\":\"bool\",\"name\":\"\",\"type\":\"bool\"}],\"stateMutability\":\"view\",\"type\":\"function\"},{\"inputs\":[{\"internalType\":\"uint256\",\"name\":\"tokenId\",\"type\":\"uint256\"}],\"name\":\"ownerOf\",\"outputs\":[{\"internalType\":\"address\",\"name\":\"owner\",\"type\":\"address\"}],\"stateMutability\":\"view\",\"type\":\"function\"},{\"inputs\":[{\"internalType\":\"address\",\"name\":\"from\",\"type\":\"address\"},{\"internalType\":\"address\",\"name\":\"to\",\"type\":\"address\"},{\"internalType\":\"uint256\",\"name\":\"tokenId\",\"type\":\"uint256\"}],\"name\":\"safeTransferFrom\",\"outputs\":[],\"stateMutability\":\"nonpayable\",\"type\":\"function\"},{\"inputs\":[{\"internalType\":\"address\",\"name\":\"from\",\"type\":\"address\"},{\"internalType\":\"address\",\"name\":\"to\",\"type\":\"address\"},{\"internalType\":\"uint256\",\"name\":\"tokenId\",\"type\":\"uint256\"},{\"internalType\":\"bytes\",\"name\":\"data\",\"type\":\"bytes\"}],\"name\":\"safeTransferFrom\",\"outputs\":[],\"stateMutability\":\"nonpayable\",\"type\":\"function\"},{\"inputs\":[{\"internalType\":\"address\",\"name\":\"operator\",\"type\":\"address\"},{\"internalType\":\"bool\",\"name\":\"_approved\",\"type\":\"bool\"}],\"name\":\"setApprovalForAll\",\"outputs\":[],\"stateMutability\":\"nonpayable\",\"type\":\"function\"},{\"inputs\":[{\"internalType\":\"bytes4\",\"name\":\"interfaceId\",\"type\":\"bytes4\"}],\"name\":\"supportsInterface\",\"outputs\":[{\"internalType\":\"bool\",\"name\":\"\",\"type\":\"bool\"}],\"stateMutability\":\"view\",\"type\":\"function\"},{\"inputs\":[{\"internalType\":\"address\",\"name\":\"from\",\"type\":\"address\"},{\"internalType\":\"address\",\"name\":\"to\",\"type\":\"address\"},{\"internalType\":\"uint256\",\"name\":\"tokenId\",\"type\":\"uint256\"}],\"name\":\"transferFrom\",\"outputs\":[],\"stateMutability\":\"nonpayable\",\"type\":\"function\"}],\"devdoc\":{\"details\":\"Required interface of an ERC721 compliant contract.\",\"methods\":{\"approve(address,uint256)\":{\"details\":\"Gives permission to `to` to transfer `tokenId` token to another account. The approval is cleared when the token is transferred.     * Only a single account can be approved at a time, so approving the zero address clears previous approvals.     * Requirements:     * - The caller must own the token or be an approved operator. - `tokenId` must exist.     * Emits an {Approval} event.\"},\"balanceOf(address)\":{\"details\":\"Returns the number of tokens in ``owner``'s account.\"},\"getApproved(uint256)\":{\"details\":\"Returns the account approved for `tokenId` token.     * Requirements:     * - `tokenId` must exist.\"},\"isApprovedForAll(address,address)\":{\"details\":\"Returns if the `operator` is allowed to manage all of the assets of `owner`.     * See {setApprovalForAll}\"},\"ownerOf(uint256)\":{\"details\":\"Returns the owner of the `tokenId` token.     * Requirements:     * - `tokenId` must exist.\"},\"safeTransferFrom(address,address,uint256)\":{\"details\":\"Safely transfers `tokenId` token from `from` to `to`, checking first that contract recipients are aware of the ERC721 protocol to prevent tokens from being forever locked.     * Requirements:     * - `from` cannot be the zero address. - `to` cannot be the zero address. - `tokenId` token must exist and be owned by `from`. - If the caller is not `from`, it must be have been allowed to move this token by either {approve} or {setApprovalForAll}. - If `to` refers to a smart contract, it must implement {IERC721Receiver-onERC721Received}, which is called upon a safe transfer.     * Emits a {Transfer} event.\"},\"safeTransferFrom(address,address,uint256,bytes)\":{\"details\":\"Safely transfers `tokenId` token from `from` to `to`.      * Requirements:     * - `from` cannot be the zero address. - `to` cannot be the zero address. - `tokenId` token must exist and be owned by `from`. - If the caller is not `from`, it must be approved to move this token by either {approve} or {setApprovalForAll}. - If `to` refers to a smart contract, it must implement {IERC721Receiver-onERC721Received}, which is called upon a safe transfer.      * Emits a {Transfer} event.\"},\"setApprovalForAll(address,bool)\":{\"details\":\"Approve or remove `operator` as an operator for the caller. Operators can call {transferFrom} or {safeTransferFrom} for any token owned by the caller.     * Requirements:     * - The `operator` cannot be the caller.     * Emits an {ApprovalForAll} event.\"},\"supportsInterface(bytes4)\":{\"details\":\"Returns true if this contract implements the interface defined by `interfaceId`. See the corresponding https://eips.ethereum.org/EIPS/eip-165#how-interfaces-are-identified[EIP section] to learn more about how these ids are created.     * This function call must use less than 30 000 gas.\"},\"transferFrom(address,address,uint256)\":{\"details\":\"Transfers `tokenId` token from `from` to `to`.     * WARNING: Usage of this method is discouraged, use {safeTransferFrom} whenever possible.     * Requirements:     * - `from` cannot be the zero address. - `to` cannot be the zero address. - `tokenId` token must be owned by `from`. - If the caller is not `from`, it must be approved to move this token by either {approve} or {setApprovalForAll}.     * Emits a {Transfer} event.\"}}},\"userdoc\":{\"methods\":{}}},\"settings\":{\"compilationTarget\":{\"/Users/ed/OffchainLabs/arb-os/contracts/arbos/openzeppelin-contracts/contracts/token/ERC721/IERC721.sol\":\"IERC721\"},\"evmVersion\":\"istanbul\",\"libraries\":{},\"metadata\":{\"bytecodeHash\":\"ipfs\"},\"optimizer\":{\"enabled\":false,\"runs\":200},\"remappings\":[]},\"sources\":{\"/Users/ed/OffchainLabs/arb-os/contracts/arbos/openzeppelin-contracts/contracts/introspection/IERC165.sol\":{\"keccak256\":\"0xf70bc25d981e4ec9673a995ad2995d5d493ea188d3d8f388bba9c227ce09fb82\",\"urls\":[\"bzz-raw://bd970f51e3a77790c2f02b5b1759827c3b897c3d98c407b3631e8af32e3dc93c\",\"dweb:/ipfs/QmPF85Amgbqjk3SNZKsPCsqCw8JfwYEPMnnhvMJUyX58je\"]},\"/Users/ed/OffchainLabs/arb-os/contracts/arbos/openzeppelin-contracts/contracts/token/ERC721/IERC721.sol\":{\"keccak256\":\"0x5a9f5c29bd7cf0b345e14d97d5f685f68c07e1e5bfdd47e5bcec045e81b0b6ac\",\"urls\":[\"bzz-raw://321cbaa1412fc8d013d8ad3fb5f98c0db7401ddacfb09b70828ea2cebe37397e\",\"dweb:/ipfs/Qmd3Hoc71w6rmxAR6A5VKW9at677VP1L5KDcJnyvu4ksu3\"]}},\"version\":1}",
  "bytecode": "0x",
  "deployedBytecode": "0x",
  "sourceMap": "",
  "deployedSourceMap": "",
  "source": "// SPDX-License-Identifier: MIT\n\npragma solidity >=0.6.2 <0.8.0;\n\nimport \"../../introspection/IERC165.sol\";\n\n/**\n * @dev Required interface of an ERC721 compliant contract.\n */\ninterface IERC721 is IERC165 {\n    /**\n     * @dev Emitted when `tokenId` token is transferred from `from` to `to`.\n     */\n    event Transfer(address indexed from, address indexed to, uint256 indexed tokenId);\n\n    /**\n     * @dev Emitted when `owner` enables `approved` to manage the `tokenId` token.\n     */\n    event Approval(address indexed owner, address indexed approved, uint256 indexed tokenId);\n\n    /**\n     * @dev Emitted when `owner` enables or disables (`approved`) `operator` to manage all of its assets.\n     */\n    event ApprovalForAll(address indexed owner, address indexed operator, bool approved);\n\n    /**\n     * @dev Returns the number of tokens in ``owner``'s account.\n     */\n    function balanceOf(address owner) external view returns (uint256 balance);\n\n    /**\n     * @dev Returns the owner of the `tokenId` token.\n     *\n     * Requirements:\n     *\n     * - `tokenId` must exist.\n     */\n    function ownerOf(uint256 tokenId) external view returns (address owner);\n\n    /**\n     * @dev Safely transfers `tokenId` token from `from` to `to`, checking first that contract recipients\n     * are aware of the ERC721 protocol to prevent tokens from being forever locked.\n     *\n     * Requirements:\n     *\n     * - `from` cannot be the zero address.\n     * - `to` cannot be the zero address.\n     * - `tokenId` token must exist and be owned by `from`.\n     * - If the caller is not `from`, it must be have been allowed to move this token by either {approve} or {setApprovalForAll}.\n     * - If `to` refers to a smart contract, it must implement {IERC721Receiver-onERC721Received}, which is called upon a safe transfer.\n     *\n     * Emits a {Transfer} event.\n     */\n    function safeTransferFrom(address from, address to, uint256 tokenId) external;\n\n    /**\n     * @dev Transfers `tokenId` token from `from` to `to`.\n     *\n     * WARNING: Usage of this method is discouraged, use {safeTransferFrom} whenever possible.\n     *\n     * Requirements:\n     *\n     * - `from` cannot be the zero address.\n     * - `to` cannot be the zero address.\n     * - `tokenId` token must be owned by `from`.\n     * - If the caller is not `from`, it must be approved to move this token by either {approve} or {setApprovalForAll}.\n     *\n     * Emits a {Transfer} event.\n     */\n    function transferFrom(address from, address to, uint256 tokenId) external;\n\n    /**\n     * @dev Gives permission to `to` to transfer `tokenId` token to another account.\n     * The approval is cleared when the token is transferred.\n     *\n     * Only a single account can be approved at a time, so approving the zero address clears previous approvals.\n     *\n     * Requirements:\n     *\n     * - The caller must own the token or be an approved operator.\n     * - `tokenId` must exist.\n     *\n     * Emits an {Approval} event.\n     */\n    function approve(address to, uint256 tokenId) external;\n\n    /**\n     * @dev Returns the account approved for `tokenId` token.\n     *\n     * Requirements:\n     *\n     * - `tokenId` must exist.\n     */\n    function getApproved(uint256 tokenId) external view returns (address operator);\n\n    /**\n     * @dev Approve or remove `operator` as an operator for the caller.\n     * Operators can call {transferFrom} or {safeTransferFrom} for any token owned by the caller.\n     *\n     * Requirements:\n     *\n     * - The `operator` cannot be the caller.\n     *\n     * Emits an {ApprovalForAll} event.\n     */\n    function setApprovalForAll(address operator, bool _approved) external;\n\n    /**\n     * @dev Returns if the `operator` is allowed to manage all of the assets of `owner`.\n     *\n     * See {setApprovalForAll}\n     */\n    function isApprovedForAll(address owner, address operator) external view returns (bool);\n\n    /**\n      * @dev Safely transfers `tokenId` token from `from` to `to`.\n      *\n      * Requirements:\n      *\n     * - `from` cannot be the zero address.\n     * - `to` cannot be the zero address.\n      * - `tokenId` token must exist and be owned by `from`.\n      * - If the caller is not `from`, it must be approved to move this token by either {approve} or {setApprovalForAll}.\n      * - If `to` refers to a smart contract, it must implement {IERC721Receiver-onERC721Received}, which is called upon a safe transfer.\n      *\n      * Emits a {Transfer} event.\n      */\n    function safeTransferFrom(address from, address to, uint256 tokenId, bytes calldata data) external;\n}\n",
  "sourcePath": "/Users/ed/OffchainLabs/arb-os/contracts/arbos/openzeppelin-contracts/contracts/token/ERC721/IERC721.sol",
  "ast": {
    "absolutePath": "/Users/ed/OffchainLabs/arb-os/contracts/arbos/openzeppelin-contracts/contracts/token/ERC721/IERC721.sol",
    "exportedSymbols": {
      "IERC721": [
        2480
      ]
    },
    "id": 2481,
    "nodeType": "SourceUnit",
    "nodes": [
      {
        "id": 2379,
        "literals": [
          "solidity",
          ">=",
          "0.6",
          ".2",
          "<",
          "0.8",
          ".0"
        ],
        "nodeType": "PragmaDirective",
        "src": "33:31:18"
      },
      {
        "absolutePath": "/Users/ed/OffchainLabs/arb-os/contracts/arbos/openzeppelin-contracts/contracts/introspection/IERC165.sol",
        "file": "../../introspection/IERC165.sol",
        "id": 2380,
        "nodeType": "ImportDirective",
        "scope": 2481,
        "sourceUnit": 737,
        "src": "66:41:18",
        "symbolAliases": [],
        "unitAlias": ""
      },
      {
        "abstract": false,
        "baseContracts": [
          {
            "arguments": null,
            "baseName": {
              "contractScope": null,
              "id": 2381,
              "name": "IERC165",
              "nodeType": "UserDefinedTypeName",
              "referencedDeclaration": 736,
              "src": "198:7:18",
              "typeDescriptions": {
                "typeIdentifier": "t_contract$_IERC165_$736",
                "typeString": "contract IERC165"
              }
            },
            "id": 2382,
            "nodeType": "InheritanceSpecifier",
            "src": "198:7:18"
          }
        ],
        "contractDependencies": [
          736
        ],
        "contractKind": "interface",
        "documentation": "@dev Required interface of an ERC721 compliant contract.",
        "fullyImplemented": false,
        "id": 2480,
        "linearizedBaseContracts": [
          2480,
          736
        ],
        "name": "IERC721",
        "nodeType": "ContractDefinition",
        "nodes": [
          {
            "anonymous": false,
            "documentation": "@dev Emitted when `tokenId` token is transferred from `from` to `to`.",
            "id": 2390,
            "name": "Transfer",
            "nodeType": "EventDefinition",
            "parameters": {
              "id": 2389,
              "nodeType": "ParameterList",
              "parameters": [
                {
                  "constant": false,
                  "id": 2384,
                  "indexed": true,
                  "name": "from",
                  "nodeType": "VariableDeclaration",
                  "overrides": null,
                  "scope": 2390,
                  "src": "320:20:18",
                  "stateVariable": false,
                  "storageLocation": "default",
                  "typeDescriptions": {
                    "typeIdentifier": "t_address",
                    "typeString": "address"
                  },
                  "typeName": {
                    "id": 2383,
                    "name": "address",
                    "nodeType": "ElementaryTypeName",
                    "src": "320:7:18",
                    "stateMutability": "nonpayable",
                    "typeDescriptions": {
                      "typeIdentifier": "t_address",
                      "typeString": "address"
                    }
                  },
                  "value": null,
                  "visibility": "internal"
                },
                {
                  "constant": false,
                  "id": 2386,
                  "indexed": true,
                  "name": "to",
                  "nodeType": "VariableDeclaration",
                  "overrides": null,
                  "scope": 2390,
                  "src": "342:18:18",
                  "stateVariable": false,
                  "storageLocation": "default",
                  "typeDescriptions": {
                    "typeIdentifier": "t_address",
                    "typeString": "address"
                  },
                  "typeName": {
                    "id": 2385,
                    "name": "address",
                    "nodeType": "ElementaryTypeName",
                    "src": "342:7:18",
                    "stateMutability": "nonpayable",
                    "typeDescriptions": {
                      "typeIdentifier": "t_address",
                      "typeString": "address"
                    }
                  },
                  "value": null,
                  "visibility": "internal"
                },
                {
                  "constant": false,
                  "id": 2388,
                  "indexed": true,
                  "name": "tokenId",
                  "nodeType": "VariableDeclaration",
                  "overrides": null,
                  "scope": 2390,
                  "src": "362:23:18",
                  "stateVariable": false,
                  "storageLocation": "default",
                  "typeDescriptions": {
                    "typeIdentifier": "t_uint256",
                    "typeString": "uint256"
                  },
                  "typeName": {
                    "id": 2387,
                    "name": "uint256",
                    "nodeType": "ElementaryTypeName",
                    "src": "362:7:18",
                    "typeDescriptions": {
                      "typeIdentifier": "t_uint256",
                      "typeString": "uint256"
                    }
                  },
                  "value": null,
                  "visibility": "internal"
                }
              ],
              "src": "319:67:18"
            },
            "src": "305:82:18"
          },
          {
            "anonymous": false,
            "documentation": "@dev Emitted when `owner` enables `approved` to manage the `tokenId` token.",
            "id": 2398,
            "name": "Approval",
            "nodeType": "EventDefinition",
            "parameters": {
              "id": 2397,
              "nodeType": "ParameterList",
              "parameters": [
                {
                  "constant": false,
                  "id": 2392,
                  "indexed": true,
                  "name": "owner",
                  "nodeType": "VariableDeclaration",
                  "overrides": null,
                  "scope": 2398,
                  "src": "507:21:18",
                  "stateVariable": false,
                  "storageLocation": "default",
                  "typeDescriptions": {
                    "typeIdentifier": "t_address",
                    "typeString": "address"
                  },
                  "typeName": {
                    "id": 2391,
                    "name": "address",
                    "nodeType": "ElementaryTypeName",
                    "src": "507:7:18",
                    "stateMutability": "nonpayable",
                    "typeDescriptions": {
                      "typeIdentifier": "t_address",
                      "typeString": "address"
                    }
                  },
                  "value": null,
                  "visibility": "internal"
                },
                {
                  "constant": false,
                  "id": 2394,
                  "indexed": true,
                  "name": "approved",
                  "nodeType": "VariableDeclaration",
                  "overrides": null,
                  "scope": 2398,
                  "src": "530:24:18",
                  "stateVariable": false,
                  "storageLocation": "default",
                  "typeDescriptions": {
                    "typeIdentifier": "t_address",
                    "typeString": "address"
                  },
                  "typeName": {
                    "id": 2393,
                    "name": "address",
                    "nodeType": "ElementaryTypeName",
                    "src": "530:7:18",
                    "stateMutability": "nonpayable",
                    "typeDescriptions": {
                      "typeIdentifier": "t_address",
                      "typeString": "address"
                    }
                  },
                  "value": null,
                  "visibility": "internal"
                },
                {
                  "constant": false,
                  "id": 2396,
                  "indexed": true,
                  "name": "tokenId",
                  "nodeType": "VariableDeclaration",
                  "overrides": null,
                  "scope": 2398,
                  "src": "556:23:18",
                  "stateVariable": false,
                  "storageLocation": "default",
                  "typeDescriptions": {
                    "typeIdentifier": "t_uint256",
                    "typeString": "uint256"
                  },
                  "typeName": {
                    "id": 2395,
                    "name": "uint256",
                    "nodeType": "ElementaryTypeName",
                    "src": "556:7:18",
                    "typeDescriptions": {
                      "typeIdentifier": "t_uint256",
                      "typeString": "uint256"
                    }
                  },
                  "value": null,
                  "visibility": "internal"
                }
              ],
              "src": "506:74:18"
            },
            "src": "492:89:18"
          },
          {
            "anonymous": false,
            "documentation": "@dev Emitted when `owner` enables or disables (`approved`) `operator` to manage all of its assets.",
            "id": 2406,
            "name": "ApprovalForAll",
            "nodeType": "EventDefinition",
            "parameters": {
              "id": 2405,
              "nodeType": "ParameterList",
              "parameters": [
                {
                  "constant": false,
                  "id": 2400,
                  "indexed": true,
                  "name": "owner",
                  "nodeType": "VariableDeclaration",
                  "overrides": null,
                  "scope": 2406,
                  "src": "730:21:18",
                  "stateVariable": false,
                  "storageLocation": "default",
                  "typeDescriptions": {
                    "typeIdentifier": "t_address",
                    "typeString": "address"
                  },
                  "typeName": {
                    "id": 2399,
                    "name": "address",
                    "nodeType": "ElementaryTypeName",
                    "src": "730:7:18",
                    "stateMutability": "nonpayable",
                    "typeDescriptions": {
                      "typeIdentifier": "t_address",
                      "typeString": "address"
                    }
                  },
                  "value": null,
                  "visibility": "internal"
                },
                {
                  "constant": false,
                  "id": 2402,
                  "indexed": true,
                  "name": "operator",
                  "nodeType": "VariableDeclaration",
                  "overrides": null,
                  "scope": 2406,
                  "src": "753:24:18",
                  "stateVariable": false,
                  "storageLocation": "default",
                  "typeDescriptions": {
                    "typeIdentifier": "t_address",
                    "typeString": "address"
                  },
                  "typeName": {
                    "id": 2401,
                    "name": "address",
                    "nodeType": "ElementaryTypeName",
                    "src": "753:7:18",
                    "stateMutability": "nonpayable",
                    "typeDescriptions": {
                      "typeIdentifier": "t_address",
                      "typeString": "address"
                    }
                  },
                  "value": null,
                  "visibility": "internal"
                },
                {
                  "constant": false,
                  "id": 2404,
                  "indexed": false,
                  "name": "approved",
                  "nodeType": "VariableDeclaration",
                  "overrides": null,
                  "scope": 2406,
                  "src": "779:13:18",
                  "stateVariable": false,
                  "storageLocation": "default",
                  "typeDescriptions": {
                    "typeIdentifier": "t_bool",
                    "typeString": "bool"
                  },
                  "typeName": {
                    "id": 2403,
                    "name": "bool",
                    "nodeType": "ElementaryTypeName",
                    "src": "779:4:18",
                    "typeDescriptions": {
                      "typeIdentifier": "t_bool",
                      "typeString": "bool"
                    }
                  },
                  "value": null,
                  "visibility": "internal"
                }
              ],
              "src": "729:64:18"
            },
            "src": "709:85:18"
          },
          {
            "body": null,
            "documentation": "@dev Returns the number of tokens in ``owner``'s account.",
            "functionSelector": "70a08231",
            "id": 2413,
            "implemented": false,
            "kind": "function",
            "modifiers": [],
            "name": "balanceOf",
            "nodeType": "FunctionDefinition",
            "overrides": null,
            "parameters": {
              "id": 2409,
              "nodeType": "ParameterList",
              "parameters": [
                {
                  "constant": false,
                  "id": 2408,
                  "name": "owner",
                  "nodeType": "VariableDeclaration",
                  "overrides": null,
                  "scope": 2413,
                  "src": "900:13:18",
                  "stateVariable": false,
                  "storageLocation": "default",
                  "typeDescriptions": {
                    "typeIdentifier": "t_address",
                    "typeString": "address"
                  },
                  "typeName": {
                    "id": 2407,
                    "name": "address",
                    "nodeType": "ElementaryTypeName",
                    "src": "900:7:18",
                    "stateMutability": "nonpayable",
                    "typeDescriptions": {
                      "typeIdentifier": "t_address",
                      "typeString": "address"
                    }
                  },
                  "value": null,
                  "visibility": "internal"
                }
              ],
              "src": "899:15:18"
            },
            "returnParameters": {
              "id": 2412,
              "nodeType": "ParameterList",
              "parameters": [
                {
                  "constant": false,
                  "id": 2411,
                  "name": "balance",
                  "nodeType": "VariableDeclaration",
                  "overrides": null,
                  "scope": 2413,
                  "src": "938:15:18",
                  "stateVariable": false,
                  "storageLocation": "default",
                  "typeDescriptions": {
                    "typeIdentifier": "t_uint256",
                    "typeString": "uint256"
                  },
                  "typeName": {
                    "id": 2410,
                    "name": "uint256",
                    "nodeType": "ElementaryTypeName",
                    "src": "938:7:18",
                    "typeDescriptions": {
                      "typeIdentifier": "t_uint256",
                      "typeString": "uint256"
                    }
                  },
                  "value": null,
                  "visibility": "internal"
                }
              ],
              "src": "937:17:18"
            },
            "scope": 2480,
            "src": "881:74:18",
            "stateMutability": "view",
            "virtual": false,
            "visibility": "external"
          },
          {
            "body": null,
            "documentation": "@dev Returns the owner of the `tokenId` token.\n     * Requirements:\n     * - `tokenId` must exist.",
            "functionSelector": "6352211e",
            "id": 2420,
            "implemented": false,
            "kind": "function",
            "modifiers": [],
            "name": "ownerOf",
            "nodeType": "FunctionDefinition",
            "overrides": null,
            "parameters": {
              "id": 2416,
              "nodeType": "ParameterList",
              "parameters": [
                {
                  "constant": false,
                  "id": 2415,
                  "name": "tokenId",
                  "nodeType": "VariableDeclaration",
                  "overrides": null,
                  "scope": 2420,
                  "src": "1114:15:18",
                  "stateVariable": false,
                  "storageLocation": "default",
                  "typeDescriptions": {
                    "typeIdentifier": "t_uint256",
                    "typeString": "uint256"
                  },
                  "typeName": {
                    "id": 2414,
                    "name": "uint256",
                    "nodeType": "ElementaryTypeName",
                    "src": "1114:7:18",
                    "typeDescriptions": {
                      "typeIdentifier": "t_uint256",
                      "typeString": "uint256"
                    }
                  },
                  "value": null,
                  "visibility": "internal"
                }
              ],
              "src": "1113:17:18"
            },
            "returnParameters": {
              "id": 2419,
              "nodeType": "ParameterList",
              "parameters": [
                {
                  "constant": false,
                  "id": 2418,
                  "name": "owner",
                  "nodeType": "VariableDeclaration",
                  "overrides": null,
                  "scope": 2420,
                  "src": "1154:13:18",
                  "stateVariable": false,
                  "storageLocation": "default",
                  "typeDescriptions": {
                    "typeIdentifier": "t_address",
                    "typeString": "address"
                  },
                  "typeName": {
                    "id": 2417,
                    "name": "address",
                    "nodeType": "ElementaryTypeName",
                    "src": "1154:7:18",
                    "stateMutability": "nonpayable",
                    "typeDescriptions": {
                      "typeIdentifier": "t_address",
                      "typeString": "address"
                    }
                  },
                  "value": null,
                  "visibility": "internal"
                }
              ],
              "src": "1153:15:18"
            },
            "scope": 2480,
            "src": "1097:72:18",
            "stateMutability": "view",
            "virtual": false,
            "visibility": "external"
          },
          {
            "body": null,
            "documentation": "@dev Safely transfers `tokenId` token from `from` to `to`, checking first that contract recipients\nare aware of the ERC721 protocol to prevent tokens from being forever locked.\n     * Requirements:\n     * - `from` cannot be the zero address.\n- `to` cannot be the zero address.\n- `tokenId` token must exist and be owned by `from`.\n- If the caller is not `from`, it must be have been allowed to move this token by either {approve} or {setApprovalForAll}.\n- If `to` refers to a smart contract, it must implement {IERC721Receiver-onERC721Received}, which is called upon a safe transfer.\n     * Emits a {Transfer} event.",
            "functionSelector": "42842e0e",
            "id": 2429,
            "implemented": false,
            "kind": "function",
            "modifiers": [],
            "name": "safeTransferFrom",
            "nodeType": "FunctionDefinition",
            "overrides": null,
            "parameters": {
              "id": 2427,
              "nodeType": "ParameterList",
              "parameters": [
                {
                  "constant": false,
                  "id": 2422,
                  "name": "from",
                  "nodeType": "VariableDeclaration",
                  "overrides": null,
                  "scope": 2429,
                  "src": "1896:12:18",
                  "stateVariable": false,
                  "storageLocation": "default",
                  "typeDescriptions": {
                    "typeIdentifier": "t_address",
                    "typeString": "address"
                  },
                  "typeName": {
                    "id": 2421,
                    "name": "address",
                    "nodeType": "ElementaryTypeName",
                    "src": "1896:7:18",
                    "stateMutability": "nonpayable",
                    "typeDescriptions": {
                      "typeIdentifier": "t_address",
                      "typeString": "address"
                    }
                  },
                  "value": null,
                  "visibility": "internal"
                },
                {
                  "constant": false,
                  "id": 2424,
                  "name": "to",
                  "nodeType": "VariableDeclaration",
                  "overrides": null,
                  "scope": 2429,
                  "src": "1910:10:18",
                  "stateVariable": false,
                  "storageLocation": "default",
                  "typeDescriptions": {
                    "typeIdentifier": "t_address",
                    "typeString": "address"
                  },
                  "typeName": {
                    "id": 2423,
                    "name": "address",
                    "nodeType": "ElementaryTypeName",
                    "src": "1910:7:18",
                    "stateMutability": "nonpayable",
                    "typeDescriptions": {
                      "typeIdentifier": "t_address",
                      "typeString": "address"
                    }
                  },
                  "value": null,
                  "visibility": "internal"
                },
                {
                  "constant": false,
                  "id": 2426,
                  "name": "tokenId",
                  "nodeType": "VariableDeclaration",
                  "overrides": null,
                  "scope": 2429,
                  "src": "1922:15:18",
                  "stateVariable": false,
                  "storageLocation": "default",
                  "typeDescriptions": {
                    "typeIdentifier": "t_uint256",
                    "typeString": "uint256"
                  },
                  "typeName": {
                    "id": 2425,
                    "name": "uint256",
                    "nodeType": "ElementaryTypeName",
                    "src": "1922:7:18",
                    "typeDescriptions": {
                      "typeIdentifier": "t_uint256",
                      "typeString": "uint256"
                    }
                  },
                  "value": null,
                  "visibility": "internal"
                }
              ],
              "src": "1895:43:18"
            },
            "returnParameters": {
              "id": 2428,
              "nodeType": "ParameterList",
              "parameters": [],
              "src": "1947:0:18"
            },
            "scope": 2480,
            "src": "1870:78:18",
            "stateMutability": "nonpayable",
            "virtual": false,
            "visibility": "external"
          },
          {
            "body": null,
            "documentation": "@dev Transfers `tokenId` token from `from` to `to`.\n     * WARNING: Usage of this method is discouraged, use {safeTransferFrom} whenever possible.\n     * Requirements:\n     * - `from` cannot be the zero address.\n- `to` cannot be the zero address.\n- `tokenId` token must be owned by `from`.\n- If the caller is not `from`, it must be approved to move this token by either {approve} or {setApprovalForAll}.\n     * Emits a {Transfer} event.",
            "functionSelector": "23b872dd",
            "id": 2438,
            "implemented": false,
            "kind": "function",
            "modifiers": [],
            "name": "transferFrom",
            "nodeType": "FunctionDefinition",
            "overrides": null,
            "parameters": {
              "id": 2436,
              "nodeType": "ParameterList",
              "parameters": [
                {
                  "constant": false,
                  "id": 2431,
                  "name": "from",
                  "nodeType": "VariableDeclaration",
                  "overrides": null,
                  "scope": 2438,
                  "src": "2485:12:18",
                  "stateVariable": false,
                  "storageLocation": "default",
                  "typeDescriptions": {
                    "typeIdentifier": "t_address",
                    "typeString": "address"
                  },
                  "typeName": {
                    "id": 2430,
                    "name": "address",
                    "nodeType": "ElementaryTypeName",
                    "src": "2485:7:18",
                    "stateMutability": "nonpayable",
                    "typeDescriptions": {
                      "typeIdentifier": "t_address",
                      "typeString": "address"
                    }
                  },
                  "value": null,
                  "visibility": "internal"
                },
                {
                  "constant": false,
                  "id": 2433,
                  "name": "to",
                  "nodeType": "VariableDeclaration",
                  "overrides": null,
                  "scope": 2438,
                  "src": "2499:10:18",
                  "stateVariable": false,
                  "storageLocation": "default",
                  "typeDescriptions": {
                    "typeIdentifier": "t_address",
                    "typeString": "address"
                  },
                  "typeName": {
                    "id": 2432,
                    "name": "address",
                    "nodeType": "ElementaryTypeName",
                    "src": "2499:7:18",
                    "stateMutability": "nonpayable",
                    "typeDescriptions": {
                      "typeIdentifier": "t_address",
                      "typeString": "address"
                    }
                  },
                  "value": null,
                  "visibility": "internal"
                },
                {
                  "constant": false,
                  "id": 2435,
                  "name": "tokenId",
                  "nodeType": "VariableDeclaration",
                  "overrides": null,
                  "scope": 2438,
                  "src": "2511:15:18",
                  "stateVariable": false,
                  "storageLocation": "default",
                  "typeDescriptions": {
                    "typeIdentifier": "t_uint256",
                    "typeString": "uint256"
                  },
                  "typeName": {
                    "id": 2434,
                    "name": "uint256",
                    "nodeType": "ElementaryTypeName",
                    "src": "2511:7:18",
                    "typeDescriptions": {
                      "typeIdentifier": "t_uint256",
                      "typeString": "uint256"
                    }
                  },
                  "value": null,
                  "visibility": "internal"
                }
              ],
              "src": "2484:43:18"
            },
            "returnParameters": {
              "id": 2437,
              "nodeType": "ParameterList",
              "parameters": [],
              "src": "2536:0:18"
            },
            "scope": 2480,
            "src": "2463:74:18",
            "stateMutability": "nonpayable",
            "virtual": false,
            "visibility": "external"
          },
          {
            "body": null,
            "documentation": "@dev Gives permission to `to` to transfer `tokenId` token to another account.\nThe approval is cleared when the token is transferred.\n     * Only a single account can be approved at a time, so approving the zero address clears previous approvals.\n     * Requirements:\n     * - The caller must own the token or be an approved operator.\n- `tokenId` must exist.\n     * Emits an {Approval} event.",
            "functionSelector": "095ea7b3",
            "id": 2445,
            "implemented": false,
            "kind": "function",
            "modifiers": [],
            "name": "approve",
            "nodeType": "FunctionDefinition",
            "overrides": null,
            "parameters": {
              "id": 2443,
              "nodeType": "ParameterList",
              "parameters": [
                {
                  "constant": false,
                  "id": 2440,
                  "name": "to",
                  "nodeType": "VariableDeclaration",
                  "overrides": null,
                  "scope": 2445,
                  "src": "3017:10:18",
                  "stateVariable": false,
                  "storageLocation": "default",
                  "typeDescriptions": {
                    "typeIdentifier": "t_address",
                    "typeString": "address"
                  },
                  "typeName": {
                    "id": 2439,
                    "name": "address",
                    "nodeType": "ElementaryTypeName",
                    "src": "3017:7:18",
                    "stateMutability": "nonpayable",
                    "typeDescriptions": {
                      "typeIdentifier": "t_address",
                      "typeString": "address"
                    }
                  },
                  "value": null,
                  "visibility": "internal"
                },
                {
                  "constant": false,
                  "id": 2442,
                  "name": "tokenId",
                  "nodeType": "VariableDeclaration",
                  "overrides": null,
                  "scope": 2445,
                  "src": "3029:15:18",
                  "stateVariable": false,
                  "storageLocation": "default",
                  "typeDescriptions": {
                    "typeIdentifier": "t_uint256",
                    "typeString": "uint256"
                  },
                  "typeName": {
                    "id": 2441,
                    "name": "uint256",
                    "nodeType": "ElementaryTypeName",
                    "src": "3029:7:18",
                    "typeDescriptions": {
                      "typeIdentifier": "t_uint256",
                      "typeString": "uint256"
                    }
                  },
                  "value": null,
                  "visibility": "internal"
                }
              ],
              "src": "3016:29:18"
            },
            "returnParameters": {
              "id": 2444,
              "nodeType": "ParameterList",
              "parameters": [],
              "src": "3054:0:18"
            },
            "scope": 2480,
            "src": "3000:55:18",
            "stateMutability": "nonpayable",
            "virtual": false,
            "visibility": "external"
          },
          {
            "body": null,
            "documentation": "@dev Returns the account approved for `tokenId` token.\n     * Requirements:\n     * - `tokenId` must exist.",
            "functionSelector": "081812fc",
            "id": 2452,
            "implemented": false,
            "kind": "function",
            "modifiers": [],
            "name": "getApproved",
            "nodeType": "FunctionDefinition",
            "overrides": null,
            "parameters": {
              "id": 2448,
              "nodeType": "ParameterList",
              "parameters": [
                {
                  "constant": false,
                  "id": 2447,
                  "name": "tokenId",
                  "nodeType": "VariableDeclaration",
                  "overrides": null,
                  "scope": 2452,
                  "src": "3226:15:18",
                  "stateVariable": false,
                  "storageLocation": "default",
                  "typeDescriptions": {
                    "typeIdentifier": "t_uint256",
                    "typeString": "uint256"
                  },
                  "typeName": {
                    "id": 2446,
                    "name": "uint256",
                    "nodeType": "ElementaryTypeName",
                    "src": "3226:7:18",
                    "typeDescriptions": {
                      "typeIdentifier": "t_uint256",
                      "typeString": "uint256"
                    }
                  },
                  "value": null,
                  "visibility": "internal"
                }
              ],
              "src": "3225:17:18"
            },
            "returnParameters": {
              "id": 2451,
              "nodeType": "ParameterList",
              "parameters": [
                {
                  "constant": false,
                  "id": 2450,
                  "name": "operator",
                  "nodeType": "VariableDeclaration",
                  "overrides": null,
                  "scope": 2452,
                  "src": "3266:16:18",
                  "stateVariable": false,
                  "storageLocation": "default",
                  "typeDescriptions": {
                    "typeIdentifier": "t_address",
                    "typeString": "address"
                  },
                  "typeName": {
                    "id": 2449,
                    "name": "address",
                    "nodeType": "ElementaryTypeName",
                    "src": "3266:7:18",
                    "stateMutability": "nonpayable",
                    "typeDescriptions": {
                      "typeIdentifier": "t_address",
                      "typeString": "address"
                    }
                  },
                  "value": null,
                  "visibility": "internal"
                }
              ],
              "src": "3265:18:18"
            },
            "scope": 2480,
            "src": "3205:79:18",
            "stateMutability": "view",
            "virtual": false,
            "visibility": "external"
          },
          {
            "body": null,
            "documentation": "@dev Approve or remove `operator` as an operator for the caller.\nOperators can call {transferFrom} or {safeTransferFrom} for any token owned by the caller.\n     * Requirements:\n     * - The `operator` cannot be the caller.\n     * Emits an {ApprovalForAll} event.",
            "functionSelector": "a22cb465",
            "id": 2459,
            "implemented": false,
            "kind": "function",
            "modifiers": [],
            "name": "setApprovalForAll",
            "nodeType": "FunctionDefinition",
            "overrides": null,
            "parameters": {
              "id": 2457,
              "nodeType": "ParameterList",
              "parameters": [
                {
                  "constant": false,
                  "id": 2454,
                  "name": "operator",
                  "nodeType": "VariableDeclaration",
                  "overrides": null,
                  "scope": 2459,
                  "src": "3631:16:18",
                  "stateVariable": false,
                  "storageLocation": "default",
                  "typeDescriptions": {
                    "typeIdentifier": "t_address",
                    "typeString": "address"
                  },
                  "typeName": {
                    "id": 2453,
                    "name": "address",
                    "nodeType": "ElementaryTypeName",
                    "src": "3631:7:18",
                    "stateMutability": "nonpayable",
                    "typeDescriptions": {
                      "typeIdentifier": "t_address",
                      "typeString": "address"
                    }
                  },
                  "value": null,
                  "visibility": "internal"
                },
                {
                  "constant": false,
                  "id": 2456,
                  "name": "_approved",
                  "nodeType": "VariableDeclaration",
                  "overrides": null,
                  "scope": 2459,
                  "src": "3649:14:18",
                  "stateVariable": false,
                  "storageLocation": "default",
                  "typeDescriptions": {
                    "typeIdentifier": "t_bool",
                    "typeString": "bool"
                  },
                  "typeName": {
                    "id": 2455,
                    "name": "bool",
                    "nodeType": "ElementaryTypeName",
                    "src": "3649:4:18",
                    "typeDescriptions": {
                      "typeIdentifier": "t_bool",
                      "typeString": "bool"
                    }
                  },
                  "value": null,
                  "visibility": "internal"
                }
              ],
              "src": "3630:34:18"
            },
            "returnParameters": {
              "id": 2458,
              "nodeType": "ParameterList",
              "parameters": [],
              "src": "3673:0:18"
            },
            "scope": 2480,
            "src": "3604:70:18",
            "stateMutability": "nonpayable",
            "virtual": false,
            "visibility": "external"
          },
          {
            "body": null,
            "documentation": "@dev Returns if the `operator` is allowed to manage all of the assets of `owner`.\n     * See {setApprovalForAll}",
            "functionSelector": "e985e9c5",
            "id": 2468,
            "implemented": false,
            "kind": "function",
            "modifiers": [],
            "name": "isApprovedForAll",
            "nodeType": "FunctionDefinition",
            "overrides": null,
            "parameters": {
              "id": 2464,
              "nodeType": "ParameterList",
              "parameters": [
                {
                  "constant": false,
                  "id": 2461,
                  "name": "owner",
                  "nodeType": "VariableDeclaration",
                  "overrides": null,
                  "scope": 2468,
                  "src": "3849:13:18",
                  "stateVariable": false,
                  "storageLocation": "default",
                  "typeDescriptions": {
                    "typeIdentifier": "t_address",
                    "typeString": "address"
                  },
                  "typeName": {
                    "id": 2460,
                    "name": "address",
                    "nodeType": "ElementaryTypeName",
                    "src": "3849:7:18",
                    "stateMutability": "nonpayable",
                    "typeDescriptions": {
                      "typeIdentifier": "t_address",
                      "typeString": "address"
                    }
                  },
                  "value": null,
                  "visibility": "internal"
                },
                {
                  "constant": false,
                  "id": 2463,
                  "name": "operator",
                  "nodeType": "VariableDeclaration",
                  "overrides": null,
                  "scope": 2468,
                  "src": "3864:16:18",
                  "stateVariable": false,
                  "storageLocation": "default",
                  "typeDescriptions": {
                    "typeIdentifier": "t_address",
                    "typeString": "address"
                  },
                  "typeName": {
                    "id": 2462,
                    "name": "address",
                    "nodeType": "ElementaryTypeName",
                    "src": "3864:7:18",
                    "stateMutability": "nonpayable",
                    "typeDescriptions": {
                      "typeIdentifier": "t_address",
                      "typeString": "address"
                    }
                  },
                  "value": null,
                  "visibility": "internal"
                }
              ],
              "src": "3848:33:18"
            },
            "returnParameters": {
              "id": 2467,
              "nodeType": "ParameterList",
              "parameters": [
                {
                  "constant": false,
                  "id": 2466,
                  "name": "",
                  "nodeType": "VariableDeclaration",
                  "overrides": null,
                  "scope": 2468,
                  "src": "3905:4:18",
                  "stateVariable": false,
                  "storageLocation": "default",
                  "typeDescriptions": {
                    "typeIdentifier": "t_bool",
                    "typeString": "bool"
                  },
                  "typeName": {
                    "id": 2465,
                    "name": "bool",
                    "nodeType": "ElementaryTypeName",
                    "src": "3905:4:18",
                    "typeDescriptions": {
                      "typeIdentifier": "t_bool",
                      "typeString": "bool"
                    }
                  },
                  "value": null,
                  "visibility": "internal"
                }
              ],
              "src": "3904:6:18"
            },
            "scope": 2480,
            "src": "3823:88:18",
            "stateMutability": "view",
            "virtual": false,
            "visibility": "external"
          },
          {
            "body": null,
            "documentation": "@dev Safely transfers `tokenId` token from `from` to `to`.\n      * Requirements:\n     * - `from` cannot be the zero address.\n- `to` cannot be the zero address.\n- `tokenId` token must exist and be owned by `from`.\n- If the caller is not `from`, it must be approved to move this token by either {approve} or {setApprovalForAll}.\n- If `to` refers to a smart contract, it must implement {IERC721Receiver-onERC721Received}, which is called upon a safe transfer.\n      * Emits a {Transfer} event.",
            "functionSelector": "b88d4fde",
            "id": 2479,
            "implemented": false,
            "kind": "function",
            "modifiers": [],
            "name": "safeTransferFrom",
            "nodeType": "FunctionDefinition",
            "overrides": null,
            "parameters": {
              "id": 2477,
              "nodeType": "ParameterList",
              "parameters": [
                {
                  "constant": false,
                  "id": 2470,
                  "name": "from",
                  "nodeType": "VariableDeclaration",
                  "overrides": null,
                  "scope": 2479,
                  "src": "4514:12:18",
                  "stateVariable": false,
                  "storageLocation": "default",
                  "typeDescriptions": {
                    "typeIdentifier": "t_address",
                    "typeString": "address"
                  },
                  "typeName": {
                    "id": 2469,
                    "name": "address",
                    "nodeType": "ElementaryTypeName",
                    "src": "4514:7:18",
                    "stateMutability": "nonpayable",
                    "typeDescriptions": {
                      "typeIdentifier": "t_address",
                      "typeString": "address"
                    }
                  },
                  "value": null,
                  "visibility": "internal"
                },
                {
                  "constant": false,
                  "id": 2472,
                  "name": "to",
                  "nodeType": "VariableDeclaration",
                  "overrides": null,
                  "scope": 2479,
                  "src": "4528:10:18",
                  "stateVariable": false,
                  "storageLocation": "default",
                  "typeDescriptions": {
                    "typeIdentifier": "t_address",
                    "typeString": "address"
                  },
                  "typeName": {
                    "id": 2471,
                    "name": "address",
                    "nodeType": "ElementaryTypeName",
                    "src": "4528:7:18",
                    "stateMutability": "nonpayable",
                    "typeDescriptions": {
                      "typeIdentifier": "t_address",
                      "typeString": "address"
                    }
                  },
                  "value": null,
                  "visibility": "internal"
                },
                {
                  "constant": false,
                  "id": 2474,
                  "name": "tokenId",
                  "nodeType": "VariableDeclaration",
                  "overrides": null,
                  "scope": 2479,
                  "src": "4540:15:18",
                  "stateVariable": false,
                  "storageLocation": "default",
                  "typeDescriptions": {
                    "typeIdentifier": "t_uint256",
                    "typeString": "uint256"
                  },
                  "typeName": {
                    "id": 2473,
                    "name": "uint256",
                    "nodeType": "ElementaryTypeName",
                    "src": "4540:7:18",
                    "typeDescriptions": {
                      "typeIdentifier": "t_uint256",
                      "typeString": "uint256"
                    }
                  },
                  "value": null,
                  "visibility": "internal"
                },
                {
                  "constant": false,
                  "id": 2476,
                  "name": "data",
                  "nodeType": "VariableDeclaration",
                  "overrides": null,
                  "scope": 2479,
                  "src": "4557:19:18",
                  "stateVariable": false,
                  "storageLocation": "calldata",
                  "typeDescriptions": {
                    "typeIdentifier": "t_bytes_calldata_ptr",
                    "typeString": "bytes"
                  },
                  "typeName": {
                    "id": 2475,
                    "name": "bytes",
                    "nodeType": "ElementaryTypeName",
                    "src": "4557:5:18",
                    "typeDescriptions": {
                      "typeIdentifier": "t_bytes_storage_ptr",
                      "typeString": "bytes"
                    }
                  },
                  "value": null,
                  "visibility": "internal"
                }
              ],
              "src": "4513:64:18"
            },
            "returnParameters": {
              "id": 2478,
              "nodeType": "ParameterList",
              "parameters": [],
              "src": "4586:0:18"
            },
            "scope": 2480,
            "src": "4488:99:18",
            "stateMutability": "nonpayable",
            "virtual": false,
            "visibility": "external"
          }
        ],
        "scope": 2481,
        "src": "177:4412:18"
      }
    ],
    "src": "33:4557:18"
  },
  "legacyAST": {
    "absolutePath": "/Users/ed/OffchainLabs/arb-os/contracts/arbos/openzeppelin-contracts/contracts/token/ERC721/IERC721.sol",
    "exportedSymbols": {
      "IERC721": [
        2480
      ]
    },
    "id": 2481,
    "nodeType": "SourceUnit",
    "nodes": [
      {
        "id": 2379,
        "literals": [
          "solidity",
          ">=",
          "0.6",
          ".2",
          "<",
          "0.8",
          ".0"
        ],
        "nodeType": "PragmaDirective",
        "src": "33:31:18"
      },
      {
        "absolutePath": "/Users/ed/OffchainLabs/arb-os/contracts/arbos/openzeppelin-contracts/contracts/introspection/IERC165.sol",
        "file": "../../introspection/IERC165.sol",
        "id": 2380,
        "nodeType": "ImportDirective",
        "scope": 2481,
        "sourceUnit": 737,
        "src": "66:41:18",
        "symbolAliases": [],
        "unitAlias": ""
      },
      {
        "abstract": false,
        "baseContracts": [
          {
            "arguments": null,
            "baseName": {
              "contractScope": null,
              "id": 2381,
              "name": "IERC165",
              "nodeType": "UserDefinedTypeName",
              "referencedDeclaration": 736,
              "src": "198:7:18",
              "typeDescriptions": {
                "typeIdentifier": "t_contract$_IERC165_$736",
                "typeString": "contract IERC165"
              }
            },
            "id": 2382,
            "nodeType": "InheritanceSpecifier",
            "src": "198:7:18"
          }
        ],
        "contractDependencies": [
          736
        ],
        "contractKind": "interface",
        "documentation": "@dev Required interface of an ERC721 compliant contract.",
        "fullyImplemented": false,
        "id": 2480,
        "linearizedBaseContracts": [
          2480,
          736
        ],
        "name": "IERC721",
        "nodeType": "ContractDefinition",
        "nodes": [
          {
            "anonymous": false,
            "documentation": "@dev Emitted when `tokenId` token is transferred from `from` to `to`.",
            "id": 2390,
            "name": "Transfer",
            "nodeType": "EventDefinition",
            "parameters": {
              "id": 2389,
              "nodeType": "ParameterList",
              "parameters": [
                {
                  "constant": false,
                  "id": 2384,
                  "indexed": true,
                  "name": "from",
                  "nodeType": "VariableDeclaration",
                  "overrides": null,
                  "scope": 2390,
                  "src": "320:20:18",
                  "stateVariable": false,
                  "storageLocation": "default",
                  "typeDescriptions": {
                    "typeIdentifier": "t_address",
                    "typeString": "address"
                  },
                  "typeName": {
                    "id": 2383,
                    "name": "address",
                    "nodeType": "ElementaryTypeName",
                    "src": "320:7:18",
                    "stateMutability": "nonpayable",
                    "typeDescriptions": {
                      "typeIdentifier": "t_address",
                      "typeString": "address"
                    }
                  },
                  "value": null,
                  "visibility": "internal"
                },
                {
                  "constant": false,
                  "id": 2386,
                  "indexed": true,
                  "name": "to",
                  "nodeType": "VariableDeclaration",
                  "overrides": null,
                  "scope": 2390,
                  "src": "342:18:18",
                  "stateVariable": false,
                  "storageLocation": "default",
                  "typeDescriptions": {
                    "typeIdentifier": "t_address",
                    "typeString": "address"
                  },
                  "typeName": {
                    "id": 2385,
                    "name": "address",
                    "nodeType": "ElementaryTypeName",
                    "src": "342:7:18",
                    "stateMutability": "nonpayable",
                    "typeDescriptions": {
                      "typeIdentifier": "t_address",
                      "typeString": "address"
                    }
                  },
                  "value": null,
                  "visibility": "internal"
                },
                {
                  "constant": false,
                  "id": 2388,
                  "indexed": true,
                  "name": "tokenId",
                  "nodeType": "VariableDeclaration",
                  "overrides": null,
                  "scope": 2390,
                  "src": "362:23:18",
                  "stateVariable": false,
                  "storageLocation": "default",
                  "typeDescriptions": {
                    "typeIdentifier": "t_uint256",
                    "typeString": "uint256"
                  },
                  "typeName": {
                    "id": 2387,
                    "name": "uint256",
                    "nodeType": "ElementaryTypeName",
                    "src": "362:7:18",
                    "typeDescriptions": {
                      "typeIdentifier": "t_uint256",
                      "typeString": "uint256"
                    }
                  },
                  "value": null,
                  "visibility": "internal"
                }
              ],
              "src": "319:67:18"
            },
            "src": "305:82:18"
          },
          {
            "anonymous": false,
            "documentation": "@dev Emitted when `owner` enables `approved` to manage the `tokenId` token.",
            "id": 2398,
            "name": "Approval",
            "nodeType": "EventDefinition",
            "parameters": {
              "id": 2397,
              "nodeType": "ParameterList",
              "parameters": [
                {
                  "constant": false,
                  "id": 2392,
                  "indexed": true,
                  "name": "owner",
                  "nodeType": "VariableDeclaration",
                  "overrides": null,
                  "scope": 2398,
                  "src": "507:21:18",
                  "stateVariable": false,
                  "storageLocation": "default",
                  "typeDescriptions": {
                    "typeIdentifier": "t_address",
                    "typeString": "address"
                  },
                  "typeName": {
                    "id": 2391,
                    "name": "address",
                    "nodeType": "ElementaryTypeName",
                    "src": "507:7:18",
                    "stateMutability": "nonpayable",
                    "typeDescriptions": {
                      "typeIdentifier": "t_address",
                      "typeString": "address"
                    }
                  },
                  "value": null,
                  "visibility": "internal"
                },
                {
                  "constant": false,
                  "id": 2394,
                  "indexed": true,
                  "name": "approved",
                  "nodeType": "VariableDeclaration",
                  "overrides": null,
                  "scope": 2398,
                  "src": "530:24:18",
                  "stateVariable": false,
                  "storageLocation": "default",
                  "typeDescriptions": {
                    "typeIdentifier": "t_address",
                    "typeString": "address"
                  },
                  "typeName": {
                    "id": 2393,
                    "name": "address",
                    "nodeType": "ElementaryTypeName",
                    "src": "530:7:18",
                    "stateMutability": "nonpayable",
                    "typeDescriptions": {
                      "typeIdentifier": "t_address",
                      "typeString": "address"
                    }
                  },
                  "value": null,
                  "visibility": "internal"
                },
                {
                  "constant": false,
                  "id": 2396,
                  "indexed": true,
                  "name": "tokenId",
                  "nodeType": "VariableDeclaration",
                  "overrides": null,
                  "scope": 2398,
                  "src": "556:23:18",
                  "stateVariable": false,
                  "storageLocation": "default",
                  "typeDescriptions": {
                    "typeIdentifier": "t_uint256",
                    "typeString": "uint256"
                  },
                  "typeName": {
                    "id": 2395,
                    "name": "uint256",
                    "nodeType": "ElementaryTypeName",
                    "src": "556:7:18",
                    "typeDescriptions": {
                      "typeIdentifier": "t_uint256",
                      "typeString": "uint256"
                    }
                  },
                  "value": null,
                  "visibility": "internal"
                }
              ],
              "src": "506:74:18"
            },
            "src": "492:89:18"
          },
          {
            "anonymous": false,
            "documentation": "@dev Emitted when `owner` enables or disables (`approved`) `operator` to manage all of its assets.",
            "id": 2406,
            "name": "ApprovalForAll",
            "nodeType": "EventDefinition",
            "parameters": {
              "id": 2405,
              "nodeType": "ParameterList",
              "parameters": [
                {
                  "constant": false,
                  "id": 2400,
                  "indexed": true,
                  "name": "owner",
                  "nodeType": "VariableDeclaration",
                  "overrides": null,
                  "scope": 2406,
                  "src": "730:21:18",
                  "stateVariable": false,
                  "storageLocation": "default",
                  "typeDescriptions": {
                    "typeIdentifier": "t_address",
                    "typeString": "address"
                  },
                  "typeName": {
                    "id": 2399,
                    "name": "address",
                    "nodeType": "ElementaryTypeName",
                    "src": "730:7:18",
                    "stateMutability": "nonpayable",
                    "typeDescriptions": {
                      "typeIdentifier": "t_address",
                      "typeString": "address"
                    }
                  },
                  "value": null,
                  "visibility": "internal"
                },
                {
                  "constant": false,
                  "id": 2402,
                  "indexed": true,
                  "name": "operator",
                  "nodeType": "VariableDeclaration",
                  "overrides": null,
                  "scope": 2406,
                  "src": "753:24:18",
                  "stateVariable": false,
                  "storageLocation": "default",
                  "typeDescriptions": {
                    "typeIdentifier": "t_address",
                    "typeString": "address"
                  },
                  "typeName": {
                    "id": 2401,
                    "name": "address",
                    "nodeType": "ElementaryTypeName",
                    "src": "753:7:18",
                    "stateMutability": "nonpayable",
                    "typeDescriptions": {
                      "typeIdentifier": "t_address",
                      "typeString": "address"
                    }
                  },
                  "value": null,
                  "visibility": "internal"
                },
                {
                  "constant": false,
                  "id": 2404,
                  "indexed": false,
                  "name": "approved",
                  "nodeType": "VariableDeclaration",
                  "overrides": null,
                  "scope": 2406,
                  "src": "779:13:18",
                  "stateVariable": false,
                  "storageLocation": "default",
                  "typeDescriptions": {
                    "typeIdentifier": "t_bool",
                    "typeString": "bool"
                  },
                  "typeName": {
                    "id": 2403,
                    "name": "bool",
                    "nodeType": "ElementaryTypeName",
                    "src": "779:4:18",
                    "typeDescriptions": {
                      "typeIdentifier": "t_bool",
                      "typeString": "bool"
                    }
                  },
                  "value": null,
                  "visibility": "internal"
                }
              ],
              "src": "729:64:18"
            },
            "src": "709:85:18"
          },
          {
            "body": null,
            "documentation": "@dev Returns the number of tokens in ``owner``'s account.",
            "functionSelector": "70a08231",
            "id": 2413,
            "implemented": false,
            "kind": "function",
            "modifiers": [],
            "name": "balanceOf",
            "nodeType": "FunctionDefinition",
            "overrides": null,
            "parameters": {
              "id": 2409,
              "nodeType": "ParameterList",
              "parameters": [
                {
                  "constant": false,
                  "id": 2408,
                  "name": "owner",
                  "nodeType": "VariableDeclaration",
                  "overrides": null,
                  "scope": 2413,
                  "src": "900:13:18",
                  "stateVariable": false,
                  "storageLocation": "default",
                  "typeDescriptions": {
                    "typeIdentifier": "t_address",
                    "typeString": "address"
                  },
                  "typeName": {
                    "id": 2407,
                    "name": "address",
                    "nodeType": "ElementaryTypeName",
                    "src": "900:7:18",
                    "stateMutability": "nonpayable",
                    "typeDescriptions": {
                      "typeIdentifier": "t_address",
                      "typeString": "address"
                    }
                  },
                  "value": null,
                  "visibility": "internal"
                }
              ],
              "src": "899:15:18"
            },
            "returnParameters": {
              "id": 2412,
              "nodeType": "ParameterList",
              "parameters": [
                {
                  "constant": false,
                  "id": 2411,
                  "name": "balance",
                  "nodeType": "VariableDeclaration",
                  "overrides": null,
                  "scope": 2413,
                  "src": "938:15:18",
                  "stateVariable": false,
                  "storageLocation": "default",
                  "typeDescriptions": {
                    "typeIdentifier": "t_uint256",
                    "typeString": "uint256"
                  },
                  "typeName": {
                    "id": 2410,
                    "name": "uint256",
                    "nodeType": "ElementaryTypeName",
                    "src": "938:7:18",
                    "typeDescriptions": {
                      "typeIdentifier": "t_uint256",
                      "typeString": "uint256"
                    }
                  },
                  "value": null,
                  "visibility": "internal"
                }
              ],
              "src": "937:17:18"
            },
            "scope": 2480,
            "src": "881:74:18",
            "stateMutability": "view",
            "virtual": false,
            "visibility": "external"
          },
          {
            "body": null,
            "documentation": "@dev Returns the owner of the `tokenId` token.\n     * Requirements:\n     * - `tokenId` must exist.",
            "functionSelector": "6352211e",
            "id": 2420,
            "implemented": false,
            "kind": "function",
            "modifiers": [],
            "name": "ownerOf",
            "nodeType": "FunctionDefinition",
            "overrides": null,
            "parameters": {
              "id": 2416,
              "nodeType": "ParameterList",
              "parameters": [
                {
                  "constant": false,
                  "id": 2415,
                  "name": "tokenId",
                  "nodeType": "VariableDeclaration",
                  "overrides": null,
                  "scope": 2420,
                  "src": "1114:15:18",
                  "stateVariable": false,
                  "storageLocation": "default",
                  "typeDescriptions": {
                    "typeIdentifier": "t_uint256",
                    "typeString": "uint256"
                  },
                  "typeName": {
                    "id": 2414,
                    "name": "uint256",
                    "nodeType": "ElementaryTypeName",
                    "src": "1114:7:18",
                    "typeDescriptions": {
                      "typeIdentifier": "t_uint256",
                      "typeString": "uint256"
                    }
                  },
                  "value": null,
                  "visibility": "internal"
                }
              ],
              "src": "1113:17:18"
            },
            "returnParameters": {
              "id": 2419,
              "nodeType": "ParameterList",
              "parameters": [
                {
                  "constant": false,
                  "id": 2418,
                  "name": "owner",
                  "nodeType": "VariableDeclaration",
                  "overrides": null,
                  "scope": 2420,
                  "src": "1154:13:18",
                  "stateVariable": false,
                  "storageLocation": "default",
                  "typeDescriptions": {
                    "typeIdentifier": "t_address",
                    "typeString": "address"
                  },
                  "typeName": {
                    "id": 2417,
                    "name": "address",
                    "nodeType": "ElementaryTypeName",
                    "src": "1154:7:18",
                    "stateMutability": "nonpayable",
                    "typeDescriptions": {
                      "typeIdentifier": "t_address",
                      "typeString": "address"
                    }
                  },
                  "value": null,
                  "visibility": "internal"
                }
              ],
              "src": "1153:15:18"
            },
            "scope": 2480,
            "src": "1097:72:18",
            "stateMutability": "view",
            "virtual": false,
            "visibility": "external"
          },
          {
            "body": null,
            "documentation": "@dev Safely transfers `tokenId` token from `from` to `to`, checking first that contract recipients\nare aware of the ERC721 protocol to prevent tokens from being forever locked.\n     * Requirements:\n     * - `from` cannot be the zero address.\n- `to` cannot be the zero address.\n- `tokenId` token must exist and be owned by `from`.\n- If the caller is not `from`, it must be have been allowed to move this token by either {approve} or {setApprovalForAll}.\n- If `to` refers to a smart contract, it must implement {IERC721Receiver-onERC721Received}, which is called upon a safe transfer.\n     * Emits a {Transfer} event.",
            "functionSelector": "42842e0e",
            "id": 2429,
            "implemented": false,
            "kind": "function",
            "modifiers": [],
            "name": "safeTransferFrom",
            "nodeType": "FunctionDefinition",
            "overrides": null,
            "parameters": {
              "id": 2427,
              "nodeType": "ParameterList",
              "parameters": [
                {
                  "constant": false,
                  "id": 2422,
                  "name": "from",
                  "nodeType": "VariableDeclaration",
                  "overrides": null,
                  "scope": 2429,
                  "src": "1896:12:18",
                  "stateVariable": false,
                  "storageLocation": "default",
                  "typeDescriptions": {
                    "typeIdentifier": "t_address",
                    "typeString": "address"
                  },
                  "typeName": {
                    "id": 2421,
                    "name": "address",
                    "nodeType": "ElementaryTypeName",
                    "src": "1896:7:18",
                    "stateMutability": "nonpayable",
                    "typeDescriptions": {
                      "typeIdentifier": "t_address",
                      "typeString": "address"
                    }
                  },
                  "value": null,
                  "visibility": "internal"
                },
                {
                  "constant": false,
                  "id": 2424,
                  "name": "to",
                  "nodeType": "VariableDeclaration",
                  "overrides": null,
                  "scope": 2429,
                  "src": "1910:10:18",
                  "stateVariable": false,
                  "storageLocation": "default",
                  "typeDescriptions": {
                    "typeIdentifier": "t_address",
                    "typeString": "address"
                  },
                  "typeName": {
                    "id": 2423,
                    "name": "address",
                    "nodeType": "ElementaryTypeName",
                    "src": "1910:7:18",
                    "stateMutability": "nonpayable",
                    "typeDescriptions": {
                      "typeIdentifier": "t_address",
                      "typeString": "address"
                    }
                  },
                  "value": null,
                  "visibility": "internal"
                },
                {
                  "constant": false,
                  "id": 2426,
                  "name": "tokenId",
                  "nodeType": "VariableDeclaration",
                  "overrides": null,
                  "scope": 2429,
                  "src": "1922:15:18",
                  "stateVariable": false,
                  "storageLocation": "default",
                  "typeDescriptions": {
                    "typeIdentifier": "t_uint256",
                    "typeString": "uint256"
                  },
                  "typeName": {
                    "id": 2425,
                    "name": "uint256",
                    "nodeType": "ElementaryTypeName",
                    "src": "1922:7:18",
                    "typeDescriptions": {
                      "typeIdentifier": "t_uint256",
                      "typeString": "uint256"
                    }
                  },
                  "value": null,
                  "visibility": "internal"
                }
              ],
              "src": "1895:43:18"
            },
            "returnParameters": {
              "id": 2428,
              "nodeType": "ParameterList",
              "parameters": [],
              "src": "1947:0:18"
            },
            "scope": 2480,
            "src": "1870:78:18",
            "stateMutability": "nonpayable",
            "virtual": false,
            "visibility": "external"
          },
          {
            "body": null,
            "documentation": "@dev Transfers `tokenId` token from `from` to `to`.\n     * WARNING: Usage of this method is discouraged, use {safeTransferFrom} whenever possible.\n     * Requirements:\n     * - `from` cannot be the zero address.\n- `to` cannot be the zero address.\n- `tokenId` token must be owned by `from`.\n- If the caller is not `from`, it must be approved to move this token by either {approve} or {setApprovalForAll}.\n     * Emits a {Transfer} event.",
            "functionSelector": "23b872dd",
            "id": 2438,
            "implemented": false,
            "kind": "function",
            "modifiers": [],
            "name": "transferFrom",
            "nodeType": "FunctionDefinition",
            "overrides": null,
            "parameters": {
              "id": 2436,
              "nodeType": "ParameterList",
              "parameters": [
                {
                  "constant": false,
                  "id": 2431,
                  "name": "from",
                  "nodeType": "VariableDeclaration",
                  "overrides": null,
                  "scope": 2438,
                  "src": "2485:12:18",
                  "stateVariable": false,
                  "storageLocation": "default",
                  "typeDescriptions": {
                    "typeIdentifier": "t_address",
                    "typeString": "address"
                  },
                  "typeName": {
                    "id": 2430,
                    "name": "address",
                    "nodeType": "ElementaryTypeName",
                    "src": "2485:7:18",
                    "stateMutability": "nonpayable",
                    "typeDescriptions": {
                      "typeIdentifier": "t_address",
                      "typeString": "address"
                    }
                  },
                  "value": null,
                  "visibility": "internal"
                },
                {
                  "constant": false,
                  "id": 2433,
                  "name": "to",
                  "nodeType": "VariableDeclaration",
                  "overrides": null,
                  "scope": 2438,
                  "src": "2499:10:18",
                  "stateVariable": false,
                  "storageLocation": "default",
                  "typeDescriptions": {
                    "typeIdentifier": "t_address",
                    "typeString": "address"
                  },
                  "typeName": {
                    "id": 2432,
                    "name": "address",
                    "nodeType": "ElementaryTypeName",
                    "src": "2499:7:18",
                    "stateMutability": "nonpayable",
                    "typeDescriptions": {
                      "typeIdentifier": "t_address",
                      "typeString": "address"
                    }
                  },
                  "value": null,
                  "visibility": "internal"
                },
                {
                  "constant": false,
                  "id": 2435,
                  "name": "tokenId",
                  "nodeType": "VariableDeclaration",
                  "overrides": null,
                  "scope": 2438,
                  "src": "2511:15:18",
                  "stateVariable": false,
                  "storageLocation": "default",
                  "typeDescriptions": {
                    "typeIdentifier": "t_uint256",
                    "typeString": "uint256"
                  },
                  "typeName": {
                    "id": 2434,
                    "name": "uint256",
                    "nodeType": "ElementaryTypeName",
                    "src": "2511:7:18",
                    "typeDescriptions": {
                      "typeIdentifier": "t_uint256",
                      "typeString": "uint256"
                    }
                  },
                  "value": null,
                  "visibility": "internal"
                }
              ],
              "src": "2484:43:18"
            },
            "returnParameters": {
              "id": 2437,
              "nodeType": "ParameterList",
              "parameters": [],
              "src": "2536:0:18"
            },
            "scope": 2480,
            "src": "2463:74:18",
            "stateMutability": "nonpayable",
            "virtual": false,
            "visibility": "external"
          },
          {
            "body": null,
            "documentation": "@dev Gives permission to `to` to transfer `tokenId` token to another account.\nThe approval is cleared when the token is transferred.\n     * Only a single account can be approved at a time, so approving the zero address clears previous approvals.\n     * Requirements:\n     * - The caller must own the token or be an approved operator.\n- `tokenId` must exist.\n     * Emits an {Approval} event.",
            "functionSelector": "095ea7b3",
            "id": 2445,
            "implemented": false,
            "kind": "function",
            "modifiers": [],
            "name": "approve",
            "nodeType": "FunctionDefinition",
            "overrides": null,
            "parameters": {
              "id": 2443,
              "nodeType": "ParameterList",
              "parameters": [
                {
                  "constant": false,
                  "id": 2440,
                  "name": "to",
                  "nodeType": "VariableDeclaration",
                  "overrides": null,
                  "scope": 2445,
                  "src": "3017:10:18",
                  "stateVariable": false,
                  "storageLocation": "default",
                  "typeDescriptions": {
                    "typeIdentifier": "t_address",
                    "typeString": "address"
                  },
                  "typeName": {
                    "id": 2439,
                    "name": "address",
                    "nodeType": "ElementaryTypeName",
                    "src": "3017:7:18",
                    "stateMutability": "nonpayable",
                    "typeDescriptions": {
                      "typeIdentifier": "t_address",
                      "typeString": "address"
                    }
                  },
                  "value": null,
                  "visibility": "internal"
                },
                {
                  "constant": false,
                  "id": 2442,
                  "name": "tokenId",
                  "nodeType": "VariableDeclaration",
                  "overrides": null,
                  "scope": 2445,
                  "src": "3029:15:18",
                  "stateVariable": false,
                  "storageLocation": "default",
                  "typeDescriptions": {
                    "typeIdentifier": "t_uint256",
                    "typeString": "uint256"
                  },
                  "typeName": {
                    "id": 2441,
                    "name": "uint256",
                    "nodeType": "ElementaryTypeName",
                    "src": "3029:7:18",
                    "typeDescriptions": {
                      "typeIdentifier": "t_uint256",
                      "typeString": "uint256"
                    }
                  },
                  "value": null,
                  "visibility": "internal"
                }
              ],
              "src": "3016:29:18"
            },
            "returnParameters": {
              "id": 2444,
              "nodeType": "ParameterList",
              "parameters": [],
              "src": "3054:0:18"
            },
            "scope": 2480,
            "src": "3000:55:18",
            "stateMutability": "nonpayable",
            "virtual": false,
            "visibility": "external"
          },
          {
            "body": null,
            "documentation": "@dev Returns the account approved for `tokenId` token.\n     * Requirements:\n     * - `tokenId` must exist.",
            "functionSelector": "081812fc",
            "id": 2452,
            "implemented": false,
            "kind": "function",
            "modifiers": [],
            "name": "getApproved",
            "nodeType": "FunctionDefinition",
            "overrides": null,
            "parameters": {
              "id": 2448,
              "nodeType": "ParameterList",
              "parameters": [
                {
                  "constant": false,
                  "id": 2447,
                  "name": "tokenId",
                  "nodeType": "VariableDeclaration",
                  "overrides": null,
                  "scope": 2452,
                  "src": "3226:15:18",
                  "stateVariable": false,
                  "storageLocation": "default",
                  "typeDescriptions": {
                    "typeIdentifier": "t_uint256",
                    "typeString": "uint256"
                  },
                  "typeName": {
                    "id": 2446,
                    "name": "uint256",
                    "nodeType": "ElementaryTypeName",
                    "src": "3226:7:18",
                    "typeDescriptions": {
                      "typeIdentifier": "t_uint256",
                      "typeString": "uint256"
                    }
                  },
                  "value": null,
                  "visibility": "internal"
                }
              ],
              "src": "3225:17:18"
            },
            "returnParameters": {
              "id": 2451,
              "nodeType": "ParameterList",
              "parameters": [
                {
                  "constant": false,
                  "id": 2450,
                  "name": "operator",
                  "nodeType": "VariableDeclaration",
                  "overrides": null,
                  "scope": 2452,
                  "src": "3266:16:18",
                  "stateVariable": false,
                  "storageLocation": "default",
                  "typeDescriptions": {
                    "typeIdentifier": "t_address",
                    "typeString": "address"
                  },
                  "typeName": {
                    "id": 2449,
                    "name": "address",
                    "nodeType": "ElementaryTypeName",
                    "src": "3266:7:18",
                    "stateMutability": "nonpayable",
                    "typeDescriptions": {
                      "typeIdentifier": "t_address",
                      "typeString": "address"
                    }
                  },
                  "value": null,
                  "visibility": "internal"
                }
              ],
              "src": "3265:18:18"
            },
            "scope": 2480,
            "src": "3205:79:18",
            "stateMutability": "view",
            "virtual": false,
            "visibility": "external"
          },
          {
            "body": null,
            "documentation": "@dev Approve or remove `operator` as an operator for the caller.\nOperators can call {transferFrom} or {safeTransferFrom} for any token owned by the caller.\n     * Requirements:\n     * - The `operator` cannot be the caller.\n     * Emits an {ApprovalForAll} event.",
            "functionSelector": "a22cb465",
            "id": 2459,
            "implemented": false,
            "kind": "function",
            "modifiers": [],
            "name": "setApprovalForAll",
            "nodeType": "FunctionDefinition",
            "overrides": null,
            "parameters": {
              "id": 2457,
              "nodeType": "ParameterList",
              "parameters": [
                {
                  "constant": false,
                  "id": 2454,
                  "name": "operator",
                  "nodeType": "VariableDeclaration",
                  "overrides": null,
                  "scope": 2459,
                  "src": "3631:16:18",
                  "stateVariable": false,
                  "storageLocation": "default",
                  "typeDescriptions": {
                    "typeIdentifier": "t_address",
                    "typeString": "address"
                  },
                  "typeName": {
                    "id": 2453,
                    "name": "address",
                    "nodeType": "ElementaryTypeName",
                    "src": "3631:7:18",
                    "stateMutability": "nonpayable",
                    "typeDescriptions": {
                      "typeIdentifier": "t_address",
                      "typeString": "address"
                    }
                  },
                  "value": null,
                  "visibility": "internal"
                },
                {
                  "constant": false,
                  "id": 2456,
                  "name": "_approved",
                  "nodeType": "VariableDeclaration",
                  "overrides": null,
                  "scope": 2459,
                  "src": "3649:14:18",
                  "stateVariable": false,
                  "storageLocation": "default",
                  "typeDescriptions": {
                    "typeIdentifier": "t_bool",
                    "typeString": "bool"
                  },
                  "typeName": {
                    "id": 2455,
                    "name": "bool",
                    "nodeType": "ElementaryTypeName",
                    "src": "3649:4:18",
                    "typeDescriptions": {
                      "typeIdentifier": "t_bool",
                      "typeString": "bool"
                    }
                  },
                  "value": null,
                  "visibility": "internal"
                }
              ],
              "src": "3630:34:18"
            },
            "returnParameters": {
              "id": 2458,
              "nodeType": "ParameterList",
              "parameters": [],
              "src": "3673:0:18"
            },
            "scope": 2480,
            "src": "3604:70:18",
            "stateMutability": "nonpayable",
            "virtual": false,
            "visibility": "external"
          },
          {
            "body": null,
            "documentation": "@dev Returns if the `operator` is allowed to manage all of the assets of `owner`.\n     * See {setApprovalForAll}",
            "functionSelector": "e985e9c5",
            "id": 2468,
            "implemented": false,
            "kind": "function",
            "modifiers": [],
            "name": "isApprovedForAll",
            "nodeType": "FunctionDefinition",
            "overrides": null,
            "parameters": {
              "id": 2464,
              "nodeType": "ParameterList",
              "parameters": [
                {
                  "constant": false,
                  "id": 2461,
                  "name": "owner",
                  "nodeType": "VariableDeclaration",
                  "overrides": null,
                  "scope": 2468,
                  "src": "3849:13:18",
                  "stateVariable": false,
                  "storageLocation": "default",
                  "typeDescriptions": {
                    "typeIdentifier": "t_address",
                    "typeString": "address"
                  },
                  "typeName": {
                    "id": 2460,
                    "name": "address",
                    "nodeType": "ElementaryTypeName",
                    "src": "3849:7:18",
                    "stateMutability": "nonpayable",
                    "typeDescriptions": {
                      "typeIdentifier": "t_address",
                      "typeString": "address"
                    }
                  },
                  "value": null,
                  "visibility": "internal"
                },
                {
                  "constant": false,
                  "id": 2463,
                  "name": "operator",
                  "nodeType": "VariableDeclaration",
                  "overrides": null,
                  "scope": 2468,
                  "src": "3864:16:18",
                  "stateVariable": false,
                  "storageLocation": "default",
                  "typeDescriptions": {
                    "typeIdentifier": "t_address",
                    "typeString": "address"
                  },
                  "typeName": {
                    "id": 2462,
                    "name": "address",
                    "nodeType": "ElementaryTypeName",
                    "src": "3864:7:18",
                    "stateMutability": "nonpayable",
                    "typeDescriptions": {
                      "typeIdentifier": "t_address",
                      "typeString": "address"
                    }
                  },
                  "value": null,
                  "visibility": "internal"
                }
              ],
              "src": "3848:33:18"
            },
            "returnParameters": {
              "id": 2467,
              "nodeType": "ParameterList",
              "parameters": [
                {
                  "constant": false,
                  "id": 2466,
                  "name": "",
                  "nodeType": "VariableDeclaration",
                  "overrides": null,
                  "scope": 2468,
                  "src": "3905:4:18",
                  "stateVariable": false,
                  "storageLocation": "default",
                  "typeDescriptions": {
                    "typeIdentifier": "t_bool",
                    "typeString": "bool"
                  },
                  "typeName": {
                    "id": 2465,
                    "name": "bool",
                    "nodeType": "ElementaryTypeName",
                    "src": "3905:4:18",
                    "typeDescriptions": {
                      "typeIdentifier": "t_bool",
                      "typeString": "bool"
                    }
                  },
                  "value": null,
                  "visibility": "internal"
                }
              ],
              "src": "3904:6:18"
            },
            "scope": 2480,
            "src": "3823:88:18",
            "stateMutability": "view",
            "virtual": false,
            "visibility": "external"
          },
          {
            "body": null,
            "documentation": "@dev Safely transfers `tokenId` token from `from` to `to`.\n      * Requirements:\n     * - `from` cannot be the zero address.\n- `to` cannot be the zero address.\n- `tokenId` token must exist and be owned by `from`.\n- If the caller is not `from`, it must be approved to move this token by either {approve} or {setApprovalForAll}.\n- If `to` refers to a smart contract, it must implement {IERC721Receiver-onERC721Received}, which is called upon a safe transfer.\n      * Emits a {Transfer} event.",
            "functionSelector": "b88d4fde",
            "id": 2479,
            "implemented": false,
            "kind": "function",
            "modifiers": [],
            "name": "safeTransferFrom",
            "nodeType": "FunctionDefinition",
            "overrides": null,
            "parameters": {
              "id": 2477,
              "nodeType": "ParameterList",
              "parameters": [
                {
                  "constant": false,
                  "id": 2470,
                  "name": "from",
                  "nodeType": "VariableDeclaration",
                  "overrides": null,
                  "scope": 2479,
                  "src": "4514:12:18",
                  "stateVariable": false,
                  "storageLocation": "default",
                  "typeDescriptions": {
                    "typeIdentifier": "t_address",
                    "typeString": "address"
                  },
                  "typeName": {
                    "id": 2469,
                    "name": "address",
                    "nodeType": "ElementaryTypeName",
                    "src": "4514:7:18",
                    "stateMutability": "nonpayable",
                    "typeDescriptions": {
                      "typeIdentifier": "t_address",
                      "typeString": "address"
                    }
                  },
                  "value": null,
                  "visibility": "internal"
                },
                {
                  "constant": false,
                  "id": 2472,
                  "name": "to",
                  "nodeType": "VariableDeclaration",
                  "overrides": null,
                  "scope": 2479,
                  "src": "4528:10:18",
                  "stateVariable": false,
                  "storageLocation": "default",
                  "typeDescriptions": {
                    "typeIdentifier": "t_address",
                    "typeString": "address"
                  },
                  "typeName": {
                    "id": 2471,
                    "name": "address",
                    "nodeType": "ElementaryTypeName",
                    "src": "4528:7:18",
                    "stateMutability": "nonpayable",
                    "typeDescriptions": {
                      "typeIdentifier": "t_address",
                      "typeString": "address"
                    }
                  },
                  "value": null,
                  "visibility": "internal"
                },
                {
                  "constant": false,
                  "id": 2474,
                  "name": "tokenId",
                  "nodeType": "VariableDeclaration",
                  "overrides": null,
                  "scope": 2479,
                  "src": "4540:15:18",
                  "stateVariable": false,
                  "storageLocation": "default",
                  "typeDescriptions": {
                    "typeIdentifier": "t_uint256",
                    "typeString": "uint256"
                  },
                  "typeName": {
                    "id": 2473,
                    "name": "uint256",
                    "nodeType": "ElementaryTypeName",
                    "src": "4540:7:18",
                    "typeDescriptions": {
                      "typeIdentifier": "t_uint256",
                      "typeString": "uint256"
                    }
                  },
                  "value": null,
                  "visibility": "internal"
                },
                {
                  "constant": false,
                  "id": 2476,
                  "name": "data",
                  "nodeType": "VariableDeclaration",
                  "overrides": null,
                  "scope": 2479,
                  "src": "4557:19:18",
                  "stateVariable": false,
                  "storageLocation": "calldata",
                  "typeDescriptions": {
                    "typeIdentifier": "t_bytes_calldata_ptr",
                    "typeString": "bytes"
                  },
                  "typeName": {
                    "id": 2475,
                    "name": "bytes",
                    "nodeType": "ElementaryTypeName",
                    "src": "4557:5:18",
                    "typeDescriptions": {
                      "typeIdentifier": "t_bytes_storage_ptr",
                      "typeString": "bytes"
                    }
                  },
                  "value": null,
                  "visibility": "internal"
                }
              ],
              "src": "4513:64:18"
            },
            "returnParameters": {
              "id": 2478,
              "nodeType": "ParameterList",
              "parameters": [],
              "src": "4586:0:18"
            },
            "scope": 2480,
            "src": "4488:99:18",
            "stateMutability": "nonpayable",
            "virtual": false,
            "visibility": "external"
          }
        ],
        "scope": 2481,
        "src": "177:4412:18"
      }
    ],
    "src": "33:4557:18"
  },
  "compiler": {
    "name": "solc",
    "version": "0.6.2+commit.bacdbe57.Emscripten.clang"
  },
  "networks": {},
  "schemaVersion": "3.3.1",
<<<<<<< HEAD
  "updatedAt": "2020-12-24T16:37:28.701Z",
=======
  "updatedAt": "2020-12-28T02:35:17.810Z",
>>>>>>> ed1d1d2c
  "devdoc": {
    "details": "Required interface of an ERC721 compliant contract.",
    "methods": {
      "approve(address,uint256)": {
        "details": "Gives permission to `to` to transfer `tokenId` token to another account. The approval is cleared when the token is transferred.     * Only a single account can be approved at a time, so approving the zero address clears previous approvals.     * Requirements:     * - The caller must own the token or be an approved operator. - `tokenId` must exist.     * Emits an {Approval} event."
      },
      "balanceOf(address)": {
        "details": "Returns the number of tokens in ``owner``'s account."
      },
      "getApproved(uint256)": {
        "details": "Returns the account approved for `tokenId` token.     * Requirements:     * - `tokenId` must exist."
      },
      "isApprovedForAll(address,address)": {
        "details": "Returns if the `operator` is allowed to manage all of the assets of `owner`.     * See {setApprovalForAll}"
      },
      "ownerOf(uint256)": {
        "details": "Returns the owner of the `tokenId` token.     * Requirements:     * - `tokenId` must exist."
      },
      "safeTransferFrom(address,address,uint256)": {
        "details": "Safely transfers `tokenId` token from `from` to `to`, checking first that contract recipients are aware of the ERC721 protocol to prevent tokens from being forever locked.     * Requirements:     * - `from` cannot be the zero address. - `to` cannot be the zero address. - `tokenId` token must exist and be owned by `from`. - If the caller is not `from`, it must be have been allowed to move this token by either {approve} or {setApprovalForAll}. - If `to` refers to a smart contract, it must implement {IERC721Receiver-onERC721Received}, which is called upon a safe transfer.     * Emits a {Transfer} event."
      },
      "safeTransferFrom(address,address,uint256,bytes)": {
        "details": "Safely transfers `tokenId` token from `from` to `to`.      * Requirements:     * - `from` cannot be the zero address. - `to` cannot be the zero address. - `tokenId` token must exist and be owned by `from`. - If the caller is not `from`, it must be approved to move this token by either {approve} or {setApprovalForAll}. - If `to` refers to a smart contract, it must implement {IERC721Receiver-onERC721Received}, which is called upon a safe transfer.      * Emits a {Transfer} event."
      },
      "setApprovalForAll(address,bool)": {
        "details": "Approve or remove `operator` as an operator for the caller. Operators can call {transferFrom} or {safeTransferFrom} for any token owned by the caller.     * Requirements:     * - The `operator` cannot be the caller.     * Emits an {ApprovalForAll} event."
      },
      "supportsInterface(bytes4)": {
        "details": "Returns true if this contract implements the interface defined by `interfaceId`. See the corresponding https://eips.ethereum.org/EIPS/eip-165#how-interfaces-are-identified[EIP section] to learn more about how these ids are created.     * This function call must use less than 30 000 gas."
      },
      "transferFrom(address,address,uint256)": {
        "details": "Transfers `tokenId` token from `from` to `to`.     * WARNING: Usage of this method is discouraged, use {safeTransferFrom} whenever possible.     * Requirements:     * - `from` cannot be the zero address. - `to` cannot be the zero address. - `tokenId` token must be owned by `from`. - If the caller is not `from`, it must be approved to move this token by either {approve} or {setApprovalForAll}.     * Emits a {Transfer} event."
      }
    }
  },
  "userdoc": {
    "methods": {}
  }
}<|MERGE_RESOLUTION|>--- conflicted
+++ resolved
@@ -2878,11 +2878,7 @@
   },
   "networks": {},
   "schemaVersion": "3.3.1",
-<<<<<<< HEAD
-  "updatedAt": "2020-12-24T16:37:28.701Z",
-=======
   "updatedAt": "2020-12-28T02:35:17.810Z",
->>>>>>> ed1d1d2c
   "devdoc": {
     "details": "Required interface of an ERC721 compliant contract.",
     "methods": {
