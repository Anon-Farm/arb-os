pragma solidity >=0.4.21 <0.7.0;

interface ArbOwner {
    // Support actions that can be taken by the chain's owner.
    // All methods will revert, unless the caller is the chain's owner.

    function giveOwnership(address newOwnerAddr) external;

<<<<<<< HEAD
    function addToReserveFunds() external payable;

    function getFeeRecipient() external view returns (address);
    function setFeeRecipient(address recipient) external;
    function getFeeRates() external view returns (uint, uint, uint, uint);
    function setFeeRates(uint num1, uint denom1, uint num2, uint denom2) external;
    function getFeeMaxes() external view returns (uint, uint, uint, uint);
    function setFeeMaxes(uint num1, uint denom1, uint num2, uint denom2) external;

    // To upgrade ArbOS, the owner calls startArbosUpgrade, then calls continueArbosUpgrade one or more times to upload 
=======
    // Change the sequencer or its parameters
    // if sequencerAddr is zero, operate without a sequencer
    function changeSequencer(address sequencerAddr, uint maxDelayBlocks, uint maxDelaySeconds) external;

    // To upgrade ArbOS, the ower calls startArbosUpgrade, then calls continueArbosUpgrade one or more times to upload 
>>>>>>> 8179d7bc
    // the code to be installed as the upgrade, then calls finishArbosUpgrade to complete the upgrade and start executing the new code.
    function startArbosUpgrade() external;
    function continueArbosUpgrade(bytes calldata marshalledCode) external;
    function finishArbosUpgrade() external;
}
<|MERGE_RESOLUTION|>--- conflicted
+++ resolved
@@ -6,7 +6,6 @@
 
     function giveOwnership(address newOwnerAddr) external;
 
-<<<<<<< HEAD
     function addToReserveFunds() external payable;
 
     function getFeeRecipient() external view returns (address);
@@ -16,14 +15,11 @@
     function getFeeMaxes() external view returns (uint, uint, uint, uint);
     function setFeeMaxes(uint num1, uint denom1, uint num2, uint denom2) external;
 
-    // To upgrade ArbOS, the owner calls startArbosUpgrade, then calls continueArbosUpgrade one or more times to upload 
-=======
     // Change the sequencer or its parameters
     // if sequencerAddr is zero, operate without a sequencer
     function changeSequencer(address sequencerAddr, uint maxDelayBlocks, uint maxDelaySeconds) external;
 
     // To upgrade ArbOS, the ower calls startArbosUpgrade, then calls continueArbosUpgrade one or more times to upload 
->>>>>>> 8179d7bc
     // the code to be installed as the upgrade, then calls finishArbosUpgrade to complete the upgrade and start executing the new code.
     function startArbosUpgrade() external;
     function continueArbosUpgrade(bytes calldata marshalledCode) external;
