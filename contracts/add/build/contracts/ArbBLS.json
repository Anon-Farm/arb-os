{
  "contractName": "ArbBLS",
  "abi": [
    {
      "constant": false,
      "inputs": [
        {
          "name": "x0",
          "type": "uint256"
        },
        {
          "name": "x1",
          "type": "uint256"
        },
        {
          "name": "y0",
          "type": "uint256"
        },
        {
          "name": "y1",
          "type": "uint256"
        }
      ],
      "name": "register",
      "outputs": [],
      "payable": false,
      "stateMutability": "nonpayable",
      "type": "function"
    },
    {
      "constant": true,
      "inputs": [
        {
          "name": "addr",
          "type": "address"
        }
      ],
      "name": "getPublicKey",
      "outputs": [
        {
          "name": "",
          "type": "uint256"
        },
        {
          "name": "",
          "type": "uint256"
        },
        {
          "name": "",
          "type": "uint256"
        },
        {
          "name": "",
          "type": "uint256"
        }
      ],
      "payable": false,
      "stateMutability": "view",
      "type": "function"
    }
  ],
  "metadata": "{\"compiler\":{\"version\":\"0.5.10+commit.5a6ea5b1\"},\"language\":\"Solidity\",\"output\":{\"abi\":[{\"constant\":false,\"inputs\":[{\"name\":\"x0\",\"type\":\"uint256\"},{\"name\":\"x1\",\"type\":\"uint256\"},{\"name\":\"y0\",\"type\":\"uint256\"},{\"name\":\"y1\",\"type\":\"uint256\"}],\"name\":\"register\",\"outputs\":[],\"payable\":false,\"stateMutability\":\"nonpayable\",\"type\":\"function\"},{\"constant\":true,\"inputs\":[{\"name\":\"addr\",\"type\":\"address\"}],\"name\":\"getPublicKey\",\"outputs\":[{\"name\":\"\",\"type\":\"uint256\"},{\"name\":\"\",\"type\":\"uint256\"},{\"name\":\"\",\"type\":\"uint256\"},{\"name\":\"\",\"type\":\"uint256\"}],\"payable\":false,\"stateMutability\":\"view\",\"type\":\"function\"}],\"devdoc\":{\"methods\":{}},\"userdoc\":{\"methods\":{}}},\"settings\":{\"compilationTarget\":{\"/Users/ed/OffchainLabs/arb-os/contracts/add/contracts/ArbBLS.sol\":\"ArbBLS\"},\"evmVersion\":\"petersburg\",\"libraries\":{},\"optimizer\":{\"enabled\":false,\"runs\":200},\"remappings\":[]},\"sources\":{\"/Users/ed/OffchainLabs/arb-os/contracts/add/contracts/ArbBLS.sol\":{\"keccak256\":\"0x8829725bdae9123bc175d53ab9cbb8bd0547645d286e5f70dcb0936019d683e0\",\"urls\":[\"bzzr://67e7c8067d173900555936ffdde04aa50c5a48c2d8045790e9b73440f9e37562\",\"dweb:/ipfs/QmSfKZdb57uK2HD73G73B955j3svWerQfb4WLPmTP8qb7F\"]}},\"version\":1}",
  "bytecode": "0x",
  "deployedBytecode": "0x",
  "sourceMap": "",
  "deployedSourceMap": "",
  "source": "pragma solidity >=0.4.21 <0.7.0;\n\ninterface ArbBLS {\n    // Associate a BLS public key with the caller's address\n    function register(uint x0, uint x1, uint y0, uint y1) external;\n\n    // Get the BLS public key associated with an address (revert if there isn't one)\n    function getPublicKey(address addr) external view returns (uint, uint, uint, uint);\n}\n\n",
  "sourcePath": "/Users/ed/OffchainLabs/arb-os/contracts/add/contracts/ArbBLS.sol",
  "ast": {
    "absolutePath": "/Users/ed/OffchainLabs/arb-os/contracts/add/contracts/ArbBLS.sol",
    "exportedSymbols": {
      "ArbBLS": [
        190
      ]
    },
    "id": 191,
    "nodeType": "SourceUnit",
    "nodes": [
      {
        "id": 165,
        "literals": [
          "solidity",
          ">=",
          "0.4",
          ".21",
          "<",
          "0.7",
          ".0"
        ],
        "nodeType": "PragmaDirective",
        "src": "0:32:2"
      },
      {
        "baseContracts": [],
        "contractDependencies": [],
        "contractKind": "interface",
        "documentation": null,
        "fullyImplemented": false,
        "id": 190,
        "linearizedBaseContracts": [
          190
        ],
        "name": "ArbBLS",
        "nodeType": "ContractDefinition",
        "nodes": [
          {
            "body": null,
            "documentation": null,
            "id": 176,
            "implemented": false,
            "kind": "function",
            "modifiers": [],
            "name": "register",
            "nodeType": "FunctionDefinition",
            "parameters": {
              "id": 174,
              "nodeType": "ParameterList",
              "parameters": [
                {
                  "constant": false,
                  "id": 167,
                  "name": "x0",
                  "nodeType": "VariableDeclaration",
                  "scope": 176,
                  "src": "135:7:2",
                  "stateVariable": false,
                  "storageLocation": "default",
                  "typeDescriptions": {
                    "typeIdentifier": "t_uint256",
                    "typeString": "uint256"
                  },
                  "typeName": {
                    "id": 166,
                    "name": "uint",
                    "nodeType": "ElementaryTypeName",
                    "src": "135:4:2",
                    "typeDescriptions": {
                      "typeIdentifier": "t_uint256",
                      "typeString": "uint256"
                    }
                  },
                  "value": null,
                  "visibility": "internal"
                },
                {
                  "constant": false,
                  "id": 169,
                  "name": "x1",
                  "nodeType": "VariableDeclaration",
                  "scope": 176,
                  "src": "144:7:2",
                  "stateVariable": false,
                  "storageLocation": "default",
                  "typeDescriptions": {
                    "typeIdentifier": "t_uint256",
                    "typeString": "uint256"
                  },
                  "typeName": {
                    "id": 168,
                    "name": "uint",
                    "nodeType": "ElementaryTypeName",
                    "src": "144:4:2",
                    "typeDescriptions": {
                      "typeIdentifier": "t_uint256",
                      "typeString": "uint256"
                    }
                  },
                  "value": null,
                  "visibility": "internal"
                },
                {
                  "constant": false,
                  "id": 171,
                  "name": "y0",
                  "nodeType": "VariableDeclaration",
                  "scope": 176,
                  "src": "153:7:2",
                  "stateVariable": false,
                  "storageLocation": "default",
                  "typeDescriptions": {
                    "typeIdentifier": "t_uint256",
                    "typeString": "uint256"
                  },
                  "typeName": {
                    "id": 170,
                    "name": "uint",
                    "nodeType": "ElementaryTypeName",
                    "src": "153:4:2",
                    "typeDescriptions": {
                      "typeIdentifier": "t_uint256",
                      "typeString": "uint256"
                    }
                  },
                  "value": null,
                  "visibility": "internal"
                },
                {
                  "constant": false,
                  "id": 173,
                  "name": "y1",
                  "nodeType": "VariableDeclaration",
                  "scope": 176,
                  "src": "162:7:2",
                  "stateVariable": false,
                  "storageLocation": "default",
                  "typeDescriptions": {
                    "typeIdentifier": "t_uint256",
                    "typeString": "uint256"
                  },
                  "typeName": {
                    "id": 172,
                    "name": "uint",
                    "nodeType": "ElementaryTypeName",
                    "src": "162:4:2",
                    "typeDescriptions": {
                      "typeIdentifier": "t_uint256",
                      "typeString": "uint256"
                    }
                  },
                  "value": null,
                  "visibility": "internal"
                }
              ],
              "src": "134:36:2"
            },
            "returnParameters": {
              "id": 175,
              "nodeType": "ParameterList",
              "parameters": [],
              "src": "179:0:2"
            },
            "scope": 190,
            "src": "117:63:2",
            "stateMutability": "nonpayable",
            "superFunction": null,
            "visibility": "external"
          },
          {
            "body": null,
            "documentation": null,
            "id": 189,
            "implemented": false,
            "kind": "function",
            "modifiers": [],
            "name": "getPublicKey",
            "nodeType": "FunctionDefinition",
            "parameters": {
              "id": 179,
              "nodeType": "ParameterList",
              "parameters": [
                {
                  "constant": false,
                  "id": 178,
                  "name": "addr",
                  "nodeType": "VariableDeclaration",
                  "scope": 189,
                  "src": "293:12:2",
                  "stateVariable": false,
                  "storageLocation": "default",
                  "typeDescriptions": {
                    "typeIdentifier": "t_address",
                    "typeString": "address"
                  },
                  "typeName": {
                    "id": 177,
                    "name": "address",
                    "nodeType": "ElementaryTypeName",
                    "src": "293:7:2",
                    "stateMutability": "nonpayable",
                    "typeDescriptions": {
                      "typeIdentifier": "t_address",
                      "typeString": "address"
                    }
                  },
                  "value": null,
                  "visibility": "internal"
                }
              ],
              "src": "292:14:2"
            },
            "returnParameters": {
              "id": 188,
              "nodeType": "ParameterList",
              "parameters": [
                {
                  "constant": false,
                  "id": 181,
                  "name": "",
                  "nodeType": "VariableDeclaration",
                  "scope": 189,
                  "src": "330:4:2",
                  "stateVariable": false,
                  "storageLocation": "default",
                  "typeDescriptions": {
                    "typeIdentifier": "t_uint256",
                    "typeString": "uint256"
                  },
                  "typeName": {
                    "id": 180,
                    "name": "uint",
                    "nodeType": "ElementaryTypeName",
                    "src": "330:4:2",
                    "typeDescriptions": {
                      "typeIdentifier": "t_uint256",
                      "typeString": "uint256"
                    }
                  },
                  "value": null,
                  "visibility": "internal"
                },
                {
                  "constant": false,
                  "id": 183,
                  "name": "",
                  "nodeType": "VariableDeclaration",
                  "scope": 189,
                  "src": "336:4:2",
                  "stateVariable": false,
                  "storageLocation": "default",
                  "typeDescriptions": {
                    "typeIdentifier": "t_uint256",
                    "typeString": "uint256"
                  },
                  "typeName": {
                    "id": 182,
                    "name": "uint",
                    "nodeType": "ElementaryTypeName",
                    "src": "336:4:2",
                    "typeDescriptions": {
                      "typeIdentifier": "t_uint256",
                      "typeString": "uint256"
                    }
                  },
                  "value": null,
                  "visibility": "internal"
                },
                {
                  "constant": false,
                  "id": 185,
                  "name": "",
                  "nodeType": "VariableDeclaration",
                  "scope": 189,
                  "src": "342:4:2",
                  "stateVariable": false,
                  "storageLocation": "default",
                  "typeDescriptions": {
                    "typeIdentifier": "t_uint256",
                    "typeString": "uint256"
                  },
                  "typeName": {
                    "id": 184,
                    "name": "uint",
                    "nodeType": "ElementaryTypeName",
                    "src": "342:4:2",
                    "typeDescriptions": {
                      "typeIdentifier": "t_uint256",
                      "typeString": "uint256"
                    }
                  },
                  "value": null,
                  "visibility": "internal"
                },
                {
                  "constant": false,
                  "id": 187,
                  "name": "",
                  "nodeType": "VariableDeclaration",
                  "scope": 189,
                  "src": "348:4:2",
                  "stateVariable": false,
                  "storageLocation": "default",
                  "typeDescriptions": {
                    "typeIdentifier": "t_uint256",
                    "typeString": "uint256"
                  },
                  "typeName": {
                    "id": 186,
                    "name": "uint",
                    "nodeType": "ElementaryTypeName",
                    "src": "348:4:2",
                    "typeDescriptions": {
                      "typeIdentifier": "t_uint256",
                      "typeString": "uint256"
                    }
                  },
                  "value": null,
                  "visibility": "internal"
                }
              ],
              "src": "329:24:2"
            },
            "scope": 190,
            "src": "271:83:2",
            "stateMutability": "view",
            "superFunction": null,
            "visibility": "external"
          }
        ],
        "scope": 191,
        "src": "34:322:2"
      }
    ],
    "src": "0:358:2"
  },
  "legacyAST": {
    "absolutePath": "/Users/ed/OffchainLabs/arb-os/contracts/add/contracts/ArbBLS.sol",
    "exportedSymbols": {
      "ArbBLS": [
        190
      ]
    },
    "id": 191,
    "nodeType": "SourceUnit",
    "nodes": [
      {
        "id": 165,
        "literals": [
          "solidity",
          ">=",
          "0.4",
          ".21",
          "<",
          "0.7",
          ".0"
        ],
        "nodeType": "PragmaDirective",
        "src": "0:32:2"
      },
      {
        "baseContracts": [],
        "contractDependencies": [],
        "contractKind": "interface",
        "documentation": null,
        "fullyImplemented": false,
        "id": 190,
        "linearizedBaseContracts": [
          190
        ],
        "name": "ArbBLS",
        "nodeType": "ContractDefinition",
        "nodes": [
          {
            "body": null,
            "documentation": null,
            "id": 176,
            "implemented": false,
            "kind": "function",
            "modifiers": [],
            "name": "register",
            "nodeType": "FunctionDefinition",
            "parameters": {
              "id": 174,
              "nodeType": "ParameterList",
              "parameters": [
                {
                  "constant": false,
                  "id": 167,
                  "name": "x0",
                  "nodeType": "VariableDeclaration",
                  "scope": 176,
                  "src": "135:7:2",
                  "stateVariable": false,
                  "storageLocation": "default",
                  "typeDescriptions": {
                    "typeIdentifier": "t_uint256",
                    "typeString": "uint256"
                  },
                  "typeName": {
                    "id": 166,
                    "name": "uint",
                    "nodeType": "ElementaryTypeName",
                    "src": "135:4:2",
                    "typeDescriptions": {
                      "typeIdentifier": "t_uint256",
                      "typeString": "uint256"
                    }
                  },
                  "value": null,
                  "visibility": "internal"
                },
                {
                  "constant": false,
                  "id": 169,
                  "name": "x1",
                  "nodeType": "VariableDeclaration",
                  "scope": 176,
                  "src": "144:7:2",
                  "stateVariable": false,
                  "storageLocation": "default",
                  "typeDescriptions": {
                    "typeIdentifier": "t_uint256",
                    "typeString": "uint256"
                  },
                  "typeName": {
                    "id": 168,
                    "name": "uint",
                    "nodeType": "ElementaryTypeName",
                    "src": "144:4:2",
                    "typeDescriptions": {
                      "typeIdentifier": "t_uint256",
                      "typeString": "uint256"
                    }
                  },
                  "value": null,
                  "visibility": "internal"
                },
                {
                  "constant": false,
                  "id": 171,
                  "name": "y0",
                  "nodeType": "VariableDeclaration",
                  "scope": 176,
                  "src": "153:7:2",
                  "stateVariable": false,
                  "storageLocation": "default",
                  "typeDescriptions": {
                    "typeIdentifier": "t_uint256",
                    "typeString": "uint256"
                  },
                  "typeName": {
                    "id": 170,
                    "name": "uint",
                    "nodeType": "ElementaryTypeName",
                    "src": "153:4:2",
                    "typeDescriptions": {
                      "typeIdentifier": "t_uint256",
                      "typeString": "uint256"
                    }
                  },
                  "value": null,
                  "visibility": "internal"
                },
                {
                  "constant": false,
                  "id": 173,
                  "name": "y1",
                  "nodeType": "VariableDeclaration",
                  "scope": 176,
                  "src": "162:7:2",
                  "stateVariable": false,
                  "storageLocation": "default",
                  "typeDescriptions": {
                    "typeIdentifier": "t_uint256",
                    "typeString": "uint256"
                  },
                  "typeName": {
                    "id": 172,
                    "name": "uint",
                    "nodeType": "ElementaryTypeName",
                    "src": "162:4:2",
                    "typeDescriptions": {
                      "typeIdentifier": "t_uint256",
                      "typeString": "uint256"
                    }
                  },
                  "value": null,
                  "visibility": "internal"
                }
              ],
              "src": "134:36:2"
            },
            "returnParameters": {
              "id": 175,
              "nodeType": "ParameterList",
              "parameters": [],
              "src": "179:0:2"
            },
            "scope": 190,
            "src": "117:63:2",
            "stateMutability": "nonpayable",
            "superFunction": null,
            "visibility": "external"
          },
          {
            "body": null,
            "documentation": null,
            "id": 189,
            "implemented": false,
            "kind": "function",
            "modifiers": [],
            "name": "getPublicKey",
            "nodeType": "FunctionDefinition",
            "parameters": {
              "id": 179,
              "nodeType": "ParameterList",
              "parameters": [
                {
                  "constant": false,
                  "id": 178,
                  "name": "addr",
                  "nodeType": "VariableDeclaration",
                  "scope": 189,
                  "src": "293:12:2",
                  "stateVariable": false,
                  "storageLocation": "default",
                  "typeDescriptions": {
                    "typeIdentifier": "t_address",
                    "typeString": "address"
                  },
                  "typeName": {
                    "id": 177,
                    "name": "address",
                    "nodeType": "ElementaryTypeName",
                    "src": "293:7:2",
                    "stateMutability": "nonpayable",
                    "typeDescriptions": {
                      "typeIdentifier": "t_address",
                      "typeString": "address"
                    }
                  },
                  "value": null,
                  "visibility": "internal"
                }
              ],
              "src": "292:14:2"
            },
            "returnParameters": {
              "id": 188,
              "nodeType": "ParameterList",
              "parameters": [
                {
                  "constant": false,
                  "id": 181,
                  "name": "",
                  "nodeType": "VariableDeclaration",
                  "scope": 189,
                  "src": "330:4:2",
                  "stateVariable": false,
                  "storageLocation": "default",
                  "typeDescriptions": {
                    "typeIdentifier": "t_uint256",
                    "typeString": "uint256"
                  },
                  "typeName": {
                    "id": 180,
                    "name": "uint",
                    "nodeType": "ElementaryTypeName",
                    "src": "330:4:2",
                    "typeDescriptions": {
                      "typeIdentifier": "t_uint256",
                      "typeString": "uint256"
                    }
                  },
                  "value": null,
                  "visibility": "internal"
                },
                {
                  "constant": false,
                  "id": 183,
                  "name": "",
                  "nodeType": "VariableDeclaration",
                  "scope": 189,
                  "src": "336:4:2",
                  "stateVariable": false,
                  "storageLocation": "default",
                  "typeDescriptions": {
                    "typeIdentifier": "t_uint256",
                    "typeString": "uint256"
                  },
                  "typeName": {
                    "id": 182,
                    "name": "uint",
                    "nodeType": "ElementaryTypeName",
                    "src": "336:4:2",
                    "typeDescriptions": {
                      "typeIdentifier": "t_uint256",
                      "typeString": "uint256"
                    }
                  },
                  "value": null,
                  "visibility": "internal"
                },
                {
                  "constant": false,
                  "id": 185,
                  "name": "",
                  "nodeType": "VariableDeclaration",
                  "scope": 189,
                  "src": "342:4:2",
                  "stateVariable": false,
                  "storageLocation": "default",
                  "typeDescriptions": {
                    "typeIdentifier": "t_uint256",
                    "typeString": "uint256"
                  },
                  "typeName": {
                    "id": 184,
                    "name": "uint",
                    "nodeType": "ElementaryTypeName",
                    "src": "342:4:2",
                    "typeDescriptions": {
                      "typeIdentifier": "t_uint256",
                      "typeString": "uint256"
                    }
                  },
                  "value": null,
                  "visibility": "internal"
                },
                {
                  "constant": false,
                  "id": 187,
                  "name": "",
                  "nodeType": "VariableDeclaration",
                  "scope": 189,
                  "src": "348:4:2",
                  "stateVariable": false,
                  "storageLocation": "default",
                  "typeDescriptions": {
                    "typeIdentifier": "t_uint256",
                    "typeString": "uint256"
                  },
                  "typeName": {
                    "id": 186,
                    "name": "uint",
                    "nodeType": "ElementaryTypeName",
                    "src": "348:4:2",
                    "typeDescriptions": {
                      "typeIdentifier": "t_uint256",
                      "typeString": "uint256"
                    }
                  },
                  "value": null,
                  "visibility": "internal"
                }
              ],
              "src": "329:24:2"
            },
            "scope": 190,
            "src": "271:83:2",
            "stateMutability": "view",
            "superFunction": null,
            "visibility": "external"
          }
        ],
        "scope": 191,
        "src": "34:322:2"
      }
    ],
    "src": "0:358:2"
  },
  "compiler": {
    "name": "solc",
    "version": "0.5.10+commit.5a6ea5b1.Emscripten.clang"
  },
  "networks": {},
  "schemaVersion": "3.3.1",
<<<<<<< HEAD
  "updatedAt": "2020-12-11T15:31:41.307Z",
=======
  "updatedAt": "2020-12-11T21:20:59.375Z",
>>>>>>> fe43893d
  "devdoc": {
    "methods": {}
  },
  "userdoc": {
    "methods": {}
  }
}<|MERGE_RESOLUTION|>--- conflicted
+++ resolved
@@ -744,11 +744,7 @@
   },
   "networks": {},
   "schemaVersion": "3.3.1",
-<<<<<<< HEAD
-  "updatedAt": "2020-12-11T15:31:41.307Z",
-=======
   "updatedAt": "2020-12-11T21:20:59.375Z",
->>>>>>> fe43893d
   "devdoc": {
     "methods": {}
   },
