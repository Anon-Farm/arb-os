{
  "contractName": "Migrations",
  "abi": [
    {
      "constant": true,
      "inputs": [],
      "name": "last_completed_migration",
      "outputs": [
        {
          "name": "",
          "type": "uint256"
        }
      ],
      "payable": false,
      "stateMutability": "view",
      "type": "function"
    },
    {
      "constant": true,
      "inputs": [],
      "name": "owner",
      "outputs": [
        {
          "name": "",
          "type": "address"
        }
      ],
      "payable": false,
      "stateMutability": "view",
      "type": "function"
    },
    {
      "inputs": [],
      "payable": false,
      "stateMutability": "nonpayable",
      "type": "constructor"
    },
    {
      "constant": false,
      "inputs": [
        {
          "name": "completed",
          "type": "uint256"
        }
      ],
      "name": "setCompleted",
      "outputs": [],
      "payable": false,
      "stateMutability": "nonpayable",
      "type": "function"
    }
  ],
  "metadata": "{\"compiler\":{\"version\":\"0.5.10+commit.5a6ea5b1\"},\"language\":\"Solidity\",\"output\":{\"abi\":[{\"constant\":true,\"inputs\":[],\"name\":\"last_completed_migration\",\"outputs\":[{\"name\":\"\",\"type\":\"uint256\"}],\"payable\":false,\"stateMutability\":\"view\",\"type\":\"function\"},{\"constant\":true,\"inputs\":[],\"name\":\"owner\",\"outputs\":[{\"name\":\"\",\"type\":\"address\"}],\"payable\":false,\"stateMutability\":\"view\",\"type\":\"function\"},{\"constant\":false,\"inputs\":[{\"name\":\"completed\",\"type\":\"uint256\"}],\"name\":\"setCompleted\",\"outputs\":[],\"payable\":false,\"stateMutability\":\"nonpayable\",\"type\":\"function\"},{\"inputs\":[],\"payable\":false,\"stateMutability\":\"nonpayable\",\"type\":\"constructor\"}],\"devdoc\":{\"methods\":{}},\"userdoc\":{\"methods\":{}}},\"settings\":{\"compilationTarget\":{\"/Users/ed/OffchainLabs/arb-os/contracts/add/contracts/Migrations.sol\":\"Migrations\"},\"evmVersion\":\"petersburg\",\"libraries\":{},\"optimizer\":{\"enabled\":false,\"runs\":200},\"remappings\":[]},\"sources\":{\"/Users/ed/OffchainLabs/arb-os/contracts/add/contracts/Migrations.sol\":{\"keccak256\":\"0x5b3bf470fddc971545b13240a991587d98d71ca0bcff91819e54bd51e32ab21a\",\"urls\":[\"bzzr://8c558fbacd87a17654057eeb99480b2ca63f6cfa7d58c157a038659faf02d058\",\"dweb:/ipfs/QmZFZNLk25y7UBLDNnjAzoH8SXBPfEN6bWNzGZ2x9C9aVK\"]}},\"version\":1}",
  "bytecode": "0x608060405234801561001057600080fd5b50336000806101000a81548173ffffffffffffffffffffffffffffffffffffffff021916908373ffffffffffffffffffffffffffffffffffffffff16021790555061019c806100606000396000f3fe608060405234801561001057600080fd5b50600436106100415760003560e01c8063445df0ac146100465780638da5cb5b14610064578063fdacd576146100ae575b600080fd5b61004e6100dc565b6040518082815260200191505060405180910390f35b61006c6100e2565b604051808273ffffffffffffffffffffffffffffffffffffffff1673ffffffffffffffffffffffffffffffffffffffff16815260200191505060405180910390f35b6100da600480360360208110156100c457600080fd5b8101908080359060200190929190505050610107565b005b60015481565b6000809054906101000a900473ffffffffffffffffffffffffffffffffffffffff1681565b6000809054906101000a900473ffffffffffffffffffffffffffffffffffffffff1673ffffffffffffffffffffffffffffffffffffffff163373ffffffffffffffffffffffffffffffffffffffff16141561016457806001819055505b5056fea265627a7a723058206b223daaa802079c36306e11e7d77e0211b935a0d63850828a0fd63a27ca9f0564736f6c634300050a0032",
  "deployedBytecode": "0x608060405234801561001057600080fd5b50600436106100415760003560e01c8063445df0ac146100465780638da5cb5b14610064578063fdacd576146100ae575b600080fd5b61004e6100dc565b6040518082815260200191505060405180910390f35b61006c6100e2565b604051808273ffffffffffffffffffffffffffffffffffffffff1673ffffffffffffffffffffffffffffffffffffffff16815260200191505060405180910390f35b6100da600480360360208110156100c457600080fd5b8101908080359060200190929190505050610107565b005b60015481565b6000809054906101000a900473ffffffffffffffffffffffffffffffffffffffff1681565b6000809054906101000a900473ffffffffffffffffffffffffffffffffffffffff1673ffffffffffffffffffffffffffffffffffffffff163373ffffffffffffffffffffffffffffffffffffffff16141561016457806001819055505b5056fea265627a7a723058206b223daaa802079c36306e11e7d77e0211b935a0d63850828a0fd63a27ca9f0564736f6c634300050a0032",
  "sourceMap": "34:311:2:-;;;123:50;8:9:-1;5:2;;;30:1;27;20:12;5:2;123:50:2;158:10;150:5;;:18;;;;;;;;;;;;;;;;;;34:311;;;;;;",
  "deployedSourceMap": "34:311:2:-;;;;8:9:-1;5:2;;;30:1;27;20:12;5:2;34:311:2;;;;;;;;;;;;;;;;;;;;;;;;;;;;;82:36;;;:::i;:::-;;;;;;;;;;;;;;;;;;;58:20;;;:::i;:::-;;;;;;;;;;;;;;;;;;;;;;;240:103;;;;;;13:2:-1;8:3;5:11;2:2;;;29:1;26;19:12;2:2;240:103:2;;;;;;;;;;;;;;;;;:::i;:::-;;82:36;;;;:::o;58:20::-;;;;;;;;;;;;;:::o;240:103::-;223:5;;;;;;;;;;;209:19;;:10;:19;;;205:26;;;329:9;302:24;:36;;;;205:26;240:103;:::o",
  "source": "pragma solidity >=0.4.21 <0.7.0;\n\ncontract Migrations {\n  address public owner;\n  uint public last_completed_migration;\n\n  constructor() public {\n    owner = msg.sender;\n  }\n\n  modifier restricted() {\n    if (msg.sender == owner) _;\n  }\n\n  function setCompleted(uint completed) public restricted {\n    last_completed_migration = completed;\n  }\n}\n",
  "sourcePath": "/Users/ed/OffchainLabs/arb-os/contracts/add/contracts/Migrations.sol",
  "ast": {
    "absolutePath": "/Users/ed/OffchainLabs/arb-os/contracts/add/contracts/Migrations.sol",
    "exportedSymbols": {
      "Migrations": [
<<<<<<< HEAD
        202
      ]
    },
    "id": 203,
    "nodeType": "SourceUnit",
    "nodes": [
      {
        "id": 167,
=======
        206
      ]
    },
    "id": 207,
    "nodeType": "SourceUnit",
    "nodes": [
      {
        "id": 171,
>>>>>>> 75ec7c81
        "literals": [
          "solidity",
          ">=",
          "0.4",
          ".21",
          "<",
          "0.7",
          ".0"
        ],
        "nodeType": "PragmaDirective",
        "src": "0:32:2"
      },
      {
        "baseContracts": [],
        "contractDependencies": [],
        "contractKind": "contract",
        "documentation": null,
        "fullyImplemented": true,
<<<<<<< HEAD
        "id": 202,
        "linearizedBaseContracts": [
          202
=======
        "id": 206,
        "linearizedBaseContracts": [
          206
>>>>>>> 75ec7c81
        ],
        "name": "Migrations",
        "nodeType": "ContractDefinition",
        "nodes": [
          {
            "constant": false,
<<<<<<< HEAD
            "id": 169,
            "name": "owner",
            "nodeType": "VariableDeclaration",
            "scope": 202,
=======
            "id": 173,
            "name": "owner",
            "nodeType": "VariableDeclaration",
            "scope": 206,
>>>>>>> 75ec7c81
            "src": "58:20:2",
            "stateVariable": true,
            "storageLocation": "default",
            "typeDescriptions": {
              "typeIdentifier": "t_address",
              "typeString": "address"
            },
            "typeName": {
<<<<<<< HEAD
              "id": 168,
=======
              "id": 172,
>>>>>>> 75ec7c81
              "name": "address",
              "nodeType": "ElementaryTypeName",
              "src": "58:7:2",
              "stateMutability": "nonpayable",
              "typeDescriptions": {
                "typeIdentifier": "t_address",
                "typeString": "address"
              }
            },
            "value": null,
            "visibility": "public"
          },
          {
            "constant": false,
<<<<<<< HEAD
            "id": 171,
            "name": "last_completed_migration",
            "nodeType": "VariableDeclaration",
            "scope": 202,
=======
            "id": 175,
            "name": "last_completed_migration",
            "nodeType": "VariableDeclaration",
            "scope": 206,
>>>>>>> 75ec7c81
            "src": "82:36:2",
            "stateVariable": true,
            "storageLocation": "default",
            "typeDescriptions": {
              "typeIdentifier": "t_uint256",
              "typeString": "uint256"
            },
            "typeName": {
<<<<<<< HEAD
              "id": 170,
=======
              "id": 174,
>>>>>>> 75ec7c81
              "name": "uint",
              "nodeType": "ElementaryTypeName",
              "src": "82:4:2",
              "typeDescriptions": {
                "typeIdentifier": "t_uint256",
                "typeString": "uint256"
              }
            },
            "value": null,
            "visibility": "public"
          },
          {
            "body": {
<<<<<<< HEAD
              "id": 179,
=======
              "id": 183,
>>>>>>> 75ec7c81
              "nodeType": "Block",
              "src": "144:29:2",
              "statements": [
                {
                  "expression": {
                    "argumentTypes": null,
<<<<<<< HEAD
                    "id": 177,
=======
                    "id": 181,
>>>>>>> 75ec7c81
                    "isConstant": false,
                    "isLValue": false,
                    "isPure": false,
                    "lValueRequested": false,
                    "leftHandSide": {
                      "argumentTypes": null,
<<<<<<< HEAD
                      "id": 174,
                      "name": "owner",
                      "nodeType": "Identifier",
                      "overloadedDeclarations": [],
                      "referencedDeclaration": 169,
=======
                      "id": 178,
                      "name": "owner",
                      "nodeType": "Identifier",
                      "overloadedDeclarations": [],
                      "referencedDeclaration": 173,
>>>>>>> 75ec7c81
                      "src": "150:5:2",
                      "typeDescriptions": {
                        "typeIdentifier": "t_address",
                        "typeString": "address"
                      }
                    },
                    "nodeType": "Assignment",
                    "operator": "=",
                    "rightHandSide": {
                      "argumentTypes": null,
                      "expression": {
                        "argumentTypes": null,
<<<<<<< HEAD
                        "id": 175,
                        "name": "msg",
                        "nodeType": "Identifier",
                        "overloadedDeclarations": [],
                        "referencedDeclaration": 217,
=======
                        "id": 179,
                        "name": "msg",
                        "nodeType": "Identifier",
                        "overloadedDeclarations": [],
                        "referencedDeclaration": 221,
>>>>>>> 75ec7c81
                        "src": "158:3:2",
                        "typeDescriptions": {
                          "typeIdentifier": "t_magic_message",
                          "typeString": "msg"
                        }
                      },
<<<<<<< HEAD
                      "id": 176,
=======
                      "id": 180,
>>>>>>> 75ec7c81
                      "isConstant": false,
                      "isLValue": false,
                      "isPure": false,
                      "lValueRequested": false,
                      "memberName": "sender",
                      "nodeType": "MemberAccess",
                      "referencedDeclaration": null,
                      "src": "158:10:2",
                      "typeDescriptions": {
                        "typeIdentifier": "t_address_payable",
                        "typeString": "address payable"
                      }
                    },
                    "src": "150:18:2",
                    "typeDescriptions": {
                      "typeIdentifier": "t_address",
                      "typeString": "address"
                    }
                  },
<<<<<<< HEAD
                  "id": 178,
=======
                  "id": 182,
>>>>>>> 75ec7c81
                  "nodeType": "ExpressionStatement",
                  "src": "150:18:2"
                }
              ]
            },
            "documentation": null,
<<<<<<< HEAD
            "id": 180,
=======
            "id": 184,
>>>>>>> 75ec7c81
            "implemented": true,
            "kind": "constructor",
            "modifiers": [],
            "name": "",
            "nodeType": "FunctionDefinition",
            "parameters": {
<<<<<<< HEAD
              "id": 172,
=======
              "id": 176,
>>>>>>> 75ec7c81
              "nodeType": "ParameterList",
              "parameters": [],
              "src": "134:2:2"
            },
            "returnParameters": {
<<<<<<< HEAD
              "id": 173,
=======
              "id": 177,
>>>>>>> 75ec7c81
              "nodeType": "ParameterList",
              "parameters": [],
              "src": "144:0:2"
            },
<<<<<<< HEAD
            "scope": 202,
=======
            "scope": 206,
>>>>>>> 75ec7c81
            "src": "123:50:2",
            "stateMutability": "nonpayable",
            "superFunction": null,
            "visibility": "public"
          },
          {
            "body": {
<<<<<<< HEAD
              "id": 188,
=======
              "id": 192,
>>>>>>> 75ec7c81
              "nodeType": "Block",
              "src": "199:37:2",
              "statements": [
                {
                  "condition": {
                    "argumentTypes": null,
                    "commonType": {
                      "typeIdentifier": "t_address",
                      "typeString": "address"
                    },
<<<<<<< HEAD
                    "id": 185,
=======
                    "id": 189,
>>>>>>> 75ec7c81
                    "isConstant": false,
                    "isLValue": false,
                    "isPure": false,
                    "lValueRequested": false,
                    "leftExpression": {
                      "argumentTypes": null,
                      "expression": {
                        "argumentTypes": null,
<<<<<<< HEAD
                        "id": 182,
                        "name": "msg",
                        "nodeType": "Identifier",
                        "overloadedDeclarations": [],
                        "referencedDeclaration": 217,
=======
                        "id": 186,
                        "name": "msg",
                        "nodeType": "Identifier",
                        "overloadedDeclarations": [],
                        "referencedDeclaration": 221,
>>>>>>> 75ec7c81
                        "src": "209:3:2",
                        "typeDescriptions": {
                          "typeIdentifier": "t_magic_message",
                          "typeString": "msg"
                        }
                      },
<<<<<<< HEAD
                      "id": 183,
=======
                      "id": 187,
>>>>>>> 75ec7c81
                      "isConstant": false,
                      "isLValue": false,
                      "isPure": false,
                      "lValueRequested": false,
                      "memberName": "sender",
                      "nodeType": "MemberAccess",
                      "referencedDeclaration": null,
                      "src": "209:10:2",
                      "typeDescriptions": {
                        "typeIdentifier": "t_address_payable",
                        "typeString": "address payable"
                      }
                    },
                    "nodeType": "BinaryOperation",
                    "operator": "==",
                    "rightExpression": {
                      "argumentTypes": null,
<<<<<<< HEAD
                      "id": 184,
                      "name": "owner",
                      "nodeType": "Identifier",
                      "overloadedDeclarations": [],
                      "referencedDeclaration": 169,
=======
                      "id": 188,
                      "name": "owner",
                      "nodeType": "Identifier",
                      "overloadedDeclarations": [],
                      "referencedDeclaration": 173,
>>>>>>> 75ec7c81
                      "src": "223:5:2",
                      "typeDescriptions": {
                        "typeIdentifier": "t_address",
                        "typeString": "address"
                      }
                    },
                    "src": "209:19:2",
                    "typeDescriptions": {
                      "typeIdentifier": "t_bool",
                      "typeString": "bool"
                    }
                  },
                  "falseBody": null,
<<<<<<< HEAD
                  "id": 187,
                  "nodeType": "IfStatement",
                  "src": "205:26:2",
                  "trueBody": {
                    "id": 186,
=======
                  "id": 191,
                  "nodeType": "IfStatement",
                  "src": "205:26:2",
                  "trueBody": {
                    "id": 190,
>>>>>>> 75ec7c81
                    "nodeType": "PlaceholderStatement",
                    "src": "230:1:2"
                  }
                }
              ]
            },
            "documentation": null,
<<<<<<< HEAD
            "id": 189,
            "name": "restricted",
            "nodeType": "ModifierDefinition",
            "parameters": {
              "id": 181,
=======
            "id": 193,
            "name": "restricted",
            "nodeType": "ModifierDefinition",
            "parameters": {
              "id": 185,
>>>>>>> 75ec7c81
              "nodeType": "ParameterList",
              "parameters": [],
              "src": "196:2:2"
            },
            "src": "177:59:2",
            "visibility": "internal"
          },
          {
            "body": {
<<<<<<< HEAD
              "id": 200,
=======
              "id": 204,
>>>>>>> 75ec7c81
              "nodeType": "Block",
              "src": "296:47:2",
              "statements": [
                {
                  "expression": {
                    "argumentTypes": null,
<<<<<<< HEAD
                    "id": 198,
=======
                    "id": 202,
>>>>>>> 75ec7c81
                    "isConstant": false,
                    "isLValue": false,
                    "isPure": false,
                    "lValueRequested": false,
                    "leftHandSide": {
                      "argumentTypes": null,
<<<<<<< HEAD
                      "id": 196,
                      "name": "last_completed_migration",
                      "nodeType": "Identifier",
                      "overloadedDeclarations": [],
                      "referencedDeclaration": 171,
=======
                      "id": 200,
                      "name": "last_completed_migration",
                      "nodeType": "Identifier",
                      "overloadedDeclarations": [],
                      "referencedDeclaration": 175,
>>>>>>> 75ec7c81
                      "src": "302:24:2",
                      "typeDescriptions": {
                        "typeIdentifier": "t_uint256",
                        "typeString": "uint256"
                      }
                    },
                    "nodeType": "Assignment",
                    "operator": "=",
                    "rightHandSide": {
                      "argumentTypes": null,
<<<<<<< HEAD
                      "id": 197,
                      "name": "completed",
                      "nodeType": "Identifier",
                      "overloadedDeclarations": [],
                      "referencedDeclaration": 191,
=======
                      "id": 201,
                      "name": "completed",
                      "nodeType": "Identifier",
                      "overloadedDeclarations": [],
                      "referencedDeclaration": 195,
>>>>>>> 75ec7c81
                      "src": "329:9:2",
                      "typeDescriptions": {
                        "typeIdentifier": "t_uint256",
                        "typeString": "uint256"
                      }
                    },
                    "src": "302:36:2",
                    "typeDescriptions": {
                      "typeIdentifier": "t_uint256",
                      "typeString": "uint256"
                    }
                  },
<<<<<<< HEAD
                  "id": 199,
=======
                  "id": 203,
>>>>>>> 75ec7c81
                  "nodeType": "ExpressionStatement",
                  "src": "302:36:2"
                }
              ]
            },
            "documentation": null,
<<<<<<< HEAD
            "id": 201,
=======
            "id": 205,
>>>>>>> 75ec7c81
            "implemented": true,
            "kind": "function",
            "modifiers": [
              {
                "arguments": null,
<<<<<<< HEAD
                "id": 194,
                "modifierName": {
                  "argumentTypes": null,
                  "id": 193,
                  "name": "restricted",
                  "nodeType": "Identifier",
                  "overloadedDeclarations": [],
                  "referencedDeclaration": 189,
=======
                "id": 198,
                "modifierName": {
                  "argumentTypes": null,
                  "id": 197,
                  "name": "restricted",
                  "nodeType": "Identifier",
                  "overloadedDeclarations": [],
                  "referencedDeclaration": 193,
>>>>>>> 75ec7c81
                  "src": "285:10:2",
                  "typeDescriptions": {
                    "typeIdentifier": "t_modifier$__$",
                    "typeString": "modifier ()"
                  }
                },
                "nodeType": "ModifierInvocation",
                "src": "285:10:2"
              }
            ],
            "name": "setCompleted",
            "nodeType": "FunctionDefinition",
            "parameters": {
<<<<<<< HEAD
              "id": 192,
=======
              "id": 196,
>>>>>>> 75ec7c81
              "nodeType": "ParameterList",
              "parameters": [
                {
                  "constant": false,
<<<<<<< HEAD
                  "id": 191,
                  "name": "completed",
                  "nodeType": "VariableDeclaration",
                  "scope": 201,
=======
                  "id": 195,
                  "name": "completed",
                  "nodeType": "VariableDeclaration",
                  "scope": 205,
>>>>>>> 75ec7c81
                  "src": "262:14:2",
                  "stateVariable": false,
                  "storageLocation": "default",
                  "typeDescriptions": {
                    "typeIdentifier": "t_uint256",
                    "typeString": "uint256"
                  },
                  "typeName": {
<<<<<<< HEAD
                    "id": 190,
=======
                    "id": 194,
>>>>>>> 75ec7c81
                    "name": "uint",
                    "nodeType": "ElementaryTypeName",
                    "src": "262:4:2",
                    "typeDescriptions": {
                      "typeIdentifier": "t_uint256",
                      "typeString": "uint256"
                    }
                  },
                  "value": null,
                  "visibility": "internal"
                }
              ],
              "src": "261:16:2"
            },
            "returnParameters": {
<<<<<<< HEAD
              "id": 195,
=======
              "id": 199,
>>>>>>> 75ec7c81
              "nodeType": "ParameterList",
              "parameters": [],
              "src": "296:0:2"
            },
<<<<<<< HEAD
            "scope": 202,
=======
            "scope": 206,
>>>>>>> 75ec7c81
            "src": "240:103:2",
            "stateMutability": "nonpayable",
            "superFunction": null,
            "visibility": "public"
          }
        ],
<<<<<<< HEAD
        "scope": 203,
=======
        "scope": 207,
>>>>>>> 75ec7c81
        "src": "34:311:2"
      }
    ],
    "src": "0:346:2"
  },
  "legacyAST": {
    "absolutePath": "/Users/ed/OffchainLabs/arb-os/contracts/add/contracts/Migrations.sol",
    "exportedSymbols": {
      "Migrations": [
<<<<<<< HEAD
        202
      ]
    },
    "id": 203,
    "nodeType": "SourceUnit",
    "nodes": [
      {
        "id": 167,
=======
        206
      ]
    },
    "id": 207,
    "nodeType": "SourceUnit",
    "nodes": [
      {
        "id": 171,
>>>>>>> 75ec7c81
        "literals": [
          "solidity",
          ">=",
          "0.4",
          ".21",
          "<",
          "0.7",
          ".0"
        ],
        "nodeType": "PragmaDirective",
        "src": "0:32:2"
      },
      {
        "baseContracts": [],
        "contractDependencies": [],
        "contractKind": "contract",
        "documentation": null,
        "fullyImplemented": true,
<<<<<<< HEAD
        "id": 202,
        "linearizedBaseContracts": [
          202
=======
        "id": 206,
        "linearizedBaseContracts": [
          206
>>>>>>> 75ec7c81
        ],
        "name": "Migrations",
        "nodeType": "ContractDefinition",
        "nodes": [
          {
            "constant": false,
<<<<<<< HEAD
            "id": 169,
            "name": "owner",
            "nodeType": "VariableDeclaration",
            "scope": 202,
=======
            "id": 173,
            "name": "owner",
            "nodeType": "VariableDeclaration",
            "scope": 206,
>>>>>>> 75ec7c81
            "src": "58:20:2",
            "stateVariable": true,
            "storageLocation": "default",
            "typeDescriptions": {
              "typeIdentifier": "t_address",
              "typeString": "address"
            },
            "typeName": {
<<<<<<< HEAD
              "id": 168,
=======
              "id": 172,
>>>>>>> 75ec7c81
              "name": "address",
              "nodeType": "ElementaryTypeName",
              "src": "58:7:2",
              "stateMutability": "nonpayable",
              "typeDescriptions": {
                "typeIdentifier": "t_address",
                "typeString": "address"
              }
            },
            "value": null,
            "visibility": "public"
          },
          {
            "constant": false,
<<<<<<< HEAD
            "id": 171,
            "name": "last_completed_migration",
            "nodeType": "VariableDeclaration",
            "scope": 202,
=======
            "id": 175,
            "name": "last_completed_migration",
            "nodeType": "VariableDeclaration",
            "scope": 206,
>>>>>>> 75ec7c81
            "src": "82:36:2",
            "stateVariable": true,
            "storageLocation": "default",
            "typeDescriptions": {
              "typeIdentifier": "t_uint256",
              "typeString": "uint256"
            },
            "typeName": {
<<<<<<< HEAD
              "id": 170,
=======
              "id": 174,
>>>>>>> 75ec7c81
              "name": "uint",
              "nodeType": "ElementaryTypeName",
              "src": "82:4:2",
              "typeDescriptions": {
                "typeIdentifier": "t_uint256",
                "typeString": "uint256"
              }
            },
            "value": null,
            "visibility": "public"
          },
          {
            "body": {
<<<<<<< HEAD
              "id": 179,
=======
              "id": 183,
>>>>>>> 75ec7c81
              "nodeType": "Block",
              "src": "144:29:2",
              "statements": [
                {
                  "expression": {
                    "argumentTypes": null,
<<<<<<< HEAD
                    "id": 177,
=======
                    "id": 181,
>>>>>>> 75ec7c81
                    "isConstant": false,
                    "isLValue": false,
                    "isPure": false,
                    "lValueRequested": false,
                    "leftHandSide": {
                      "argumentTypes": null,
<<<<<<< HEAD
                      "id": 174,
                      "name": "owner",
                      "nodeType": "Identifier",
                      "overloadedDeclarations": [],
                      "referencedDeclaration": 169,
=======
                      "id": 178,
                      "name": "owner",
                      "nodeType": "Identifier",
                      "overloadedDeclarations": [],
                      "referencedDeclaration": 173,
>>>>>>> 75ec7c81
                      "src": "150:5:2",
                      "typeDescriptions": {
                        "typeIdentifier": "t_address",
                        "typeString": "address"
                      }
                    },
                    "nodeType": "Assignment",
                    "operator": "=",
                    "rightHandSide": {
                      "argumentTypes": null,
                      "expression": {
                        "argumentTypes": null,
<<<<<<< HEAD
                        "id": 175,
                        "name": "msg",
                        "nodeType": "Identifier",
                        "overloadedDeclarations": [],
                        "referencedDeclaration": 217,
=======
                        "id": 179,
                        "name": "msg",
                        "nodeType": "Identifier",
                        "overloadedDeclarations": [],
                        "referencedDeclaration": 221,
>>>>>>> 75ec7c81
                        "src": "158:3:2",
                        "typeDescriptions": {
                          "typeIdentifier": "t_magic_message",
                          "typeString": "msg"
                        }
                      },
<<<<<<< HEAD
                      "id": 176,
=======
                      "id": 180,
>>>>>>> 75ec7c81
                      "isConstant": false,
                      "isLValue": false,
                      "isPure": false,
                      "lValueRequested": false,
                      "memberName": "sender",
                      "nodeType": "MemberAccess",
                      "referencedDeclaration": null,
                      "src": "158:10:2",
                      "typeDescriptions": {
                        "typeIdentifier": "t_address_payable",
                        "typeString": "address payable"
                      }
                    },
                    "src": "150:18:2",
                    "typeDescriptions": {
                      "typeIdentifier": "t_address",
                      "typeString": "address"
                    }
                  },
<<<<<<< HEAD
                  "id": 178,
=======
                  "id": 182,
>>>>>>> 75ec7c81
                  "nodeType": "ExpressionStatement",
                  "src": "150:18:2"
                }
              ]
            },
            "documentation": null,
<<<<<<< HEAD
            "id": 180,
=======
            "id": 184,
>>>>>>> 75ec7c81
            "implemented": true,
            "kind": "constructor",
            "modifiers": [],
            "name": "",
            "nodeType": "FunctionDefinition",
            "parameters": {
<<<<<<< HEAD
              "id": 172,
=======
              "id": 176,
>>>>>>> 75ec7c81
              "nodeType": "ParameterList",
              "parameters": [],
              "src": "134:2:2"
            },
            "returnParameters": {
<<<<<<< HEAD
              "id": 173,
=======
              "id": 177,
>>>>>>> 75ec7c81
              "nodeType": "ParameterList",
              "parameters": [],
              "src": "144:0:2"
            },
<<<<<<< HEAD
            "scope": 202,
=======
            "scope": 206,
>>>>>>> 75ec7c81
            "src": "123:50:2",
            "stateMutability": "nonpayable",
            "superFunction": null,
            "visibility": "public"
          },
          {
            "body": {
<<<<<<< HEAD
              "id": 188,
=======
              "id": 192,
>>>>>>> 75ec7c81
              "nodeType": "Block",
              "src": "199:37:2",
              "statements": [
                {
                  "condition": {
                    "argumentTypes": null,
                    "commonType": {
                      "typeIdentifier": "t_address",
                      "typeString": "address"
                    },
<<<<<<< HEAD
                    "id": 185,
=======
                    "id": 189,
>>>>>>> 75ec7c81
                    "isConstant": false,
                    "isLValue": false,
                    "isPure": false,
                    "lValueRequested": false,
                    "leftExpression": {
                      "argumentTypes": null,
                      "expression": {
                        "argumentTypes": null,
<<<<<<< HEAD
                        "id": 182,
                        "name": "msg",
                        "nodeType": "Identifier",
                        "overloadedDeclarations": [],
                        "referencedDeclaration": 217,
=======
                        "id": 186,
                        "name": "msg",
                        "nodeType": "Identifier",
                        "overloadedDeclarations": [],
                        "referencedDeclaration": 221,
>>>>>>> 75ec7c81
                        "src": "209:3:2",
                        "typeDescriptions": {
                          "typeIdentifier": "t_magic_message",
                          "typeString": "msg"
                        }
                      },
<<<<<<< HEAD
                      "id": 183,
=======
                      "id": 187,
>>>>>>> 75ec7c81
                      "isConstant": false,
                      "isLValue": false,
                      "isPure": false,
                      "lValueRequested": false,
                      "memberName": "sender",
                      "nodeType": "MemberAccess",
                      "referencedDeclaration": null,
                      "src": "209:10:2",
                      "typeDescriptions": {
                        "typeIdentifier": "t_address_payable",
                        "typeString": "address payable"
                      }
                    },
                    "nodeType": "BinaryOperation",
                    "operator": "==",
                    "rightExpression": {
                      "argumentTypes": null,
<<<<<<< HEAD
                      "id": 184,
                      "name": "owner",
                      "nodeType": "Identifier",
                      "overloadedDeclarations": [],
                      "referencedDeclaration": 169,
=======
                      "id": 188,
                      "name": "owner",
                      "nodeType": "Identifier",
                      "overloadedDeclarations": [],
                      "referencedDeclaration": 173,
>>>>>>> 75ec7c81
                      "src": "223:5:2",
                      "typeDescriptions": {
                        "typeIdentifier": "t_address",
                        "typeString": "address"
                      }
                    },
                    "src": "209:19:2",
                    "typeDescriptions": {
                      "typeIdentifier": "t_bool",
                      "typeString": "bool"
                    }
                  },
                  "falseBody": null,
<<<<<<< HEAD
                  "id": 187,
                  "nodeType": "IfStatement",
                  "src": "205:26:2",
                  "trueBody": {
                    "id": 186,
=======
                  "id": 191,
                  "nodeType": "IfStatement",
                  "src": "205:26:2",
                  "trueBody": {
                    "id": 190,
>>>>>>> 75ec7c81
                    "nodeType": "PlaceholderStatement",
                    "src": "230:1:2"
                  }
                }
              ]
            },
            "documentation": null,
<<<<<<< HEAD
            "id": 189,
            "name": "restricted",
            "nodeType": "ModifierDefinition",
            "parameters": {
              "id": 181,
=======
            "id": 193,
            "name": "restricted",
            "nodeType": "ModifierDefinition",
            "parameters": {
              "id": 185,
>>>>>>> 75ec7c81
              "nodeType": "ParameterList",
              "parameters": [],
              "src": "196:2:2"
            },
            "src": "177:59:2",
            "visibility": "internal"
          },
          {
            "body": {
<<<<<<< HEAD
              "id": 200,
=======
              "id": 204,
>>>>>>> 75ec7c81
              "nodeType": "Block",
              "src": "296:47:2",
              "statements": [
                {
                  "expression": {
                    "argumentTypes": null,
<<<<<<< HEAD
                    "id": 198,
=======
                    "id": 202,
>>>>>>> 75ec7c81
                    "isConstant": false,
                    "isLValue": false,
                    "isPure": false,
                    "lValueRequested": false,
                    "leftHandSide": {
                      "argumentTypes": null,
<<<<<<< HEAD
                      "id": 196,
                      "name": "last_completed_migration",
                      "nodeType": "Identifier",
                      "overloadedDeclarations": [],
                      "referencedDeclaration": 171,
=======
                      "id": 200,
                      "name": "last_completed_migration",
                      "nodeType": "Identifier",
                      "overloadedDeclarations": [],
                      "referencedDeclaration": 175,
>>>>>>> 75ec7c81
                      "src": "302:24:2",
                      "typeDescriptions": {
                        "typeIdentifier": "t_uint256",
                        "typeString": "uint256"
                      }
                    },
                    "nodeType": "Assignment",
                    "operator": "=",
                    "rightHandSide": {
                      "argumentTypes": null,
<<<<<<< HEAD
                      "id": 197,
                      "name": "completed",
                      "nodeType": "Identifier",
                      "overloadedDeclarations": [],
                      "referencedDeclaration": 191,
=======
                      "id": 201,
                      "name": "completed",
                      "nodeType": "Identifier",
                      "overloadedDeclarations": [],
                      "referencedDeclaration": 195,
>>>>>>> 75ec7c81
                      "src": "329:9:2",
                      "typeDescriptions": {
                        "typeIdentifier": "t_uint256",
                        "typeString": "uint256"
                      }
                    },
                    "src": "302:36:2",
                    "typeDescriptions": {
                      "typeIdentifier": "t_uint256",
                      "typeString": "uint256"
                    }
                  },
<<<<<<< HEAD
                  "id": 199,
=======
                  "id": 203,
>>>>>>> 75ec7c81
                  "nodeType": "ExpressionStatement",
                  "src": "302:36:2"
                }
              ]
            },
            "documentation": null,
<<<<<<< HEAD
            "id": 201,
=======
            "id": 205,
>>>>>>> 75ec7c81
            "implemented": true,
            "kind": "function",
            "modifiers": [
              {
                "arguments": null,
<<<<<<< HEAD
                "id": 194,
                "modifierName": {
                  "argumentTypes": null,
                  "id": 193,
                  "name": "restricted",
                  "nodeType": "Identifier",
                  "overloadedDeclarations": [],
                  "referencedDeclaration": 189,
=======
                "id": 198,
                "modifierName": {
                  "argumentTypes": null,
                  "id": 197,
                  "name": "restricted",
                  "nodeType": "Identifier",
                  "overloadedDeclarations": [],
                  "referencedDeclaration": 193,
>>>>>>> 75ec7c81
                  "src": "285:10:2",
                  "typeDescriptions": {
                    "typeIdentifier": "t_modifier$__$",
                    "typeString": "modifier ()"
                  }
                },
                "nodeType": "ModifierInvocation",
                "src": "285:10:2"
              }
            ],
            "name": "setCompleted",
            "nodeType": "FunctionDefinition",
            "parameters": {
<<<<<<< HEAD
              "id": 192,
=======
              "id": 196,
>>>>>>> 75ec7c81
              "nodeType": "ParameterList",
              "parameters": [
                {
                  "constant": false,
<<<<<<< HEAD
                  "id": 191,
                  "name": "completed",
                  "nodeType": "VariableDeclaration",
                  "scope": 201,
=======
                  "id": 195,
                  "name": "completed",
                  "nodeType": "VariableDeclaration",
                  "scope": 205,
>>>>>>> 75ec7c81
                  "src": "262:14:2",
                  "stateVariable": false,
                  "storageLocation": "default",
                  "typeDescriptions": {
                    "typeIdentifier": "t_uint256",
                    "typeString": "uint256"
                  },
                  "typeName": {
<<<<<<< HEAD
                    "id": 190,
=======
                    "id": 194,
>>>>>>> 75ec7c81
                    "name": "uint",
                    "nodeType": "ElementaryTypeName",
                    "src": "262:4:2",
                    "typeDescriptions": {
                      "typeIdentifier": "t_uint256",
                      "typeString": "uint256"
                    }
                  },
                  "value": null,
                  "visibility": "internal"
                }
              ],
              "src": "261:16:2"
            },
            "returnParameters": {
<<<<<<< HEAD
              "id": 195,
=======
              "id": 199,
>>>>>>> 75ec7c81
              "nodeType": "ParameterList",
              "parameters": [],
              "src": "296:0:2"
            },
<<<<<<< HEAD
            "scope": 202,
=======
            "scope": 206,
>>>>>>> 75ec7c81
            "src": "240:103:2",
            "stateMutability": "nonpayable",
            "superFunction": null,
            "visibility": "public"
          }
        ],
<<<<<<< HEAD
        "scope": 203,
=======
        "scope": 207,
>>>>>>> 75ec7c81
        "src": "34:311:2"
      }
    ],
    "src": "0:346:2"
  },
  "compiler": {
    "name": "solc",
    "version": "0.5.10+commit.5a6ea5b1.Emscripten.clang"
  },
  "networks": {},
  "schemaVersion": "3.3.1",
<<<<<<< HEAD
  "updatedAt": "2020-10-24T11:46:21.960Z",
=======
  "updatedAt": "2020-10-25T21:03:24.633Z",
>>>>>>> 75ec7c81
  "devdoc": {
    "methods": {}
  },
  "userdoc": {
    "methods": {}
  }
}<|MERGE_RESOLUTION|>--- conflicted
+++ resolved
@@ -61,16 +61,6 @@
     "absolutePath": "/Users/ed/OffchainLabs/arb-os/contracts/add/contracts/Migrations.sol",
     "exportedSymbols": {
       "Migrations": [
-<<<<<<< HEAD
-        202
-      ]
-    },
-    "id": 203,
-    "nodeType": "SourceUnit",
-    "nodes": [
-      {
-        "id": 167,
-=======
         206
       ]
     },
@@ -79,7 +69,6 @@
     "nodes": [
       {
         "id": 171,
->>>>>>> 75ec7c81
         "literals": [
           "solidity",
           ">=",
@@ -98,32 +87,19 @@
         "contractKind": "contract",
         "documentation": null,
         "fullyImplemented": true,
-<<<<<<< HEAD
-        "id": 202,
-        "linearizedBaseContracts": [
-          202
-=======
         "id": 206,
         "linearizedBaseContracts": [
           206
->>>>>>> 75ec7c81
         ],
         "name": "Migrations",
         "nodeType": "ContractDefinition",
         "nodes": [
           {
             "constant": false,
-<<<<<<< HEAD
-            "id": 169,
-            "name": "owner",
-            "nodeType": "VariableDeclaration",
-            "scope": 202,
-=======
             "id": 173,
             "name": "owner",
             "nodeType": "VariableDeclaration",
             "scope": 206,
->>>>>>> 75ec7c81
             "src": "58:20:2",
             "stateVariable": true,
             "storageLocation": "default",
@@ -132,11 +108,7 @@
               "typeString": "address"
             },
             "typeName": {
-<<<<<<< HEAD
-              "id": 168,
-=======
               "id": 172,
->>>>>>> 75ec7c81
               "name": "address",
               "nodeType": "ElementaryTypeName",
               "src": "58:7:2",
@@ -151,17 +123,10 @@
           },
           {
             "constant": false,
-<<<<<<< HEAD
-            "id": 171,
-            "name": "last_completed_migration",
-            "nodeType": "VariableDeclaration",
-            "scope": 202,
-=======
             "id": 175,
             "name": "last_completed_migration",
             "nodeType": "VariableDeclaration",
             "scope": 206,
->>>>>>> 75ec7c81
             "src": "82:36:2",
             "stateVariable": true,
             "storageLocation": "default",
@@ -170,11 +135,7 @@
               "typeString": "uint256"
             },
             "typeName": {
-<<<<<<< HEAD
-              "id": 170,
-=======
               "id": 174,
->>>>>>> 75ec7c81
               "name": "uint",
               "nodeType": "ElementaryTypeName",
               "src": "82:4:2",
@@ -188,41 +149,25 @@
           },
           {
             "body": {
-<<<<<<< HEAD
-              "id": 179,
-=======
               "id": 183,
->>>>>>> 75ec7c81
               "nodeType": "Block",
               "src": "144:29:2",
               "statements": [
                 {
                   "expression": {
                     "argumentTypes": null,
-<<<<<<< HEAD
-                    "id": 177,
-=======
                     "id": 181,
->>>>>>> 75ec7c81
                     "isConstant": false,
                     "isLValue": false,
                     "isPure": false,
                     "lValueRequested": false,
                     "leftHandSide": {
                       "argumentTypes": null,
-<<<<<<< HEAD
-                      "id": 174,
-                      "name": "owner",
-                      "nodeType": "Identifier",
-                      "overloadedDeclarations": [],
-                      "referencedDeclaration": 169,
-=======
                       "id": 178,
                       "name": "owner",
                       "nodeType": "Identifier",
                       "overloadedDeclarations": [],
                       "referencedDeclaration": 173,
->>>>>>> 75ec7c81
                       "src": "150:5:2",
                       "typeDescriptions": {
                         "typeIdentifier": "t_address",
@@ -235,30 +180,18 @@
                       "argumentTypes": null,
                       "expression": {
                         "argumentTypes": null,
-<<<<<<< HEAD
-                        "id": 175,
-                        "name": "msg",
-                        "nodeType": "Identifier",
-                        "overloadedDeclarations": [],
-                        "referencedDeclaration": 217,
-=======
                         "id": 179,
                         "name": "msg",
                         "nodeType": "Identifier",
                         "overloadedDeclarations": [],
                         "referencedDeclaration": 221,
->>>>>>> 75ec7c81
                         "src": "158:3:2",
                         "typeDescriptions": {
                           "typeIdentifier": "t_magic_message",
                           "typeString": "msg"
                         }
                       },
-<<<<<<< HEAD
-                      "id": 176,
-=======
                       "id": 180,
->>>>>>> 75ec7c81
                       "isConstant": false,
                       "isLValue": false,
                       "isPure": false,
@@ -278,52 +211,32 @@
                       "typeString": "address"
                     }
                   },
-<<<<<<< HEAD
-                  "id": 178,
-=======
                   "id": 182,
->>>>>>> 75ec7c81
                   "nodeType": "ExpressionStatement",
                   "src": "150:18:2"
                 }
               ]
             },
             "documentation": null,
-<<<<<<< HEAD
-            "id": 180,
-=======
             "id": 184,
->>>>>>> 75ec7c81
             "implemented": true,
             "kind": "constructor",
             "modifiers": [],
             "name": "",
             "nodeType": "FunctionDefinition",
             "parameters": {
-<<<<<<< HEAD
-              "id": 172,
-=======
               "id": 176,
->>>>>>> 75ec7c81
               "nodeType": "ParameterList",
               "parameters": [],
               "src": "134:2:2"
             },
             "returnParameters": {
-<<<<<<< HEAD
-              "id": 173,
-=======
               "id": 177,
->>>>>>> 75ec7c81
               "nodeType": "ParameterList",
               "parameters": [],
               "src": "144:0:2"
             },
-<<<<<<< HEAD
-            "scope": 202,
-=======
             "scope": 206,
->>>>>>> 75ec7c81
             "src": "123:50:2",
             "stateMutability": "nonpayable",
             "superFunction": null,
@@ -331,11 +244,7 @@
           },
           {
             "body": {
-<<<<<<< HEAD
-              "id": 188,
-=======
               "id": 192,
->>>>>>> 75ec7c81
               "nodeType": "Block",
               "src": "199:37:2",
               "statements": [
@@ -346,11 +255,7 @@
                       "typeIdentifier": "t_address",
                       "typeString": "address"
                     },
-<<<<<<< HEAD
-                    "id": 185,
-=======
                     "id": 189,
->>>>>>> 75ec7c81
                     "isConstant": false,
                     "isLValue": false,
                     "isPure": false,
@@ -359,30 +264,18 @@
                       "argumentTypes": null,
                       "expression": {
                         "argumentTypes": null,
-<<<<<<< HEAD
-                        "id": 182,
-                        "name": "msg",
-                        "nodeType": "Identifier",
-                        "overloadedDeclarations": [],
-                        "referencedDeclaration": 217,
-=======
                         "id": 186,
                         "name": "msg",
                         "nodeType": "Identifier",
                         "overloadedDeclarations": [],
                         "referencedDeclaration": 221,
->>>>>>> 75ec7c81
                         "src": "209:3:2",
                         "typeDescriptions": {
                           "typeIdentifier": "t_magic_message",
                           "typeString": "msg"
                         }
                       },
-<<<<<<< HEAD
-                      "id": 183,
-=======
                       "id": 187,
->>>>>>> 75ec7c81
                       "isConstant": false,
                       "isLValue": false,
                       "isPure": false,
@@ -400,19 +293,11 @@
                     "operator": "==",
                     "rightExpression": {
                       "argumentTypes": null,
-<<<<<<< HEAD
-                      "id": 184,
-                      "name": "owner",
-                      "nodeType": "Identifier",
-                      "overloadedDeclarations": [],
-                      "referencedDeclaration": 169,
-=======
                       "id": 188,
                       "name": "owner",
                       "nodeType": "Identifier",
                       "overloadedDeclarations": [],
                       "referencedDeclaration": 173,
->>>>>>> 75ec7c81
                       "src": "223:5:2",
                       "typeDescriptions": {
                         "typeIdentifier": "t_address",
@@ -426,19 +311,11 @@
                     }
                   },
                   "falseBody": null,
-<<<<<<< HEAD
-                  "id": 187,
-                  "nodeType": "IfStatement",
-                  "src": "205:26:2",
-                  "trueBody": {
-                    "id": 186,
-=======
                   "id": 191,
                   "nodeType": "IfStatement",
                   "src": "205:26:2",
                   "trueBody": {
                     "id": 190,
->>>>>>> 75ec7c81
                     "nodeType": "PlaceholderStatement",
                     "src": "230:1:2"
                   }
@@ -446,19 +323,11 @@
               ]
             },
             "documentation": null,
-<<<<<<< HEAD
-            "id": 189,
-            "name": "restricted",
-            "nodeType": "ModifierDefinition",
-            "parameters": {
-              "id": 181,
-=======
             "id": 193,
             "name": "restricted",
             "nodeType": "ModifierDefinition",
             "parameters": {
               "id": 185,
->>>>>>> 75ec7c81
               "nodeType": "ParameterList",
               "parameters": [],
               "src": "196:2:2"
@@ -468,41 +337,25 @@
           },
           {
             "body": {
-<<<<<<< HEAD
-              "id": 200,
-=======
               "id": 204,
->>>>>>> 75ec7c81
               "nodeType": "Block",
               "src": "296:47:2",
               "statements": [
                 {
                   "expression": {
                     "argumentTypes": null,
-<<<<<<< HEAD
-                    "id": 198,
-=======
                     "id": 202,
->>>>>>> 75ec7c81
                     "isConstant": false,
                     "isLValue": false,
                     "isPure": false,
                     "lValueRequested": false,
                     "leftHandSide": {
                       "argumentTypes": null,
-<<<<<<< HEAD
-                      "id": 196,
-                      "name": "last_completed_migration",
-                      "nodeType": "Identifier",
-                      "overloadedDeclarations": [],
-                      "referencedDeclaration": 171,
-=======
                       "id": 200,
                       "name": "last_completed_migration",
                       "nodeType": "Identifier",
                       "overloadedDeclarations": [],
                       "referencedDeclaration": 175,
->>>>>>> 75ec7c81
                       "src": "302:24:2",
                       "typeDescriptions": {
                         "typeIdentifier": "t_uint256",
@@ -513,19 +366,11 @@
                     "operator": "=",
                     "rightHandSide": {
                       "argumentTypes": null,
-<<<<<<< HEAD
-                      "id": 197,
-                      "name": "completed",
-                      "nodeType": "Identifier",
-                      "overloadedDeclarations": [],
-                      "referencedDeclaration": 191,
-=======
                       "id": 201,
                       "name": "completed",
                       "nodeType": "Identifier",
                       "overloadedDeclarations": [],
                       "referencedDeclaration": 195,
->>>>>>> 75ec7c81
                       "src": "329:9:2",
                       "typeDescriptions": {
                         "typeIdentifier": "t_uint256",
@@ -538,37 +383,19 @@
                       "typeString": "uint256"
                     }
                   },
-<<<<<<< HEAD
-                  "id": 199,
-=======
                   "id": 203,
->>>>>>> 75ec7c81
                   "nodeType": "ExpressionStatement",
                   "src": "302:36:2"
                 }
               ]
             },
             "documentation": null,
-<<<<<<< HEAD
-            "id": 201,
-=======
             "id": 205,
->>>>>>> 75ec7c81
             "implemented": true,
             "kind": "function",
             "modifiers": [
               {
                 "arguments": null,
-<<<<<<< HEAD
-                "id": 194,
-                "modifierName": {
-                  "argumentTypes": null,
-                  "id": 193,
-                  "name": "restricted",
-                  "nodeType": "Identifier",
-                  "overloadedDeclarations": [],
-                  "referencedDeclaration": 189,
-=======
                 "id": 198,
                 "modifierName": {
                   "argumentTypes": null,
@@ -577,7 +404,6 @@
                   "nodeType": "Identifier",
                   "overloadedDeclarations": [],
                   "referencedDeclaration": 193,
->>>>>>> 75ec7c81
                   "src": "285:10:2",
                   "typeDescriptions": {
                     "typeIdentifier": "t_modifier$__$",
@@ -591,26 +417,15 @@
             "name": "setCompleted",
             "nodeType": "FunctionDefinition",
             "parameters": {
-<<<<<<< HEAD
-              "id": 192,
-=======
               "id": 196,
->>>>>>> 75ec7c81
               "nodeType": "ParameterList",
               "parameters": [
                 {
                   "constant": false,
-<<<<<<< HEAD
-                  "id": 191,
-                  "name": "completed",
-                  "nodeType": "VariableDeclaration",
-                  "scope": 201,
-=======
                   "id": 195,
                   "name": "completed",
                   "nodeType": "VariableDeclaration",
                   "scope": 205,
->>>>>>> 75ec7c81
                   "src": "262:14:2",
                   "stateVariable": false,
                   "storageLocation": "default",
@@ -619,11 +434,7 @@
                     "typeString": "uint256"
                   },
                   "typeName": {
-<<<<<<< HEAD
-                    "id": 190,
-=======
                     "id": 194,
->>>>>>> 75ec7c81
                     "name": "uint",
                     "nodeType": "ElementaryTypeName",
                     "src": "262:4:2",
@@ -639,31 +450,19 @@
               "src": "261:16:2"
             },
             "returnParameters": {
-<<<<<<< HEAD
-              "id": 195,
-=======
               "id": 199,
->>>>>>> 75ec7c81
               "nodeType": "ParameterList",
               "parameters": [],
               "src": "296:0:2"
             },
-<<<<<<< HEAD
-            "scope": 202,
-=======
             "scope": 206,
->>>>>>> 75ec7c81
             "src": "240:103:2",
             "stateMutability": "nonpayable",
             "superFunction": null,
             "visibility": "public"
           }
         ],
-<<<<<<< HEAD
-        "scope": 203,
-=======
         "scope": 207,
->>>>>>> 75ec7c81
         "src": "34:311:2"
       }
     ],
@@ -673,16 +472,6 @@
     "absolutePath": "/Users/ed/OffchainLabs/arb-os/contracts/add/contracts/Migrations.sol",
     "exportedSymbols": {
       "Migrations": [
-<<<<<<< HEAD
-        202
-      ]
-    },
-    "id": 203,
-    "nodeType": "SourceUnit",
-    "nodes": [
-      {
-        "id": 167,
-=======
         206
       ]
     },
@@ -691,7 +480,6 @@
     "nodes": [
       {
         "id": 171,
->>>>>>> 75ec7c81
         "literals": [
           "solidity",
           ">=",
@@ -710,32 +498,19 @@
         "contractKind": "contract",
         "documentation": null,
         "fullyImplemented": true,
-<<<<<<< HEAD
-        "id": 202,
-        "linearizedBaseContracts": [
-          202
-=======
         "id": 206,
         "linearizedBaseContracts": [
           206
->>>>>>> 75ec7c81
         ],
         "name": "Migrations",
         "nodeType": "ContractDefinition",
         "nodes": [
           {
             "constant": false,
-<<<<<<< HEAD
-            "id": 169,
-            "name": "owner",
-            "nodeType": "VariableDeclaration",
-            "scope": 202,
-=======
             "id": 173,
             "name": "owner",
             "nodeType": "VariableDeclaration",
             "scope": 206,
->>>>>>> 75ec7c81
             "src": "58:20:2",
             "stateVariable": true,
             "storageLocation": "default",
@@ -744,11 +519,7 @@
               "typeString": "address"
             },
             "typeName": {
-<<<<<<< HEAD
-              "id": 168,
-=======
               "id": 172,
->>>>>>> 75ec7c81
               "name": "address",
               "nodeType": "ElementaryTypeName",
               "src": "58:7:2",
@@ -763,17 +534,10 @@
           },
           {
             "constant": false,
-<<<<<<< HEAD
-            "id": 171,
-            "name": "last_completed_migration",
-            "nodeType": "VariableDeclaration",
-            "scope": 202,
-=======
             "id": 175,
             "name": "last_completed_migration",
             "nodeType": "VariableDeclaration",
             "scope": 206,
->>>>>>> 75ec7c81
             "src": "82:36:2",
             "stateVariable": true,
             "storageLocation": "default",
@@ -782,11 +546,7 @@
               "typeString": "uint256"
             },
             "typeName": {
-<<<<<<< HEAD
-              "id": 170,
-=======
               "id": 174,
->>>>>>> 75ec7c81
               "name": "uint",
               "nodeType": "ElementaryTypeName",
               "src": "82:4:2",
@@ -800,41 +560,25 @@
           },
           {
             "body": {
-<<<<<<< HEAD
-              "id": 179,
-=======
               "id": 183,
->>>>>>> 75ec7c81
               "nodeType": "Block",
               "src": "144:29:2",
               "statements": [
                 {
                   "expression": {
                     "argumentTypes": null,
-<<<<<<< HEAD
-                    "id": 177,
-=======
                     "id": 181,
->>>>>>> 75ec7c81
                     "isConstant": false,
                     "isLValue": false,
                     "isPure": false,
                     "lValueRequested": false,
                     "leftHandSide": {
                       "argumentTypes": null,
-<<<<<<< HEAD
-                      "id": 174,
-                      "name": "owner",
-                      "nodeType": "Identifier",
-                      "overloadedDeclarations": [],
-                      "referencedDeclaration": 169,
-=======
                       "id": 178,
                       "name": "owner",
                       "nodeType": "Identifier",
                       "overloadedDeclarations": [],
                       "referencedDeclaration": 173,
->>>>>>> 75ec7c81
                       "src": "150:5:2",
                       "typeDescriptions": {
                         "typeIdentifier": "t_address",
@@ -847,30 +591,18 @@
                       "argumentTypes": null,
                       "expression": {
                         "argumentTypes": null,
-<<<<<<< HEAD
-                        "id": 175,
-                        "name": "msg",
-                        "nodeType": "Identifier",
-                        "overloadedDeclarations": [],
-                        "referencedDeclaration": 217,
-=======
                         "id": 179,
                         "name": "msg",
                         "nodeType": "Identifier",
                         "overloadedDeclarations": [],
                         "referencedDeclaration": 221,
->>>>>>> 75ec7c81
                         "src": "158:3:2",
                         "typeDescriptions": {
                           "typeIdentifier": "t_magic_message",
                           "typeString": "msg"
                         }
                       },
-<<<<<<< HEAD
-                      "id": 176,
-=======
                       "id": 180,
->>>>>>> 75ec7c81
                       "isConstant": false,
                       "isLValue": false,
                       "isPure": false,
@@ -890,52 +622,32 @@
                       "typeString": "address"
                     }
                   },
-<<<<<<< HEAD
-                  "id": 178,
-=======
                   "id": 182,
->>>>>>> 75ec7c81
                   "nodeType": "ExpressionStatement",
                   "src": "150:18:2"
                 }
               ]
             },
             "documentation": null,
-<<<<<<< HEAD
-            "id": 180,
-=======
             "id": 184,
->>>>>>> 75ec7c81
             "implemented": true,
             "kind": "constructor",
             "modifiers": [],
             "name": "",
             "nodeType": "FunctionDefinition",
             "parameters": {
-<<<<<<< HEAD
-              "id": 172,
-=======
               "id": 176,
->>>>>>> 75ec7c81
               "nodeType": "ParameterList",
               "parameters": [],
               "src": "134:2:2"
             },
             "returnParameters": {
-<<<<<<< HEAD
-              "id": 173,
-=======
               "id": 177,
->>>>>>> 75ec7c81
               "nodeType": "ParameterList",
               "parameters": [],
               "src": "144:0:2"
             },
-<<<<<<< HEAD
-            "scope": 202,
-=======
             "scope": 206,
->>>>>>> 75ec7c81
             "src": "123:50:2",
             "stateMutability": "nonpayable",
             "superFunction": null,
@@ -943,11 +655,7 @@
           },
           {
             "body": {
-<<<<<<< HEAD
-              "id": 188,
-=======
               "id": 192,
->>>>>>> 75ec7c81
               "nodeType": "Block",
               "src": "199:37:2",
               "statements": [
@@ -958,11 +666,7 @@
                       "typeIdentifier": "t_address",
                       "typeString": "address"
                     },
-<<<<<<< HEAD
-                    "id": 185,
-=======
                     "id": 189,
->>>>>>> 75ec7c81
                     "isConstant": false,
                     "isLValue": false,
                     "isPure": false,
@@ -971,30 +675,18 @@
                       "argumentTypes": null,
                       "expression": {
                         "argumentTypes": null,
-<<<<<<< HEAD
-                        "id": 182,
-                        "name": "msg",
-                        "nodeType": "Identifier",
-                        "overloadedDeclarations": [],
-                        "referencedDeclaration": 217,
-=======
                         "id": 186,
                         "name": "msg",
                         "nodeType": "Identifier",
                         "overloadedDeclarations": [],
                         "referencedDeclaration": 221,
->>>>>>> 75ec7c81
                         "src": "209:3:2",
                         "typeDescriptions": {
                           "typeIdentifier": "t_magic_message",
                           "typeString": "msg"
                         }
                       },
-<<<<<<< HEAD
-                      "id": 183,
-=======
                       "id": 187,
->>>>>>> 75ec7c81
                       "isConstant": false,
                       "isLValue": false,
                       "isPure": false,
@@ -1012,19 +704,11 @@
                     "operator": "==",
                     "rightExpression": {
                       "argumentTypes": null,
-<<<<<<< HEAD
-                      "id": 184,
-                      "name": "owner",
-                      "nodeType": "Identifier",
-                      "overloadedDeclarations": [],
-                      "referencedDeclaration": 169,
-=======
                       "id": 188,
                       "name": "owner",
                       "nodeType": "Identifier",
                       "overloadedDeclarations": [],
                       "referencedDeclaration": 173,
->>>>>>> 75ec7c81
                       "src": "223:5:2",
                       "typeDescriptions": {
                         "typeIdentifier": "t_address",
@@ -1038,19 +722,11 @@
                     }
                   },
                   "falseBody": null,
-<<<<<<< HEAD
-                  "id": 187,
-                  "nodeType": "IfStatement",
-                  "src": "205:26:2",
-                  "trueBody": {
-                    "id": 186,
-=======
                   "id": 191,
                   "nodeType": "IfStatement",
                   "src": "205:26:2",
                   "trueBody": {
                     "id": 190,
->>>>>>> 75ec7c81
                     "nodeType": "PlaceholderStatement",
                     "src": "230:1:2"
                   }
@@ -1058,19 +734,11 @@
               ]
             },
             "documentation": null,
-<<<<<<< HEAD
-            "id": 189,
-            "name": "restricted",
-            "nodeType": "ModifierDefinition",
-            "parameters": {
-              "id": 181,
-=======
             "id": 193,
             "name": "restricted",
             "nodeType": "ModifierDefinition",
             "parameters": {
               "id": 185,
->>>>>>> 75ec7c81
               "nodeType": "ParameterList",
               "parameters": [],
               "src": "196:2:2"
@@ -1080,41 +748,25 @@
           },
           {
             "body": {
-<<<<<<< HEAD
-              "id": 200,
-=======
               "id": 204,
->>>>>>> 75ec7c81
               "nodeType": "Block",
               "src": "296:47:2",
               "statements": [
                 {
                   "expression": {
                     "argumentTypes": null,
-<<<<<<< HEAD
-                    "id": 198,
-=======
                     "id": 202,
->>>>>>> 75ec7c81
                     "isConstant": false,
                     "isLValue": false,
                     "isPure": false,
                     "lValueRequested": false,
                     "leftHandSide": {
                       "argumentTypes": null,
-<<<<<<< HEAD
-                      "id": 196,
-                      "name": "last_completed_migration",
-                      "nodeType": "Identifier",
-                      "overloadedDeclarations": [],
-                      "referencedDeclaration": 171,
-=======
                       "id": 200,
                       "name": "last_completed_migration",
                       "nodeType": "Identifier",
                       "overloadedDeclarations": [],
                       "referencedDeclaration": 175,
->>>>>>> 75ec7c81
                       "src": "302:24:2",
                       "typeDescriptions": {
                         "typeIdentifier": "t_uint256",
@@ -1125,19 +777,11 @@
                     "operator": "=",
                     "rightHandSide": {
                       "argumentTypes": null,
-<<<<<<< HEAD
-                      "id": 197,
-                      "name": "completed",
-                      "nodeType": "Identifier",
-                      "overloadedDeclarations": [],
-                      "referencedDeclaration": 191,
-=======
                       "id": 201,
                       "name": "completed",
                       "nodeType": "Identifier",
                       "overloadedDeclarations": [],
                       "referencedDeclaration": 195,
->>>>>>> 75ec7c81
                       "src": "329:9:2",
                       "typeDescriptions": {
                         "typeIdentifier": "t_uint256",
@@ -1150,37 +794,19 @@
                       "typeString": "uint256"
                     }
                   },
-<<<<<<< HEAD
-                  "id": 199,
-=======
                   "id": 203,
->>>>>>> 75ec7c81
                   "nodeType": "ExpressionStatement",
                   "src": "302:36:2"
                 }
               ]
             },
             "documentation": null,
-<<<<<<< HEAD
-            "id": 201,
-=======
             "id": 205,
->>>>>>> 75ec7c81
             "implemented": true,
             "kind": "function",
             "modifiers": [
               {
                 "arguments": null,
-<<<<<<< HEAD
-                "id": 194,
-                "modifierName": {
-                  "argumentTypes": null,
-                  "id": 193,
-                  "name": "restricted",
-                  "nodeType": "Identifier",
-                  "overloadedDeclarations": [],
-                  "referencedDeclaration": 189,
-=======
                 "id": 198,
                 "modifierName": {
                   "argumentTypes": null,
@@ -1189,7 +815,6 @@
                   "nodeType": "Identifier",
                   "overloadedDeclarations": [],
                   "referencedDeclaration": 193,
->>>>>>> 75ec7c81
                   "src": "285:10:2",
                   "typeDescriptions": {
                     "typeIdentifier": "t_modifier$__$",
@@ -1203,26 +828,15 @@
             "name": "setCompleted",
             "nodeType": "FunctionDefinition",
             "parameters": {
-<<<<<<< HEAD
-              "id": 192,
-=======
               "id": 196,
->>>>>>> 75ec7c81
               "nodeType": "ParameterList",
               "parameters": [
                 {
                   "constant": false,
-<<<<<<< HEAD
-                  "id": 191,
-                  "name": "completed",
-                  "nodeType": "VariableDeclaration",
-                  "scope": 201,
-=======
                   "id": 195,
                   "name": "completed",
                   "nodeType": "VariableDeclaration",
                   "scope": 205,
->>>>>>> 75ec7c81
                   "src": "262:14:2",
                   "stateVariable": false,
                   "storageLocation": "default",
@@ -1231,11 +845,7 @@
                     "typeString": "uint256"
                   },
                   "typeName": {
-<<<<<<< HEAD
-                    "id": 190,
-=======
                     "id": 194,
->>>>>>> 75ec7c81
                     "name": "uint",
                     "nodeType": "ElementaryTypeName",
                     "src": "262:4:2",
@@ -1251,31 +861,19 @@
               "src": "261:16:2"
             },
             "returnParameters": {
-<<<<<<< HEAD
-              "id": 195,
-=======
               "id": 199,
->>>>>>> 75ec7c81
               "nodeType": "ParameterList",
               "parameters": [],
               "src": "296:0:2"
             },
-<<<<<<< HEAD
-            "scope": 202,
-=======
             "scope": 206,
->>>>>>> 75ec7c81
             "src": "240:103:2",
             "stateMutability": "nonpayable",
             "superFunction": null,
             "visibility": "public"
           }
         ],
-<<<<<<< HEAD
-        "scope": 203,
-=======
         "scope": 207,
->>>>>>> 75ec7c81
         "src": "34:311:2"
       }
     ],
@@ -1287,11 +885,7 @@
   },
   "networks": {},
   "schemaVersion": "3.3.1",
-<<<<<<< HEAD
-  "updatedAt": "2020-10-24T11:46:21.960Z",
-=======
   "updatedAt": "2020-10-25T21:03:24.633Z",
->>>>>>> 75ec7c81
   "devdoc": {
     "methods": {}
   },
